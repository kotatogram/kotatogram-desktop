--- conflicted
+++ resolved
@@ -1478,13 +1478,8 @@
         target_link_options(Updater PRIVATE -static-libstdc++)
     endif()
 
-<<<<<<< HEAD
     if (DESKTOP_APP_SPECIAL_TARGET OR KTGDESKTOP_ENABLE_PACKER)
-        add_executable(Packer WIN32)
-=======
-    if (DESKTOP_APP_SPECIAL_TARGET)
         add_executable(Packer)
->>>>>>> 60e43cfa
         init_target(Packer)
 
         add_dependencies(Telegram Packer)
