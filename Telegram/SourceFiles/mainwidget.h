/*
This file is part of Telegram Desktop,
the official desktop application for the Telegram messaging service.

For license and copyright information please follow this link:
https://github.com/telegramdesktop/tdesktop/blob/master/LEGAL
*/
#pragma once

#include "base/timer.h"
#include "base/weak_ptr.h"
#include "ui/rp_widget.h"
#include "ui/effects/animations.h"
#include "media/player/media_player_float.h"
#include "data/data_pts_waiter.h"

class RPCError;
struct HistoryMessageMarkupButton;
class MainWindow;
class ConfirmBox;
class HistoryWidget;
class StackItem;
struct FileLoadResult;
class History;
class Image;

namespace Api {
struct SendAction;
} // namespace Api

namespace Main {
class Session;
} // namespace Main

namespace Data {
class WallPaper;
} // namespace Data

namespace Dialogs {
struct RowDescriptor;
class Row;
class Key;
class Widget;
} // namespace Dialogs

namespace Media {
namespace Player {
class Widget;
class VolumeWidget;
class Panel;
struct TrackState;
} // namespace Player
} // namespace Media

namespace Export {
namespace View {
class TopBar;
class PanelController;
struct Content;
} // namespace View
} // namespace Export

namespace Ui {
class ResizeArea;
class PlainShadow;
class DropdownMenu;
template <typename Widget>
class SlideWrap;
} // namespace Ui

namespace Window {
class SessionController;
template <typename Inner>
class TopBarWrapWidget;
class SectionMemento;
class SectionWidget;
class AbstractSectionWidget;
class ConnectionState;
struct SectionSlideParams;
struct SectionShow;
enum class Column;
class HistoryHider;
} // namespace Window

namespace Calls {
class Call;
class TopBar;
} // namespace Calls

namespace Core {
class Changelogs;
} // namespace Core

namespace InlineBots {
namespace Layout {
class ItemBase;
} // namespace Layout
} // namespace InlineBots

class MainWidget
	: public Ui::RpWidget
	, private Media::Player::FloatDelegate
	, private base::Subscriber {
	Q_OBJECT

public:
	using SectionShow = Window::SectionShow;

	MainWidget(
		QWidget *parent,
		not_null<Window::SessionController*> controller);
	~MainWidget();

	[[nodiscard]] Main::Session &session() const;
	[[nodiscard]] not_null<Window::SessionController*> controller() const;

	[[nodiscard]] bool isMainSectionShown() const;
	[[nodiscard]] bool isThirdSectionShown() const;

	void returnTabbedSelector();

	void showAnimated(const QPixmap &bgAnimCache, bool back = false);

	void openPeerByName(
		const QString &name,
		MsgId msgId = ShowAtUnreadMsgId,
		const QString &startToken = QString(),
		FullMsgId clickFromMessageId = FullMsgId(),
		const QString &searchQuery = QString());

	void activate();

	void windowShown();

	void dialogsToUp();
	void checkHistoryActivation();

	PeerData *peer();

	int backgroundFromY() const;
	void showSection(
		Window::SectionMemento &&memento,
		const SectionShow &params);
	void updateColumnLayout();
	bool stackIsEmpty() const;
	void showBackFromStack(
		const SectionShow &params);
	void orderWidgets();
	QRect historyRect() const;
	QPixmap grabForShowAnimation(const Window::SectionSlideParams &params);
	void checkMainSectionToLayer();

	bool sendExistingDocument(not_null<DocumentData*> sticker);

	bool isActive() const;
	[[nodiscard]] bool doWeMarkAsRead() const;

	void saveFieldToHistoryLocalDraft();

	int32 dlgsWidth() const;

	void showForwardLayer(MessageIdsList &&items);
	void showSendPathsLayer();
	void cancelUploadLayer(not_null<HistoryItem*> item);
	void shareUrlLayer(const QString &url, const QString &text);
	void inlineSwitchLayer(const QString &botAndQuery);
	void hiderLayer(base::unique_qptr<Window::HistoryHider> h);
	bool setForwardDraft(PeerId peer, MessageIdsList &&items);
	bool shareUrl(
		PeerId peerId,
		const QString &url,
		const QString &text);
	void replyToItem(not_null<HistoryItem*> item);
	bool inlineSwitchChosen(PeerId peerId, const QString &botAndQuery);
	bool sendPaths(PeerId peerId);
	void onFilesOrForwardDrop(const PeerId &peer, const QMimeData *data);
	bool selectingPeer() const;

	void deletePhotoLayer(PhotoData *photo);

	// While HistoryInner is not HistoryView::ListWidget.
	crl::time highlightStartTime(not_null<const HistoryItem*> item) const;

	MsgId currentReplyToIdFor(not_null<History*> history) const;

	void sendBotCommand(
		not_null<PeerData*> peer,
		UserData *bot,
		const QString &cmd,
		MsgId replyTo);
	void hideSingleUseKeyboard(PeerData *peer, MsgId replyTo);
	bool insertBotCommand(const QString &cmd);

<<<<<<< HEAD
	void searchMessages(const QString &query, Dialogs::Key inChat, UserData *from = nullptr);
	void itemEdited(not_null<HistoryItem*> item);

	void checkLastUpdate(bool afterSleep);

	bool isIdle() const;
=======
	void searchMessages(const QString &query, Dialogs::Key inChat);
>>>>>>> a9eedf00

	QPixmap cachedBackground(const QRect &forRect, int &x, int &y);
	void updateScrollColors();

	void setChatBackground(
		const Data::WallPaper &background,
		QImage &&image = QImage());
	bool chatBackgroundLoading();
	float64 chatBackgroundProgress() const;
	void checkChatBackground();
	Image *newBackgroundThumb();

	void pushReplyReturn(not_null<HistoryItem*> item);

	// Does offerPeer or showPeerHistory.
	void choosePeer(PeerId peerId, MsgId showAtMsgId);
	void clearBotStartToken(PeerData *peer);

	void ctrlEnterSubmitUpdated();
	void setInnerFocus();

	void scheduleViewIncrement(HistoryItem *item);

	bool contentOverlapped(const QRect &globalRect);

	void searchInChat(Dialogs::Key chat);

	void app_sendBotCallback(
		not_null<const HistoryMessageMarkupButton*> button,
		not_null<const HistoryItem*> msg,
		int row,
		int column);

	void ui_showPeerHistory(
		PeerId peer,
		const SectionShow &params,
		MsgId msgId);
	PeerData *ui_getPeerForMouseAction();

	bool notify_switchInlineBotButtonReceived(const QString &query, UserData *samePeerBot, MsgId samePeerReplyTo);
<<<<<<< HEAD
	void notify_userIsBotChanged(UserData *bot);
	void notify_showScheduledButtonChanged();

	MsgId highlightedOriginalId() const;

	void closeBothPlayers();

	bool isQuitPrevent();
=======
>>>>>>> a9eedf00

	using FloatDelegate::floatPlayerAreaUpdated;

	void closeBothPlayers();

public slots:
	void inlineResultLoadProgress(FileLoader *loader);
	void inlineResultLoadFailed(FileLoader *loader, bool started);

	void dialogsCancelled();

protected:
	void paintEvent(QPaintEvent *e) override;
	void resizeEvent(QResizeEvent *e) override;
	void keyPressEvent(QKeyEvent *e) override;
	bool eventFilter(QObject *o, QEvent *e) override;

private:
	void viewsIncrement();

	void animationCallback();
	void handleAdaptiveLayoutUpdate();
	void updateWindowAdaptiveLayout();
	void handleAudioUpdate(const Media::Player::TrackState &state);
	void updateMediaPlayerPosition();
	void updateMediaPlaylistPosition(int x);
	void updateControlsGeometry();
	void updateDialogsWidthAnimated();
	void updateThirdColumnToCurrentChat(
		Dialogs::Key key,
		bool canWrite);
	[[nodiscard]] bool saveThirdSectionToStackBack() const;
	[[nodiscard]] auto thirdSectionForCurrentMainSection(Dialogs::Key key)
		-> std::unique_ptr<Window::SectionMemento>;

	void setupConnectingWidget();
	void createPlayer();
	void playerHeightUpdated();

	void setCurrentCall(Calls::Call *call);
	void createCallTopBar();
	void destroyCallTopBar();
	void callTopBarHeightUpdated(int callTopBarHeight);

	void setCurrentExportView(Export::View::PanelController *view);
	void createExportTopBar(Export::View::Content &&data);
	void destroyExportTopBar();
	void exportTopBarHeightUpdated();

	Window::SectionSlideParams prepareShowAnimation(
		bool willHaveTopBarShadow);
	void showNewSection(
		Window::SectionMemento &&memento,
		const SectionShow &params);
	void dropMainSection(Window::SectionWidget *widget);

	Window::SectionSlideParams prepareThirdSectionAnimation(Window::SectionWidget *section);

	// All this methods use the prepareShowAnimation().
	Window::SectionSlideParams prepareMainSectionAnimation(Window::SectionWidget *section);
	Window::SectionSlideParams prepareHistoryAnimation(PeerId historyPeerId);
	Window::SectionSlideParams prepareDialogsAnimation();

	void saveSectionInStack();

<<<<<<< HEAD
	void getChannelDifference(ChannelData *channel, ChannelDifferenceRequest from = ChannelDifferenceRequest::Unknown);
	void gotDifference(const MTPupdates_Difference &diff);
	bool failDifference(const RPCError &e);
	void feedDifference(const MTPVector<MTPUser> &users, const MTPVector<MTPChat> &chats, const MTPVector<MTPMessage> &msgs, const MTPVector<MTPUpdate> &other);
	void gotState(const MTPupdates_State &state);
	void updSetState(int32 pts, int32 date, int32 qts, int32 seq);
	void gotChannelDifference(ChannelData *channel, const MTPupdates_ChannelDifference &diff);
	bool failChannelDifference(ChannelData *channel, const RPCError &err);
	void failDifferenceStartTimerFor(ChannelData *channel);

	void mtpUpdateReceived(const MTPUpdates &updates);
	void mtpNewSessionCreated();
	void feedUpdateVector(
		const MTPVector<MTPUpdate> &updates,
		bool skipMessageIds = false);
	// Doesn't call sendHistoryChangeNotifications itself.
	void feedMessageIds(const MTPVector<MTPUpdate> &updates);
	// Doesn't call sendHistoryChangeNotifications itself.
	void feedUpdate(const MTPUpdate &update);

	void usernameResolveDone(QPair<MsgId, QPair<QString, QString>> msgIdAndStartToken, const MTPcontacts_ResolvedPeer &result);
	bool usernameResolveFail(QString name, const RPCError &error);
=======
	void usernameResolveDone(
		const MTPcontacts_ResolvedPeer &result,
		MsgId msgId,
		const QString &startToken);
	void usernameResolveFail(
		const RPCError &error,
		const QString &username);
>>>>>>> a9eedf00

	int getMainSectionTop() const;
	int getThirdSectionTop() const;

	void hideAll();
	void showAll();
	void clearHider(not_null<Window::HistoryHider*> instance);

	void cacheBackground();
	void clearCachedBackground();

	[[nodiscard]] auto floatPlayerDelegate()
		-> not_null<Media::Player::FloatDelegate*>;
	not_null<Ui::RpWidget*> floatPlayerWidget() override;
	not_null<Media::Player::FloatSectionDelegate*> floatPlayerGetSection(
		Window::Column column) override;
	void floatPlayerEnumerateSections(Fn<void(
		not_null<Media::Player::FloatSectionDelegate*> widget,
		Window::Column widgetColumn)> callback) override;
	bool floatPlayerIsVisible(not_null<HistoryItem*> item) override;
	void floatPlayerClosed(FullMsgId itemId);

	void viewsIncrementDone(
		QVector<MTPint> ids,
		const MTPVector<MTPint> &result,
		mtpRequestId requestId);
	void viewsIncrementFail(const RPCError &error, mtpRequestId requestId);

	void refreshResizeAreas();
	template <typename MoveCallback, typename FinishCallback>
	void createResizeArea(
		object_ptr<Ui::ResizeArea> &area,
		MoveCallback &&moveCallback,
		FinishCallback &&finishCallback);
	void ensureFirstColumnResizeAreaCreated();
	void ensureThirdColumnResizeAreaCreated();

	bool isReadyChatBackground(
		const Data::WallPaper &background,
		const QImage &image) const;
	void setReadyChatBackground(
		const Data::WallPaper &background,
		QImage &&image);

	void handleHistoryBack();

	const not_null<Window::SessionController*> _controller;

	Ui::Animations::Simple _a_show;
	bool _showBack = false;
	QPixmap _cacheUnder, _cacheOver;

	int _dialogsWidth = 0;
	int _thirdColumnWidth = 0;
	Ui::Animations::Simple _a_dialogsWidth;

	object_ptr<Ui::PlainShadow> _sideShadow;
	object_ptr<Ui::PlainShadow> _thirdShadow = { nullptr };
	object_ptr<Ui::ResizeArea> _firstColumnResizeArea = { nullptr };
	object_ptr<Ui::ResizeArea> _thirdColumnResizeArea = { nullptr };
	object_ptr<Dialogs::Widget> _dialogs;
	object_ptr<HistoryWidget> _history;
	object_ptr<Window::SectionWidget> _mainSection = { nullptr };
	object_ptr<Window::SectionWidget> _thirdSection = { nullptr };
	std::unique_ptr<Window::SectionMemento> _thirdSectionFromStack;
	std::unique_ptr<Window::ConnectionState> _connecting;

	base::weak_ptr<Calls::Call> _currentCall;
	rpl::lifetime _currentCallLifetime;
	object_ptr<Ui::SlideWrap<Calls::TopBar>> _callTopBar = { nullptr };

	Export::View::PanelController *_currentExportView = nullptr;
	object_ptr<Window::TopBarWrapWidget<Export::View::TopBar>> _exportTopBar
		= { nullptr };
	rpl::lifetime _exportViewLifetime;

	object_ptr<Window::TopBarWrapWidget<Media::Player::Widget>> _player
		= { nullptr };
	object_ptr<Media::Player::VolumeWidget> _playerVolume = { nullptr };
	object_ptr<Media::Player::Panel> _playerPlaylist;
	bool _playerUsingPanel = false;

	base::unique_qptr<Window::HistoryHider> _hider;
	std::vector<std::unique_ptr<StackItem>> _stack;

	int _playerHeight = 0;
	int _callTopBarHeight = 0;
	int _exportTopBarHeight = 0;
	int _contentScrollAddToY = 0;

	QPixmap _cachedBackground;
	QRect _cachedFor, _willCacheFor;
	int _cachedX = 0;
	int _cachedY = 0;
	base::Timer _cacheBackgroundTimer;

	PhotoData *_deletingPhoto = nullptr;

	base::flat_map<not_null<PeerData*>, base::flat_set<MsgId>> _viewsIncremented;
	base::flat_map<not_null<PeerData*>, base::flat_set<MsgId>> _viewsToIncrement;
	base::flat_map<not_null<PeerData*>, mtpRequestId> _viewsIncrementRequests;
	base::flat_map<mtpRequestId, not_null<PeerData*>> _viewsIncrementByRequest;
	base::Timer _viewsIncrementTimer;

	struct SettingBackground;
	std::unique_ptr<SettingBackground> _background;

	bool _firstColumnResizing = false;
	int _firstColumnResizingShift = 0;

	// _changelogs depends on _data, subscribes on chats loading event.
	const std::unique_ptr<Core::Changelogs> _changelogs;

};

namespace App {
MainWidget *main();
} // namespace App<|MERGE_RESOLUTION|>--- conflicted
+++ resolved
@@ -191,16 +191,7 @@
 	void hideSingleUseKeyboard(PeerData *peer, MsgId replyTo);
 	bool insertBotCommand(const QString &cmd);
 
-<<<<<<< HEAD
 	void searchMessages(const QString &query, Dialogs::Key inChat, UserData *from = nullptr);
-	void itemEdited(not_null<HistoryItem*> item);
-
-	void checkLastUpdate(bool afterSleep);
-
-	bool isIdle() const;
-=======
-	void searchMessages(const QString &query, Dialogs::Key inChat);
->>>>>>> a9eedf00
 
 	QPixmap cachedBackground(const QRect &forRect, int &x, int &y);
 	void updateScrollColors();
@@ -241,17 +232,9 @@
 	PeerData *ui_getPeerForMouseAction();
 
 	bool notify_switchInlineBotButtonReceived(const QString &query, UserData *samePeerBot, MsgId samePeerReplyTo);
-<<<<<<< HEAD
-	void notify_userIsBotChanged(UserData *bot);
 	void notify_showScheduledButtonChanged();
 
 	MsgId highlightedOriginalId() const;
-
-	void closeBothPlayers();
-
-	bool isQuitPrevent();
-=======
->>>>>>> a9eedf00
 
 	using FloatDelegate::floatPlayerAreaUpdated;
 
@@ -317,38 +300,14 @@
 
 	void saveSectionInStack();
 
-<<<<<<< HEAD
-	void getChannelDifference(ChannelData *channel, ChannelDifferenceRequest from = ChannelDifferenceRequest::Unknown);
-	void gotDifference(const MTPupdates_Difference &diff);
-	bool failDifference(const RPCError &e);
-	void feedDifference(const MTPVector<MTPUser> &users, const MTPVector<MTPChat> &chats, const MTPVector<MTPMessage> &msgs, const MTPVector<MTPUpdate> &other);
-	void gotState(const MTPupdates_State &state);
-	void updSetState(int32 pts, int32 date, int32 qts, int32 seq);
-	void gotChannelDifference(ChannelData *channel, const MTPupdates_ChannelDifference &diff);
-	bool failChannelDifference(ChannelData *channel, const RPCError &err);
-	void failDifferenceStartTimerFor(ChannelData *channel);
-
-	void mtpUpdateReceived(const MTPUpdates &updates);
-	void mtpNewSessionCreated();
-	void feedUpdateVector(
-		const MTPVector<MTPUpdate> &updates,
-		bool skipMessageIds = false);
-	// Doesn't call sendHistoryChangeNotifications itself.
-	void feedMessageIds(const MTPVector<MTPUpdate> &updates);
-	// Doesn't call sendHistoryChangeNotifications itself.
-	void feedUpdate(const MTPUpdate &update);
-
-	void usernameResolveDone(QPair<MsgId, QPair<QString, QString>> msgIdAndStartToken, const MTPcontacts_ResolvedPeer &result);
-	bool usernameResolveFail(QString name, const RPCError &error);
-=======
 	void usernameResolveDone(
 		const MTPcontacts_ResolvedPeer &result,
 		MsgId msgId,
-		const QString &startToken);
+		const QString &startToken,
+		const QString &searchQuery = QString());
 	void usernameResolveFail(
 		const RPCError &error,
 		const QString &username);
->>>>>>> a9eedf00
 
 	int getMainSectionTop() const;
 	int getThirdSectionTop() const;
