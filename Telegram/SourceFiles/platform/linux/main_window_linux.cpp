/*
This file is part of Telegram Desktop,
the official desktop application for the Telegram messaging service.

For license and copyright information please follow this link:
https://github.com/telegramdesktop/tdesktop/blob/master/LEGAL
*/
#include "platform/linux/main_window_linux.h"

#include "styles/style_window.h"
#include "platform/linux/specific_linux.h"
#include "platform/linux/linux_wayland_integration.h"
#include "history/history.h"
#include "history/history_widget.h"
#include "history/history_inner_widget.h"
#include "main/main_account.h" // Account::sessionChanges.
#include "main/main_session.h"
#include "mainwindow.h"
#include "core/application.h"
#include "core/core_settings.h"
#include "core/sandbox.h"
#include "boxes/peer_list_controllers.h"
#include "boxes/about_box.h"
#include "lang/lang_keys.h"
#include "storage/localstorage.h"
#include "window/window_controller.h"
#include "window/window_session_controller.h"
#include "base/platform/base_platform_info.h"
#include "base/event_filter.h"
#include "ui/widgets/popup_menu.h"
#include "ui/widgets/input_fields.h"
#include "ui/ui_utility.h"

#ifndef DESKTOP_APP_DISABLE_DBUS_INTEGRATION
#include "base/platform/linux/base_linux_glibmm_helper.h"
#include "base/platform/linux/base_linux_dbus_utilities.h"
#endif // !DESKTOP_APP_DISABLE_DBUS_INTEGRATION

#ifndef DESKTOP_APP_DISABLE_X11_INTEGRATION
#include "base/platform/linux/base_linux_xcb_utilities.h"
#endif // !DESKTOP_APP_DISABLE_X11_INTEGRATION

#include <QtCore/QSize>
#include <QtCore/QTemporaryFile>
#include <QtGui/QWindow>

#ifndef DESKTOP_APP_DISABLE_DBUS_INTEGRATION
#include <QtDBus/QDBusConnection>
#include <QtDBus/QDBusMessage>
#include <QtDBus/QDBusObjectPath>
#include <QtDBus/QDBusMetaType>

#include <statusnotifieritem.h>
#include <dbusmenuexporter.h>

#include <glibmm.h>
#include <giomm.h>
#endif // !DESKTOP_APP_DISABLE_DBUS_INTEGRATION

namespace Platform {
namespace {

using internal::WaylandIntegration;
using WorkMode = Core::Settings::WorkMode;

constexpr auto kPanelTrayIconName = "kotatogram-panel"_cs;
constexpr auto kMutePanelTrayIconName = "kotatogram-mute-panel"_cs;
constexpr auto kAttentionPanelTrayIconName = "kotatogram-attention-panel"_cs;
constexpr auto kTelegramPanelTrayIconName = "telegram-panel"_cs;
constexpr auto kTelegramMutePanelTrayIconName = "telegram-mute-panel"_cs;
constexpr auto kTelegramAttentionPanelTrayIconName = "telegram-attention-panel"_cs;

constexpr auto kPropertiesInterface = "org.freedesktop.DBus.Properties"_cs;
constexpr auto kTrayIconFilename = "ktgdesktop-trayicon-XXXXXX.png"_cs;

constexpr auto kSNIWatcherService = "org.kde.StatusNotifierWatcher"_cs;
constexpr auto kSNIWatcherObjectPath = "/StatusNotifierWatcher"_cs;
constexpr auto kSNIWatcherInterface = kSNIWatcherService;

constexpr auto kAppMenuService = "com.canonical.AppMenu.Registrar"_cs;
constexpr auto kAppMenuObjectPath = "/com/canonical/AppMenu/Registrar"_cs;
constexpr auto kAppMenuInterface = kAppMenuService;

constexpr auto kMainMenuObjectPath = "/MenuBar"_cs;

bool TrayIconMuted = true;
int32 TrayIconCount = 0;
base::flat_map<int, QImage> TrayIconImageBack;
QIcon TrayIcon;
QString TrayIconThemeName, TrayIconName;
int TrayIconCustomId = 0;
bool TrayIconCounterDisabled = false;

#ifndef DESKTOP_APP_DISABLE_X11_INTEGRATION
void XCBSkipTaskbar(QWindow *window, bool skip) {
	const auto connection = base::Platform::XCB::GetConnectionFromQt();
	if (!connection) {
		return;
	}

	const auto root = base::Platform::XCB::GetRootWindowFromQt();
	if (!root.has_value()) {
		return;
	}

	const auto stateAtom = base::Platform::XCB::GetAtom(
		connection,
		"_NET_WM_STATE");

	if (!stateAtom.has_value()) {
		return;
	}

	const auto skipTaskbarAtom = base::Platform::XCB::GetAtom(
		connection,
		"_NET_WM_STATE_SKIP_TASKBAR");

	if (!skipTaskbarAtom.has_value()) {
		return;
	}

	xcb_client_message_event_t xev;
	xev.response_type = XCB_CLIENT_MESSAGE;
	xev.type = *stateAtom;
	xev.sequence = 0;
	xev.window = window->winId();
	xev.format = 32;
	xev.data.data32[0] = skip ? 1 : 0;
	xev.data.data32[1] = *skipTaskbarAtom;
	xev.data.data32[2] = 0;
	xev.data.data32[3] = 0;
	xev.data.data32[4] = 0;

	xcb_send_event(
		connection,
		false,
		*root,
		XCB_EVENT_MASK_SUBSTRUCTURE_REDIRECT
			| XCB_EVENT_MASK_SUBSTRUCTURE_NOTIFY,
		reinterpret_cast<const char*>(&xev));
}

void XCBSetDesktopFileName(QWindow *window) {
	const auto connection = base::Platform::XCB::GetConnectionFromQt();
	if (!connection) {
		return;
	}

	const auto desktopFileAtom = base::Platform::XCB::GetAtom(
		connection,
		"_KDE_NET_WM_DESKTOP_FILE");

	const auto utf8Atom = base::Platform::XCB::GetAtom(
		connection,
		"UTF8_STRING");

	if (!desktopFileAtom.has_value() || !utf8Atom.has_value()) {
		return;
	}

	const auto filename = QGuiApplication::desktopFileName()
		.chopped(8)
		.toUtf8();

	xcb_change_property(
		connection,
		XCB_PROP_MODE_REPLACE,
		window->winId(),
		*desktopFileAtom,
		*utf8Atom,
		8,
		filename.size(),
		filename.data());
}
#endif // !DESKTOP_APP_DISABLE_X11_INTEGRATION

void SkipTaskbar(QWindow *window, bool skip) {
	if (const auto integration = WaylandIntegration::Instance()) {
		integration->skipTaskbar(window, skip);
	}

#ifndef DESKTOP_APP_DISABLE_X11_INTEGRATION
	if (IsX11()) {
		XCBSkipTaskbar(window, skip);
	}
#endif // !DESKTOP_APP_DISABLE_X11_INTEGRATION
}

QString GetPanelIconName(int counter, bool muted) {
	const auto iconName = cUseTelegramPanelIcon()
		? kTelegramPanelTrayIconName.utf16()
		: kPanelTrayIconName.utf16();

	const auto muteIconName = cUseTelegramPanelIcon()
		? kTelegramMutePanelTrayIconName.utf16()
		: kMutePanelTrayIconName.utf16();

	const auto attentionIconName = cUseTelegramPanelIcon()
		? kTelegramAttentionPanelTrayIconName.utf16()
		: kAttentionPanelTrayIconName.utf16();

	return (counter > 0)
		? (muted
			? muteIconName
			: attentionIconName)
		: iconName;
}

QString GetTrayIconName(int counter, bool muted) {
	const auto iconName = GetIconName();
	const auto panelIconName = GetPanelIconName(counter, muted);

	if (QIcon::hasThemeIcon(panelIconName)) {
		return panelIconName;
	} else if (QIcon::hasThemeIcon(iconName)) {
		return iconName;
	}

	return QString();
}

int GetCounterSlice(int counter) {
	return (counter >= 1000)
		? (1000 + (counter % 100))
		: counter;
}

bool UseIconFromTheme(const QString &iconName) {
	return cDisableTrayCounter()
		&& !QFileInfo::exists(cWorkingDir() + "tdata/icon.png")
		&& cCustomAppIcon() == 0
		&& !iconName.isEmpty();
}

bool IsIconRegenerationNeeded(
		int counter,
		bool muted,
		const QString &iconThemeName = QIcon::themeName()) {
	const auto iconName = GetTrayIconName(counter, muted);
	const auto counterSlice = GetCounterSlice(counter);

	return TrayIcon.isNull()
		|| iconThemeName != TrayIconThemeName
		|| iconName != TrayIconName
		|| muted != TrayIconMuted
		|| counterSlice != TrayIconCount
		|| cCustomAppIcon() != TrayIconCustomId
		|| cDisableTrayCounter() != TrayIconCounterDisabled;
}

void UpdateIconRegenerationNeeded(
		const QIcon &icon,
		int counter,
		bool muted,
		const QString &iconThemeName) {
	const auto iconName = GetTrayIconName(counter, muted);
	const auto counterSlice = GetCounterSlice(counter);

	TrayIcon = icon;
	TrayIconMuted = muted;
	TrayIconCount = counterSlice;
	TrayIconThemeName = iconThemeName;
	TrayIconName = iconName;
	TrayIconCustomId = cCustomAppIcon();
	TrayIconCounterDisabled = cDisableTrayCounter();
}

QIcon TrayIconGen(int counter, bool muted) {
	const auto iconThemeName = QIcon::themeName();

	if (!IsIconRegenerationNeeded(counter, muted, iconThemeName)) {
		return TrayIcon;
	}

	const auto iconName = GetTrayIconName(counter, muted);

	if (UseIconFromTheme(iconName)) {
		const auto result = QIcon::fromTheme(iconName);
		UpdateIconRegenerationNeeded(result, counter, muted, iconThemeName);
		return result;
	}

	QIcon result;
	QIcon systemIcon;

	static const auto iconSizes = {
		16,
		22,
		24,
		32,
		48,
	};

	static const auto dprSize = [](const QImage &image) {
		return image.size() / image.devicePixelRatio();
	};

	for (const auto iconSize : iconSizes) {
		auto &currentImageBack = TrayIconImageBack[iconSize];
		const auto desiredSize = QSize(iconSize, iconSize);

		if (currentImageBack.isNull()
			|| iconThemeName != TrayIconThemeName
			|| iconName != TrayIconName
			|| cCustomAppIcon() != TrayIconCustomId
			|| cDisableTrayCounter() != TrayIconCounterDisabled) {
			if (QFileInfo::exists(cWorkingDir() + "tdata/icon.png")) {
				currentImageBack = QImage(cWorkingDir() + "tdata/icon.png");
			} else if (cCustomAppIcon() != 0) {
				currentImageBack = Core::App().logo(cCustomAppIcon());
			} else if (!iconName.isEmpty()) {
				if (systemIcon.isNull()) {
					systemIcon = QIcon::fromTheme(iconName);
				}

				// We can't use QIcon::actualSize here
				// since it works incorrectly with svg icon themes
				currentImageBack = systemIcon
					.pixmap(desiredSize)
					.toImage();

				const auto firstAttemptSize = dprSize(currentImageBack);

				// if current icon theme is not a svg one, Qt can return
				// a pixmap that less in size even if there are a bigger one
				if (firstAttemptSize.width() < desiredSize.width()) {
					const auto availableSizes = systemIcon.availableSizes();

					const auto biggestSize = ranges::max_element(
						availableSizes,
						std::less<>(),
						&QSize::width);

					if (biggestSize->width() > firstAttemptSize.width()) {
						currentImageBack = systemIcon
							.pixmap(*biggestSize)
							.toImage();
					}
				}
			} else {
				currentImageBack = Core::App().logo();
			}

			if (dprSize(currentImageBack) != desiredSize) {
				currentImageBack = currentImageBack.scaled(
					desiredSize * currentImageBack.devicePixelRatio(),
					Qt::IgnoreAspectRatio,
					Qt::SmoothTransformation);
			}
		}

		auto iconImage = currentImageBack;

		if (!cDisableTrayCounter()
			&& counter > 0) {
			const auto &bg = muted
				? st::trayCounterBgMute
				: st::trayCounterBg;
			const auto &fg = st::trayCounterFg;
			if (iconSize >= 22) {
				auto layerSize = -16;
				if (iconSize >= 48) {
					layerSize = -32;
				} else if (iconSize >= 36) {
					layerSize = -24;
				} else if (iconSize >= 32) {
					layerSize = -20;
				}
				const auto layer = App::wnd()->iconWithCounter(
					layerSize,
					counter,
					bg,
					fg,
					false);

				QPainter p(&iconImage);
				p.drawImage(
					iconImage.width() - layer.width() - 1,
					iconImage.height() - layer.height() - 1,
					layer);
			} else {
				App::wnd()->placeSmallCounter(
					iconImage,
					16,
					counter,
					bg,
					QPoint(),
					fg);
			}
		}

		result.addPixmap(Ui::PixmapFromImage(std::move(iconImage)));
	}

	UpdateIconRegenerationNeeded(result, counter, muted, iconThemeName);

	return result;
}

void SendKeySequence(
	Qt::Key key,
	Qt::KeyboardModifiers modifiers = Qt::NoModifier) {
	const auto focused = QApplication::focusWidget();
	if (qobject_cast<QLineEdit*>(focused)
		|| qobject_cast<QTextEdit*>(focused)
		|| qobject_cast<HistoryInner*>(focused)) {
		QApplication::postEvent(
			focused,
			new QKeyEvent(QEvent::KeyPress, key, modifiers));

		QApplication::postEvent(
			focused,
			new QKeyEvent(QEvent::KeyRelease, key, modifiers));
	}
}

void ForceDisabled(QAction *action, bool disabled) {
	if (action->isEnabled()) {
		if (disabled) action->setDisabled(true);
	} else if (!disabled) {
		action->setDisabled(false);
	}
}

#ifndef DESKTOP_APP_DISABLE_DBUS_INTEGRATION
bool IsIndicatorApplication() {
	// Hack for indicator-application,
	// which doesn't handle icons sent across D-Bus:
	// save the icon to a temp file
	// and set the icon name to that filename.
	static const auto Result = [] {
		try {
			const auto connection = Gio::DBus::Connection::get_sync(
				Gio::DBus::BusType::BUS_TYPE_SESSION);

			const auto ubuntuIndicator = base::Platform::DBus::NameHasOwner(
				connection,
				"com.canonical.indicator.application");

			const auto ayatanaIndicator = base::Platform::DBus::NameHasOwner(
				connection,
				"org.ayatana.indicator.application");

			return ubuntuIndicator || ayatanaIndicator;
		} catch (...) {
		}

		return false;
	}();

	return Result;
}

std::unique_ptr<QTemporaryFile> TrayIconFile(
		const QIcon &icon,
		QObject *parent = nullptr) {
	static const auto templateName = AppRuntimeDirectory()
		+ kTrayIconFilename.utf16();

	static const auto dprSize = [](const QPixmap &pixmap) {
		return pixmap.size() / pixmap.devicePixelRatio();
	};

	static const auto desiredSize = QSize(22, 22);

	static const auto scalePixmap = [=](const QPixmap &pixmap) {
		if (dprSize(pixmap) != desiredSize) {
			return pixmap.scaled(
				desiredSize * pixmap.devicePixelRatio(),
				Qt::IgnoreAspectRatio,
				Qt::SmoothTransformation);
		} else {
			return pixmap;
		}
	};

	auto ret = std::make_unique<QTemporaryFile>(
		templateName,
		parent);

	ret->open();

	const auto firstAttempt = icon.pixmap(desiredSize);
	const auto firstAttemptSize = dprSize(firstAttempt);

	if (firstAttemptSize.width() < desiredSize.width()) {
		const auto availableSizes = icon.availableSizes();

		const auto biggestSize = ranges::max_element(
			availableSizes,
			std::less<>(),
			&QSize::width);

		if (biggestSize->width() > firstAttemptSize.width()) {
			scalePixmap(icon.pixmap(*biggestSize)).save(ret.get());
		} else {
			scalePixmap(firstAttempt).save(ret.get());
		}
	} else {
		scalePixmap(firstAttempt).save(ret.get());
	}

	ret->close();

	return ret;
}

bool UseUnityCounter() {
	static const auto Result = [&] {
		try {
			const auto connection = Gio::DBus::Connection::get_sync(
				Gio::DBus::BusType::BUS_TYPE_SESSION);

			return base::Platform::DBus::NameHasOwner(
				connection,
				"com.canonical.Unity");
		} catch (...) {
		}

		return false;
	}();

	return Result;
}

bool IsSNIAvailable() {
	try {
		const auto connection = [] {
			try {
				return Gio::DBus::Connection::get_sync(
					Gio::DBus::BusType::BUS_TYPE_SESSION);
			} catch (...) {
				return Glib::RefPtr<Gio::DBus::Connection>();
			}
		}();

		if (!connection) {
			return false;
		}

		auto reply = connection->call_sync(
			std::string(kSNIWatcherObjectPath),
			std::string(kPropertiesInterface),
			"Get",
			base::Platform::MakeGlibVariant(std::tuple{
				Glib::ustring(std::string(kSNIWatcherInterface)),
				Glib::ustring("IsStatusNotifierHostRegistered"),
			}),
			std::string(kSNIWatcherService));

		return base::Platform::GlibVariantCast<bool>(
			base::Platform::GlibVariantCast<Glib::VariantBase>(
				reply.get_child(0)));
	} catch (const Glib::Error &e) {
		static const auto NotSupportedErrors = {
			"org.freedesktop.DBus.Error.ServiceUnknown",
		};

		const auto errorName = Gio::DBus::ErrorUtils::get_remote_error(e);
		if (ranges::contains(NotSupportedErrors, errorName)) {
			return false;
		}

		LOG(("SNI Error: %1")
			.arg(QString::fromStdString(e.what())));
	} catch (const std::exception &e) {
		LOG(("SNI Error: %1")
			.arg(QString::fromStdString(e.what())));
	}

	return false;
}

uint djbStringHash(const std::string &string) {
	uint hash = 5381;
	for (const auto &curChar : string) {
		hash = (hash << 5) + hash + curChar;
	}
	return hash;
}

bool IsAppMenuSupported() {
	try {
		const auto connection = Gio::DBus::Connection::get_sync(
			Gio::DBus::BusType::BUS_TYPE_SESSION);

		return base::Platform::DBus::NameHasOwner(
			connection,
			std::string(kAppMenuService));
	} catch (...) {
	}

	return false;
}

// This call must be made from the same bus connection as DBusMenuExporter
// So it must use QDBusConnection
void RegisterAppMenu(QWindow *window, const QString &menuPath) {
	if (const auto integration = WaylandIntegration::Instance()) {
		integration->registerAppMenu(
			window,
			QDBusConnection::sessionBus().baseService(),
			menuPath);
		return;
	}

	auto message = QDBusMessage::createMethodCall(
		kAppMenuService.utf16(),
		kAppMenuObjectPath.utf16(),
		kAppMenuInterface.utf16(),
		qsl("RegisterWindow"));

	message.setArguments({
		window->winId(),
		QVariant::fromValue(QDBusObjectPath(menuPath))
	});

	QDBusConnection::sessionBus().send(message);
}

// This call must be made from the same bus connection as DBusMenuExporter
// So it must use QDBusConnection
void UnregisterAppMenu(QWindow *window) {
	if (const auto integration = WaylandIntegration::Instance()) {
		return;
	}

	auto message = QDBusMessage::createMethodCall(
		kAppMenuService.utf16(),
		kAppMenuObjectPath.utf16(),
		kAppMenuInterface.utf16(),
		qsl("UnregisterWindow"));

	message.setArguments({
		window->winId()
	});

	QDBusConnection::sessionBus().send(message);
}
#endif // !DESKTOP_APP_DISABLE_DBUS_INTEGRATION

} // namespace

class MainWindow::Private {
public:
	explicit Private(not_null<MainWindow*> window)
	: _public(window) {
	}

#ifndef DESKTOP_APP_DISABLE_DBUS_INTEGRATION
	Glib::RefPtr<Gio::DBus::Connection> dbusConnection;

	StatusNotifierItem *sniTrayIcon = nullptr;
	uint sniRegisteredSignalId = 0;
	uint sniWatcherId = 0;
	std::unique_ptr<QTemporaryFile> trayIconFile;

	bool appMenuSupported = false;
	uint appMenuWatcherId = 0;
	DBusMenuExporter *mainMenuExporter = nullptr;

	void setSNITrayIcon(int counter, bool muted);
	void attachToSNITrayIcon();
	void handleSNIHostRegistered();

	void handleSNIOwnerChanged(
		const QString &service,
		const QString &oldOwner,
		const QString &newOwner);

	void handleAppMenuOwnerChanged(
		const QString &service,
		const QString &oldOwner,
		const QString &newOwner);
#endif // !DESKTOP_APP_DISABLE_DBUS_INTEGRATION

private:
	not_null<MainWindow*> _public;
};

#ifndef DESKTOP_APP_DISABLE_DBUS_INTEGRATION
void MainWindow::Private::setSNITrayIcon(int counter, bool muted) {
	const auto iconName = GetTrayIconName(counter, muted);

<<<<<<< HEAD
	if (UseIconFromTheme(iconName)) {
		if (_sniTrayIcon->iconName() == iconName) {
=======
	if (iconName == panelIconName) {
		if (sniTrayIcon->iconName() == iconName) {
>>>>>>> b69cac3e
			return;
		}

		sniTrayIcon->setIconByName(iconName);
		sniTrayIcon->setToolTipIconByName(iconName);
	} else if (IsIndicatorApplication()) {
		if (!IsIconRegenerationNeeded(counter, muted)
			&& trayIconFile
			&& sniTrayIcon->iconName() == trayIconFile->fileName()) {
			return;
		}

		const auto icon = TrayIconGen(counter, muted);
		trayIconFile = TrayIconFile(icon, _public);

		if (trayIconFile) {
			// indicator-application doesn't support tooltips
			sniTrayIcon->setIconByName(trayIconFile->fileName());
		}
	} else {
		if (!IsIconRegenerationNeeded(counter, muted)
			&& !sniTrayIcon->iconPixmap().isEmpty()
			&& sniTrayIcon->iconName().isEmpty()) {
			return;
		}

		const auto icon = TrayIconGen(counter, muted);
		sniTrayIcon->setIconByPixmap(icon);
		sniTrayIcon->setToolTipIconByPixmap(icon);
	}
}

void MainWindow::Private::attachToSNITrayIcon() {
	sniTrayIcon->setToolTipTitle(AppName.utf16());
	connect(sniTrayIcon,
		&StatusNotifierItem::activateRequested,
		[=](const QPoint &) {
			Core::Sandbox::Instance().customEnterFromEventLoop([&] {
				_public->handleTrayIconActication(QSystemTrayIcon::Trigger);
			});
	});
	connect(sniTrayIcon,
		&StatusNotifierItem::secondaryActivateRequested,
		[=](const QPoint &) {
			Core::Sandbox::Instance().customEnterFromEventLoop([&] {
				_public->handleTrayIconActication(QSystemTrayIcon::MiddleClick);
			});
	});
}

void MainWindow::Private::handleSNIHostRegistered() {
	if (_public->_sniAvailable) {
		return;
	}

	_public->_sniAvailable = true;

	if (Core::App().settings().workMode() == WorkMode::WindowOnly) {
		return;
	}

	LOG(("Switching to SNI tray icon..."));

	if (_public->trayIcon) {
		_public->trayIcon->setContextMenu(nullptr);
		_public->trayIcon->deleteLater();
	}
	_public->trayIcon = nullptr;

	_public->psSetupTrayIcon();

	SkipTaskbar(
		_public->windowHandle(),
		Core::App().settings().workMode() == WorkMode::TrayOnly);
}

void MainWindow::Private::handleSNIOwnerChanged(
		const QString &service,
		const QString &oldOwner,
		const QString &newOwner) {
	_public->_sniAvailable = IsSNIAvailable();

	if (Core::App().settings().workMode() == WorkMode::WindowOnly) {
		return;
	}

	if (oldOwner.isEmpty() && !newOwner.isEmpty() && _public->_sniAvailable) {
		LOG(("Switching to SNI tray icon..."));
	} else if (!oldOwner.isEmpty() && newOwner.isEmpty()) {
		LOG(("Switching to Qt tray icon..."));
	} else {
		return;
	}

	if (_public->trayIcon) {
		_public->trayIcon->setContextMenu(0);
		_public->trayIcon->deleteLater();
	}
	_public->trayIcon = nullptr;

	if (_public->trayAvailable()) {
		_public->psSetupTrayIcon();
	} else {
		LOG(("System tray is not available."));
	}

	SkipTaskbar(
		_public->windowHandle(),
		(Core::App().settings().workMode() == WorkMode::TrayOnly)
			&& _public->trayAvailable());
}

void MainWindow::Private::handleAppMenuOwnerChanged(
		const QString &service,
		const QString &oldOwner,
		const QString &newOwner) {
	if (oldOwner.isEmpty() && !newOwner.isEmpty()) {
		appMenuSupported = true;
		LOG(("Using D-Bus global menu."));
	} else if (!oldOwner.isEmpty() && newOwner.isEmpty()) {
		appMenuSupported = false;
		LOG(("Not using D-Bus global menu."));
	}

	if (appMenuSupported && mainMenuExporter) {
		RegisterAppMenu(_public->windowHandle(), kMainMenuObjectPath.utf16());
	} else {
		UnregisterAppMenu(_public->windowHandle());
	}
}
#endif // !DESKTOP_APP_DISABLE_DBUS_INTEGRATION

MainWindow::MainWindow(not_null<Window::Controller*> controller)
: Window::MainWindow(controller)
, _private(std::make_unique<Private>(this)) {
#ifndef DESKTOP_APP_DISABLE_DBUS_INTEGRATION
	qDBusRegisterMetaType<ToolTip>();
	qDBusRegisterMetaType<IconPixmap>();
	qDBusRegisterMetaType<IconPixmapList>();
#endif // !DESKTOP_APP_DISABLE_DBUS_INTEGRATION
}

void MainWindow::initHook() {
	base::install_event_filter(windowHandle(), [=](not_null<QEvent*> e) {
		if (e->type() == QEvent::Expose) {
			auto ee = static_cast<QExposeEvent*>(e.get());
			if (ee->region().isNull()) {
				return base::EventFilterResult::Continue;
			}
			if (!windowHandle()
				|| windowHandle()->parent()
				|| !windowHandle()->isVisible()) {
				return base::EventFilterResult::Continue;
			}
			handleNativeSurfaceChanged(true);
		} else if (e->type() == QEvent::Hide) {
			if (!windowHandle() || windowHandle()->parent()) {
				return base::EventFilterResult::Continue;
			}
			handleNativeSurfaceChanged(false);
		}
		return base::EventFilterResult::Continue;
	});

#ifndef DESKTOP_APP_DISABLE_DBUS_INTEGRATION
	_sniAvailable = IsSNIAvailable();
	_private->appMenuSupported = IsAppMenuSupported();

	try {
		_private->dbusConnection = Gio::DBus::Connection::get_sync(
			Gio::DBus::BusType::BUS_TYPE_SESSION);

		_private->sniRegisteredSignalId = _private->dbusConnection->signal_subscribe(
			[](
				const Glib::RefPtr<Gio::DBus::Connection> &connection,
				const Glib::ustring &sender_name,
				const Glib::ustring &object_path,
				const Glib::ustring &interface_name,
				const Glib::ustring &signal_name,
				const Glib::VariantContainerBase &parameters) {
				if (signal_name == "StatusNotifierHostRegistered") {
					crl::on_main([] {
						if (const auto window = App::wnd()) {
							window->_private->handleSNIHostRegistered();
						}
					});
				}
			},
			std::string(kSNIWatcherService),
			std::string(kSNIWatcherInterface),
			"StatusNotifierHostRegistered",
			std::string(kSNIWatcherObjectPath));

		_private->sniWatcherId = base::Platform::DBus::RegisterServiceWatcher(
			_private->dbusConnection,
			std::string(kSNIWatcherService),
			[=](
				const Glib::ustring &service,
				const Glib::ustring &oldOwner,
				const Glib::ustring &newOwner) {
				_private->handleSNIOwnerChanged(
					QString::fromStdString(service),
					QString::fromStdString(oldOwner),
					QString::fromStdString(newOwner));
			});

		_private->appMenuWatcherId = base::Platform::DBus::RegisterServiceWatcher(
			_private->dbusConnection,
			std::string(kAppMenuService),
			[=](
				const Glib::ustring &service,
				const Glib::ustring &oldOwner,
				const Glib::ustring &newOwner) {
				_private->handleAppMenuOwnerChanged(
					QString::fromStdString(service),
					QString::fromStdString(oldOwner),
					QString::fromStdString(newOwner));
			});
	} catch (...) {
	}

	if (_private->appMenuSupported) {
		LOG(("Using D-Bus global menu."));
	} else {
		LOG(("Not using D-Bus global menu."));
	}

	if (UseUnityCounter()) {
		LOG(("Using Unity launcher counter."));
	} else {
		LOG(("Not using Unity launcher counter."));
	}
#endif // !DESKTOP_APP_DISABLE_DBUS_INTEGRATION

#ifndef DESKTOP_APP_DISABLE_X11_INTEGRATION
	XCBSetDesktopFileName(windowHandle());
#endif // !DESKTOP_APP_DISABLE_X11_INTEGRATION

	LOG(("System tray available: %1").arg(Logs::b(trayAvailable())));
}

bool MainWindow::hasTrayIcon() const {
#ifndef DESKTOP_APP_DISABLE_DBUS_INTEGRATION
	return trayIcon || (_sniAvailable && _private->sniTrayIcon);
#else
	return trayIcon;
#endif // !DESKTOP_APP_DISABLE_DBUS_INTEGRATION
}

bool MainWindow::isActiveForTrayMenu() {
	updateIsActive();
	return Platform::IsWayland() ? isVisible() : isActive();
}

void MainWindow::psShowTrayMenu() {
	_trayIconMenuXEmbed->popup(QCursor::pos());
}

void MainWindow::psTrayMenuUpdated() {
}

void MainWindow::psSetupTrayIcon() {
	const auto counter = Core::App().unreadBadge();
	const auto muted = Core::App().unreadBadgeMuted();

	if (_sniAvailable) {
#ifndef DESKTOP_APP_DISABLE_DBUS_INTEGRATION
		LOG(("Using SNI tray icon."));
		if (!_private->sniTrayIcon) {
			_private->sniTrayIcon = new StatusNotifierItem(
				QCoreApplication::applicationName(),
				this);

			_private->sniTrayIcon->setTitle(AppName.utf16());
			_private->sniTrayIcon->setContextMenu(trayIconMenu);
			_private->setSNITrayIcon(counter, muted);

			_private->attachToSNITrayIcon();
		}
		updateIconCounters();
#endif // !DESKTOP_APP_DISABLE_DBUS_INTEGRATION
	} else {
		LOG(("Using Qt tray icon."));
		if (!trayIcon) {
			trayIcon = new QSystemTrayIcon(this);
			trayIcon->setIcon(TrayIconGen(counter, muted));

			attachToTrayIcon(trayIcon);
		}
		updateIconCounters();

		trayIcon->show();
	}
}

void MainWindow::workmodeUpdated(Core::Settings::WorkMode mode) {
	if (!trayAvailable()) {
		return;
	} else if (mode == WorkMode::WindowOnly) {
#ifndef DESKTOP_APP_DISABLE_DBUS_INTEGRATION
		if (_private->sniTrayIcon) {
			_private->sniTrayIcon->setContextMenu(0);
			_private->sniTrayIcon->deleteLater();
		}
		_private->sniTrayIcon = nullptr;
#endif // !DESKTOP_APP_DISABLE_DBUS_INTEGRATION

		if (trayIcon) {
			trayIcon->setContextMenu(0);
			trayIcon->deleteLater();
		}
		trayIcon = nullptr;
	} else {
		psSetupTrayIcon();
	}

	SkipTaskbar(windowHandle(), mode == WorkMode::TrayOnly);
}

void MainWindow::unreadCounterChangedHook() {
	setWindowTitle(titleText());
	updateIconCounters();
}

void MainWindow::updateIconCounters() {
	const auto counter = Core::App().unreadBadge();
	const auto muted = Core::App().unreadBadgeMuted();

	updateWindowIcon();

#ifndef DESKTOP_APP_DISABLE_DBUS_INTEGRATION
	if (UseUnityCounter()) {
		const auto launcherUrl = Glib::ustring(
			"application://"
				+ QGuiApplication::desktopFileName().toStdString());
		const auto counterSlice = std::min(counter, 9999);
		std::map<Glib::ustring, Glib::VariantBase> dbusUnityProperties;

		if (counterSlice > 0) {
			// According to the spec, it should be of 'x' D-Bus signature,
			// which corresponds to gint64 type with glib
			// https://wiki.ubuntu.com/Unity/LauncherAPI#Low_level_DBus_API:_com.canonical.Unity.LauncherEntry
			dbusUnityProperties["count"] = Glib::Variant<gint64>::create(
				counterSlice);
			dbusUnityProperties["count-visible"] =
				Glib::Variant<bool>::create(true);
		} else {
			dbusUnityProperties["count-visible"] =
				Glib::Variant<bool>::create(false);
		}

		try {
			if (_private->dbusConnection) {
				_private->dbusConnection->emit_signal(
					"/com/canonical/unity/launcherentry/"
						+ std::to_string(djbStringHash(launcherUrl)),
					"com.canonical.Unity.LauncherEntry",
					"Update",
					{},
					base::Platform::MakeGlibVariant(std::tuple{
						launcherUrl,
						dbusUnityProperties,
					}));
			}
		} catch (...) {
		}
	}

	if (_private->sniTrayIcon) {
		_private->setSNITrayIcon(counter, muted);
	}
#endif // !DESKTOP_APP_DISABLE_DBUS_INTEGRATION

	if (trayIcon && IsIconRegenerationNeeded(counter, muted)) {
		trayIcon->setIcon(TrayIconGen(counter, muted));
	}
}

void MainWindow::initTrayMenuHook() {
	_trayIconMenuXEmbed.emplace(nullptr, trayIconMenu);
	_trayIconMenuXEmbed->deleteOnHide(false);
}

void MainWindow::createGlobalMenu() {
	const auto ensureWindowShown = [=] {
		if (isHidden()) {
			showFromTray();
		}
	};

	psMainMenu = new QMenu(this);

	auto file = psMainMenu->addMenu(tr::lng_mac_menu_file(tr::now));

	psLogout = file->addAction(
		tr::lng_mac_menu_logout(tr::now),
		this,
		[=] {
			ensureWindowShown();
			controller().showLogoutConfirmation();
		});

	auto quit = file->addAction(
		tr::lng_mac_menu_quit_telegram(tr::now, lt_telegram, qsl("Kotatogram")),
		this,
		[=] { quitFromTray(); },
		QKeySequence::Quit);

	quit->setMenuRole(QAction::QuitRole);

	auto edit = psMainMenu->addMenu(tr::lng_mac_menu_edit(tr::now));

	psUndo = edit->addAction(
		tr::lng_linux_menu_undo(tr::now),
		this,
		[=] { psLinuxUndo(); },
		QKeySequence::Undo);

	psRedo = edit->addAction(
		tr::lng_linux_menu_redo(tr::now),
		this,
		[=] { psLinuxRedo(); },
		QKeySequence::Redo);

	edit->addSeparator();

	psCut = edit->addAction(
		tr::lng_mac_menu_cut(tr::now),
		this,
		[=] { psLinuxCut(); },
		QKeySequence::Cut);
	psCopy = edit->addAction(
		tr::lng_mac_menu_copy(tr::now),
		this,
		[=] { psLinuxCopy(); },
		QKeySequence::Copy);

	psPaste = edit->addAction(
		tr::lng_mac_menu_paste(tr::now),
		this,
		[=] { psLinuxPaste(); },
		QKeySequence::Paste);

	psDelete = edit->addAction(
		tr::lng_mac_menu_delete(tr::now),
		this,
		[=] { psLinuxDelete(); },
		QKeySequence(Qt::ControlModifier | Qt::Key_Backspace));

	edit->addSeparator();

	psBold = edit->addAction(
		tr::lng_menu_formatting_bold(tr::now),
		this,
		[=] { psLinuxBold(); },
		QKeySequence::Bold);

	psItalic = edit->addAction(
		tr::lng_menu_formatting_italic(tr::now),
		this,
		[=] { psLinuxItalic(); },
		QKeySequence::Italic);

	psUnderline = edit->addAction(
		tr::lng_menu_formatting_underline(tr::now),
		this,
		[=] { psLinuxUnderline(); },
		QKeySequence::Underline);

	psStrikeOut = edit->addAction(
		tr::lng_menu_formatting_strike_out(tr::now),
		this,
		[=] { psLinuxStrikeOut(); },
		Ui::kStrikeOutSequence);

	psMonospace = edit->addAction(
		tr::lng_menu_formatting_monospace(tr::now),
		this,
		[=] { psLinuxMonospace(); },
		Ui::kMonospaceSequence);

	psClearFormat = edit->addAction(
		tr::lng_menu_formatting_clear(tr::now),
		this,
		[=] { psLinuxClearFormat(); },
		Ui::kClearFormatSequence);

	edit->addSeparator();

	psSelectAll = edit->addAction(
		tr::lng_mac_menu_select_all(tr::now),
		this, [=] { psLinuxSelectAll(); },
		QKeySequence::SelectAll);

	edit->addSeparator();

	auto prefs = edit->addAction(
		tr::lng_mac_menu_preferences(tr::now),
		this,
		[=] {
			ensureWindowShown();
			controller().showSettings();
		},
		QKeySequence(Qt::ControlModifier | Qt::Key_Comma));

	prefs->setMenuRole(QAction::PreferencesRole);

	auto tools = psMainMenu->addMenu(tr::lng_linux_menu_tools(tr::now));

	psContacts = tools->addAction(
		tr::lng_mac_menu_contacts(tr::now),
		crl::guard(this, [=] {
			if (isHidden()) {
				showFromTray();
			}

			if (!sessionController()) {
				return;
			}

			sessionController()->show(
				PrepareContactsBox(sessionController()));
		}));

	psAddContact = tools->addAction(
		tr::lng_mac_menu_add_contact(tr::now),
		this,
		[=] {
			Expects(sessionController() != nullptr);
			ensureWindowShown();
			sessionController()->showAddContact();
		});

	tools->addSeparator();

	psNewGroup = tools->addAction(
		tr::lng_mac_menu_new_group(tr::now),
		this,
		[=] {
			Expects(sessionController() != nullptr);
			ensureWindowShown();
			sessionController()->showNewGroup();
		});

	psNewChannel = tools->addAction(
		tr::lng_mac_menu_new_channel(tr::now),
		this,
		[=] {
			Expects(sessionController() != nullptr);
			ensureWindowShown();
			sessionController()->showNewChannel();
		});

	auto help = psMainMenu->addMenu(tr::lng_linux_menu_help(tr::now));

	auto about = help->addAction(
		tr::lng_mac_menu_about_telegram(
			tr::now,
			lt_telegram,
			qsl("Kotatogram")),
		[=] {
			ensureWindowShown();
			controller().show(Box<AboutBox>());
		});

	about->setMenuRole(QAction::AboutQtRole);

#ifndef DESKTOP_APP_DISABLE_DBUS_INTEGRATION
	_private->mainMenuExporter = new DBusMenuExporter(
		kMainMenuObjectPath.utf16(),
		psMainMenu);

	if (_private->appMenuSupported) {
		RegisterAppMenu(windowHandle(), kMainMenuObjectPath.utf16());
	}
#endif // !DESKTOP_APP_DISABLE_DBUS_INTEGRATION

	updateGlobalMenu();
}

void MainWindow::psLinuxUndo() {
	SendKeySequence(Qt::Key_Z, Qt::ControlModifier);
}

void MainWindow::psLinuxRedo() {
	SendKeySequence(Qt::Key_Z, Qt::ControlModifier | Qt::ShiftModifier);
}

void MainWindow::psLinuxCut() {
	SendKeySequence(Qt::Key_X, Qt::ControlModifier);
}

void MainWindow::psLinuxCopy() {
	SendKeySequence(Qt::Key_C, Qt::ControlModifier);
}

void MainWindow::psLinuxPaste() {
	SendKeySequence(Qt::Key_V, Qt::ControlModifier);
}

void MainWindow::psLinuxDelete() {
	SendKeySequence(Qt::Key_Delete);
}

void MainWindow::psLinuxSelectAll() {
	SendKeySequence(Qt::Key_A, Qt::ControlModifier);
}

void MainWindow::psLinuxBold() {
	SendKeySequence(Qt::Key_B, Qt::ControlModifier);
}

void MainWindow::psLinuxItalic() {
	SendKeySequence(Qt::Key_I, Qt::ControlModifier);
}

void MainWindow::psLinuxUnderline() {
	SendKeySequence(Qt::Key_U, Qt::ControlModifier);
}

void MainWindow::psLinuxStrikeOut() {
	SendKeySequence(Qt::Key_X, Qt::ControlModifier | Qt::ShiftModifier);
}

void MainWindow::psLinuxMonospace() {
	SendKeySequence(Qt::Key_M, Qt::ControlModifier | Qt::ShiftModifier);
}

void MainWindow::psLinuxClearFormat() {
	SendKeySequence(Qt::Key_N, Qt::ControlModifier | Qt::ShiftModifier);
}

void MainWindow::updateGlobalMenuHook() {
	if (!positionInited()) {
		return;
	}

	const auto focused = QApplication::focusWidget();
	auto canUndo = false;
	auto canRedo = false;
	auto canCut = false;
	auto canCopy = false;
	auto canPaste = false;
	auto canDelete = false;
	auto canSelectAll = false;
	const auto clipboardHasText = QGuiApplication::clipboard()
		->ownsClipboard();
	auto markdownEnabled = false;
	if (const auto edit = qobject_cast<QLineEdit*>(focused)) {
		canCut = canCopy = canDelete = edit->hasSelectedText();
		canSelectAll = !edit->text().isEmpty();
		canUndo = edit->isUndoAvailable();
		canRedo = edit->isRedoAvailable();
		canPaste = clipboardHasText;
	} else if (const auto edit = qobject_cast<QTextEdit*>(focused)) {
		canCut = canCopy = canDelete = edit->textCursor().hasSelection();
		canSelectAll = !edit->document()->isEmpty();
		canUndo = edit->document()->isUndoAvailable();
		canRedo = edit->document()->isRedoAvailable();
		canPaste = clipboardHasText;
		if (canCopy) {
			if (const auto inputField = qobject_cast<Ui::InputField*>(
				focused->parentWidget())) {
				markdownEnabled = inputField->isMarkdownEnabled();
			}
		}
	} else if (const auto list = qobject_cast<HistoryInner*>(focused)) {
		canCopy = list->canCopySelected();
		canDelete = list->canDeleteSelected();
	}
	updateIsActive();
	const auto logged = (sessionController() != nullptr);
	const auto inactive = !logged || controller().locked();
	const auto support = logged && account().session().supportMode();
	ForceDisabled(psLogout, !logged && !Core::App().passcodeLocked());
	ForceDisabled(psUndo, !canUndo);
	ForceDisabled(psRedo, !canRedo);
	ForceDisabled(psCut, !canCut);
	ForceDisabled(psCopy, !canCopy);
	ForceDisabled(psPaste, !canPaste);
	ForceDisabled(psDelete, !canDelete);
	ForceDisabled(psSelectAll, !canSelectAll);
	ForceDisabled(psContacts, inactive || support);
	ForceDisabled(psAddContact, inactive);
	ForceDisabled(psNewGroup, inactive || support);
	ForceDisabled(psNewChannel, inactive || support);

	ForceDisabled(psBold, !markdownEnabled);
	ForceDisabled(psItalic, !markdownEnabled);
	ForceDisabled(psUnderline, !markdownEnabled);
	ForceDisabled(psStrikeOut, !markdownEnabled);
	ForceDisabled(psMonospace, !markdownEnabled);
	ForceDisabled(psClearFormat, !markdownEnabled);
}

void MainWindow::handleNativeSurfaceChanged(bool exist) {
	if (exist) {
		SkipTaskbar(
			windowHandle(),
			(Core::App().settings().workMode() == WorkMode::TrayOnly)
				&& trayAvailable());
	}

#ifndef DESKTOP_APP_DISABLE_DBUS_INTEGRATION
	if (_private->appMenuSupported && _private->mainMenuExporter) {
		if (exist) {
			RegisterAppMenu(windowHandle(), kMainMenuObjectPath.utf16());
		} else {
			UnregisterAppMenu(windowHandle());
		}
	}
#endif // !DESKTOP_APP_DISABLE_DBUS_INTEGRATION
}

MainWindow::~MainWindow() {
#ifndef DESKTOP_APP_DISABLE_DBUS_INTEGRATION
	if (_private->dbusConnection) {
		if (_private->sniRegisteredSignalId != 0) {
			_private->dbusConnection->signal_unsubscribe(
				_private->sniRegisteredSignalId);
		}

		if (_private->sniWatcherId != 0) {
			_private->dbusConnection->signal_unsubscribe(
				_private->sniWatcherId);
		}

		if (_private->appMenuWatcherId != 0) {
			_private->dbusConnection->signal_unsubscribe(
				_private->appMenuWatcherId);
		}
	}

	if (_private->appMenuSupported) {
		UnregisterAppMenu(windowHandle());
	}
#endif // !DESKTOP_APP_DISABLE_DBUS_INTEGRATION
}

} // namespace Platform<|MERGE_RESOLUTION|>--- conflicted
+++ resolved
@@ -682,13 +682,8 @@
 void MainWindow::Private::setSNITrayIcon(int counter, bool muted) {
 	const auto iconName = GetTrayIconName(counter, muted);
 
-<<<<<<< HEAD
 	if (UseIconFromTheme(iconName)) {
-		if (_sniTrayIcon->iconName() == iconName) {
-=======
-	if (iconName == panelIconName) {
 		if (sniTrayIcon->iconName() == iconName) {
->>>>>>> b69cac3e
 			return;
 		}
 
