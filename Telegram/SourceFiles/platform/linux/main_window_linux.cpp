/*
This file is part of Telegram Desktop,
the official desktop application for the Telegram messaging service.

For license and copyright information please follow this link:
https://github.com/telegramdesktop/tdesktop/blob/master/LEGAL
*/
#include "platform/linux/main_window_linux.h"

#include "styles/style_window.h"
#include "platform/linux/linux_libs.h"
#include "platform/linux/specific_linux.h"
#include "platform/linux/linux_desktop_environment.h"
#include "platform/platform_notifications_manager.h"
#include "history/history.h"
#include "mainwindow.h"
#include "core/application.h"
#include "core/sandbox.h"
#include "lang/lang_keys.h"
#include "storage/localstorage.h"
#include "facades.h"
#include "app.h"

#include <QtCore/QSize>

#ifndef TDESKTOP_DISABLE_DBUS_INTEGRATION
#include <QtDBus>
#endif // !TDESKTOP_DISABLE_DBUS_INTEGRATION

namespace Platform {
namespace {

constexpr auto kDisableTrayCounter = "TDESKTOP_DISABLE_TRAY_COUNTER"_cs;
constexpr auto kTrayIconName = "kotatogram"_cs;
constexpr auto kPanelTrayIconName = "kotatogram-panel"_cs;
constexpr auto kMutePanelTrayIconName = "kotatogram-mute-panel"_cs;
constexpr auto kAttentionPanelTrayIconName = "kotatogram-attention-panel"_cs;
constexpr auto kSNIWatcherService = "org.kde.StatusNotifierWatcher"_cs;
constexpr auto kTrayIconFilename = "kdesktop-trayicon-XXXXXX.png"_cs;

bool TrayIconMuted = true;
int32 TrayIconCount = 0;
base::flat_map<int, QImage> TrayIconImageBack;
QIcon TrayIcon;
QString TrayIconThemeName, TrayIconName;

QString GetPanelIconName() {
	const auto counter = Core::App().unreadBadge();
	const auto muted = Core::App().unreadBadgeMuted();

	return (counter > 0)
		? (muted
			? kMutePanelTrayIconName.utf16()
			: kAttentionPanelTrayIconName.utf16())
		: kPanelTrayIconName.utf16();
}

QString GetTrayIconName() {
	const auto panelIconName = GetPanelIconName();

	if (QIcon::hasThemeIcon(panelIconName)) {
		return panelIconName;
	} else if (InSandbox()) {
		const auto launcherBasename = GetLauncherBasename();

		if (QIcon::hasThemeIcon(launcherBasename)) {
			return launcherBasename;
		}
	} else if (QIcon::hasThemeIcon(kTrayIconName.utf16())) {
		return kTrayIconName.utf16();
	}

	return QString();
}

QIcon TrayIconGen() {
	const auto iconThemeName = QIcon::themeName();
	const auto iconName = GetTrayIconName();

	if (qEnvironmentVariableIsSet(kDisableTrayCounter.utf8())
		&& !iconName.isEmpty()) {
		if (TrayIcon.isNull()
			|| iconThemeName != TrayIconThemeName
			|| iconName != TrayIconName) {
			TrayIcon = QIcon::fromTheme(iconName);
			TrayIconThemeName = iconThemeName;
			TrayIconName = iconName;
		}

		return TrayIcon;
	}

	const auto counter = Core::App().unreadBadge();
	const auto muted = Core::App().unreadBadgeMuted();
	const auto counterSlice = (counter >= 1000)
		? (1000 + (counter % 100))
		: counter;

	if (TrayIcon.isNull()
		|| iconThemeName != TrayIconThemeName
		|| iconName != TrayIconName
		|| muted != TrayIconMuted
		|| counterSlice != TrayIconCount) {
		QIcon result;
		QIcon systemIcon;

		const auto iconSizes = {
			16,
			22,
			24,
			32,
			48,
			64
		};

		for (const auto iconSize : iconSizes) {
			auto &currentImageBack = TrayIconImageBack[iconSize];
			const auto desiredSize = QSize(iconSize, iconSize);

			if (currentImageBack.isNull()
				|| iconThemeName != TrayIconThemeName
				|| iconName != TrayIconName) {
				if (!iconName.isEmpty()) {
					if(systemIcon.isNull()) {
						systemIcon = QIcon::fromTheme(iconName);
					}

					if (systemIcon.actualSize(desiredSize) == desiredSize) {
						currentImageBack = systemIcon
							.pixmap(desiredSize)
							.toImage();
					} else {
						const auto availableSizes = systemIcon
							.availableSizes();

						const auto biggestSize = ranges::max_element(
							availableSizes,
							std::less<>(),
							&QSize::width);

						currentImageBack = systemIcon
							.pixmap(*biggestSize)
							.toImage();
					}
				} else {
					currentImageBack = Core::App().logo();
				}

<<<<<<< HEAD
			_trayIconImageBack = _trayIconImageBack.convertToFormat(
				QImage::Format_ARGB32);
		}
=======
				if (currentImageBack.size() != desiredSize) {
					currentImageBack = currentImageBack.scaled(
						desiredSize,
						Qt::IgnoreAspectRatio,
						Qt::SmoothTransformation);
				}
			}
>>>>>>> 844e9b60

			auto iconImage = currentImageBack;
			TrayIconMuted = muted;
			TrayIconCount = counterSlice;
			TrayIconThemeName = iconThemeName;
			TrayIconName = iconName;

			if (!qEnvironmentVariableIsSet(kDisableTrayCounter.utf8())
				&& counter > 0) {
				QPainter p(&iconImage);
				int32 layerSize = -16;

				if (iconSize >= 48) {
					layerSize = -32;
				} else if (iconSize >= 36) {
					layerSize = -24;
				} else if (iconSize >= 32) {
					layerSize = -20;
				}

				auto &bg = muted
					? st::trayCounterBgMute
					: st::trayCounterBg;

				auto &fg = st::trayCounterFg;

				auto layer = App::wnd()->iconWithCounter(
					layerSize,
					counter,
					bg,
					fg,
					false);

				p.drawImage(
					iconImage.width() - layer.width() - 1,
					iconImage.height() - layer.height() - 1,
					layer);
			}

			result.addPixmap(App::pixmapFromImageInPlace(
				std::move(iconImage)));
		}

		TrayIcon = result;
	}

	return TrayIcon;
}

bool IsAppIndicator() {
#ifdef TDESKTOP_DISABLE_DBUS_INTEGRATION
	static const auto AppIndicator = false;
#else // TDESKTOP_DISABLE_DBUS_INTEGRATION
	static const auto AppIndicator = QDBusInterface(
		qsl("com.canonical.indicator.application"),
		qsl("/com/canonical/indicator/application/service"),
		qsl("com.canonical.indicator.application.service")).isValid()
			|| QDBusInterface(
				qsl("org.ayatana.indicator.application"),
				qsl("/org/ayatana/indicator/application/service"),
				qsl("org.ayatana.indicator.application.service")).isValid();
#endif // !TDESKTOP_DISABLE_DBUS_INTEGRATION

	return AppIndicator;
}

#ifndef TDESKTOP_DISABLE_DBUS_INTEGRATION
static bool NeedTrayIconFile() {
	// Hack for indicator-application, which doesn't handle icons sent across D-Bus:
	// save the icon to a temp file and set the icon name to that filename.
	static const auto TrayIconFileNeeded = IsAppIndicator();
	return TrayIconFileNeeded;
}

static inline QString TrayIconFileTemplate() {
	static const auto TempFileTemplate = AppRuntimeDirectory()
		+ kTrayIconFilename.utf16();
	return TempFileTemplate;
}

std::unique_ptr<QTemporaryFile> TrayIconFile(
		const QIcon &icon,
		int size,
		QObject *parent) {
	auto ret = std::make_unique<QTemporaryFile>(
		TrayIconFileTemplate(),
		parent);
	ret->open();
	icon.pixmap(size).save(ret.get());
	ret->close();
	return ret;
}
#endif // !TDESKTOP_DISABLE_DBUS_INTEGRATION

bool IsSNIAvailable() {
	static const auto SNIAvailable = [&] {
#ifndef TDESKTOP_DISABLE_DBUS_INTEGRATION
		QDBusInterface systrayHost(
			kSNIWatcherService.utf16(),
			qsl("/StatusNotifierWatcher"),
			kSNIWatcherService.utf16());

		return systrayHost.isValid()
			&& systrayHost
				.property("IsStatusNotifierHostRegistered")
				.toBool();
#endif // !TDESKTOP_DISABLE_DBUS_INTEGRATION

		return false;
	}();

	return SNIAvailable;
}

bool UseUnityCounter() {
#ifdef TDESKTOP_DISABLE_DBUS_INTEGRATION
	static const auto UnityCounter = false;
#else // TDESKTOP_DISABLE_DBUS_INTEGRATION
	static const auto UnityCounter = QDBusInterface(
		"com.canonical.Unity",
		"/").isValid();
#endif // !TDESKTOP_DISABLE_DBUS_INTEGRATION

	return UnityCounter;
}

quint32 djbStringHash(QString string) {
	quint32 hash = 5381;
	QByteArray chars = string.toLatin1();
	for(int i = 0; i < chars.length(); i++){
		hash = (hash << 5) + hash + chars[i];
	}
	return hash;
}

} // namespace

MainWindow::MainWindow(not_null<Window::Controller*> controller)
: Window::MainWindow(controller) {
}

bool MainWindow::hasTrayIcon() const {
#ifndef TDESKTOP_DISABLE_DBUS_INTEGRATION
	return trayIcon || _sniTrayIcon;
#else
	return trayIcon;
#endif // !TDESKTOP_DISABLE_DBUS_INTEGRATION
}

void MainWindow::psShowTrayMenu() {
	if (!IsSNIAvailable()) {
		_trayIconMenuXEmbed->popup(QCursor::pos());
	}
}

void MainWindow::psTrayMenuUpdated() {
#ifndef TDESKTOP_DISABLE_DBUS_INTEGRATION
	if (IsSNIAvailable()) {
		if (_sniTrayIcon && trayIconMenu) {
			_sniTrayIcon->setContextMenu(trayIconMenu);
		}
	}
#endif // !TDESKTOP_DISABLE_DBUS_INTEGRATION
}

#ifndef TDESKTOP_DISABLE_DBUS_INTEGRATION
void MainWindow::setSNITrayIcon(const QIcon &icon) {
	const auto iconName = GetTrayIconName();

	if (qEnvironmentVariableIsSet(kDisableTrayCounter.utf8())
		&& !iconName.isEmpty()) {
		_sniTrayIcon->setIconByName(iconName);
		_sniTrayIcon->setToolTipIconByName(iconName);
	} else if (NeedTrayIconFile()) {
		_trayIconFile = TrayIconFile(icon, 22, this);
		_trayToolTipIconFile = TrayIconFile(icon, 48, this);

		if (_trayIconFile) {
			_sniTrayIcon->setIconByName(_trayIconFile->fileName());
			_sniTrayIcon->setToolTipIconByName(
				_trayToolTipIconFile->fileName());
		}
	} else {
		_sniTrayIcon->setIconByPixmap(icon);
		_sniTrayIcon->setToolTipIconByPixmap(icon);
	}
}

void MainWindow::attachToSNITrayIcon() {
	_sniTrayIcon->setToolTipTitle(AppName.utf16());
	connect(_sniTrayIcon,
		&StatusNotifierItem::activateRequested,
		this,
		[=](const QPoint &) {
			Core::Sandbox::Instance().customEnterFromEventLoop([&] {
				handleTrayIconActication(QSystemTrayIcon::Trigger);
			});
	});
	connect(_sniTrayIcon,
		&StatusNotifierItem::secondaryActivateRequested,
		this,
		[=](const QPoint &) {
			Core::Sandbox::Instance().customEnterFromEventLoop([&] {
				handleTrayIconActication(QSystemTrayIcon::MiddleClick);
			});
	});
	updateTrayMenu();
}
#endif // !TDESKTOP_DISABLE_DBUS_INTEGRATION

void MainWindow::psSetupTrayIcon() {
	if (IsSNIAvailable()) {
#ifndef TDESKTOP_DISABLE_DBUS_INTEGRATION
		LOG(("Using SNI tray icon."));
		if (!_sniTrayIcon) {
			_sniTrayIcon = new StatusNotifierItem(
				QCoreApplication::applicationName(),
				this);

			_sniTrayIcon->setTitle(AppName.utf16());
			setSNITrayIcon(TrayIconGen());

			attachToSNITrayIcon();
		}
		updateIconCounters();
#endif // !TDESKTOP_DISABLE_DBUS_INTEGRATION
	} else {
		LOG(("Using Qt tray icon."));

		if (!_trayIconMenuXEmbed) {
			_trayIconMenuXEmbed = new Ui::PopupMenu(nullptr, trayIconMenu);
			_trayIconMenuXEmbed->deleteOnHide(false);
		}

		if (!trayIcon) {
			trayIcon = new QSystemTrayIcon(this);
			trayIcon->setIcon(TrayIconGen());

			attachToTrayIcon(trayIcon);
		}
		updateIconCounters();

		trayIcon->show();
	}
}

void MainWindow::workmodeUpdated(DBIWorkMode mode) {
	if (!cSupportTray()) return;

	if (mode == dbiwmWindowOnly) {
		if (IsSNIAvailable()) {
#ifndef TDESKTOP_DISABLE_DBUS_INTEGRATION
			if (_sniTrayIcon) {
				_sniTrayIcon->setContextMenu(0);
				_sniTrayIcon->deleteLater();
			}
			_sniTrayIcon = 0;
#endif // !TDESKTOP_DISABLE_DBUS_INTEGRATION
		} else {
			if (trayIcon) {
				trayIcon->setContextMenu(0);
				trayIcon->deleteLater();
			}
			trayIcon = 0;
		}
	} else {
		psSetupTrayIcon();
	}
}

void MainWindow::unreadCounterChangedHook() {
	setWindowTitle(titleText());
	updateIconCounters();
}

void MainWindow::updateIconCounters() {
	updateWindowIcon();

#ifndef TDESKTOP_DISABLE_DBUS_INTEGRATION
	if (UseUnityCounter()) {
		const auto counter = Core::App().unreadBadge();
		const auto launcherUrl = "application://" + GetLauncherFilename();
		QVariantMap dbusUnityProperties;
		if (counter > 0) {
			// Gnome requires that count is a 64bit integer
			dbusUnityProperties.insert(
				"count",
				(qint64) ((counter > 9999)
					? 9999
					: counter));
			dbusUnityProperties.insert("count-visible", true);
		} else {
			dbusUnityProperties.insert("count-visible", false);
		}
		QDBusMessage signal = QDBusMessage::createSignal(
			"/com/canonical/unity/launcherentry/"
				+ QString::number(djbStringHash(launcherUrl)),
			"com.canonical.Unity.LauncherEntry",
			"Update");
		signal << launcherUrl;
		signal << dbusUnityProperties;
		QDBusConnection::sessionBus().send(signal);
	}
#endif // !TDESKTOP_DISABLE_DBUS_INTEGRATION

	if (IsSNIAvailable()) {
#ifndef TDESKTOP_DISABLE_DBUS_INTEGRATION
		if (_sniTrayIcon) {
			setSNITrayIcon(TrayIconGen());
		}
#endif // !TDESKTOP_DISABLE_DBUS_INTEGRATION
	} else if (trayIcon) {
		trayIcon->setIcon(TrayIconGen());
	}
}

void MainWindow::LibsLoaded() {
#ifndef TDESKTOP_DISABLE_DBUS_INTEGRATION
	qDBusRegisterMetaType<ToolTip>();
	qDBusRegisterMetaType<IconPixmap>();
	qDBusRegisterMetaType<IconPixmapList>();
#endif // !TDESKTOP_DISABLE_DBUS_INTEGRATION
}

void MainWindow::initTrayMenuHook() {
	const auto trayAvailable = IsSNIAvailable()
		|| QSystemTrayIcon::isSystemTrayAvailable();

	LOG(("System tray available: %1").arg(Logs::b(trayAvailable)));
	cSetSupportTray(trayAvailable);

<<<<<<< HEAD
#ifndef TDESKTOP_DISABLE_DBUS_INTEGRATION
	if (QDBusInterface("com.canonical.Unity", "/").isValid()) {
		const std::vector<QString> possibleDesktopFiles = {
			GetLauncherFilename(),
			"Kotatogram.desktop"
		};

		for (auto it = possibleDesktopFiles.begin();
			it != possibleDesktopFiles.end(); it++) {
			if (!QStandardPaths::locate(
				QStandardPaths::ApplicationsLocation, *it).isEmpty()) {
				UnityCountDesktopFile = *it;
				LOG(("Found Unity Launcher entry %1!")
					.arg(UnityCountDesktopFile));
				UseUnityCount = true;
				break;
			}
		}
		if (!UseUnityCount) {
			LOG(("Could not get Unity Launcher entry!"));
		}
		UnityCountDBusPath = "/com/canonical/unity/launcherentry/"
			+ QString::number(
				djbStringHash("application://" + UnityCountDesktopFile));
=======
	if (UseUnityCounter()) {
		LOG(("Using Unity launcher counter."));
>>>>>>> 844e9b60
	} else {
		LOG(("Not using Unity launcher counter."));
	}
}

MainWindow::~MainWindow() {
#ifndef TDESKTOP_DISABLE_DBUS_INTEGRATION
	delete _sniTrayIcon;
#endif // !TDESKTOP_DISABLE_DBUS_INTEGRATION

	delete _trayIconMenuXEmbed;
}

} // namespace Platform<|MERGE_RESOLUTION|>--- conflicted
+++ resolved
@@ -146,11 +146,6 @@
 					currentImageBack = Core::App().logo();
 				}
 
-<<<<<<< HEAD
-			_trayIconImageBack = _trayIconImageBack.convertToFormat(
-				QImage::Format_ARGB32);
-		}
-=======
 				if (currentImageBack.size() != desiredSize) {
 					currentImageBack = currentImageBack.scaled(
 						desiredSize,
@@ -158,7 +153,6 @@
 						Qt::SmoothTransformation);
 				}
 			}
->>>>>>> 844e9b60
 
 			auto iconImage = currentImageBack;
 			TrayIconMuted = muted;
@@ -490,35 +484,8 @@
 	LOG(("System tray available: %1").arg(Logs::b(trayAvailable)));
 	cSetSupportTray(trayAvailable);
 
-<<<<<<< HEAD
-#ifndef TDESKTOP_DISABLE_DBUS_INTEGRATION
-	if (QDBusInterface("com.canonical.Unity", "/").isValid()) {
-		const std::vector<QString> possibleDesktopFiles = {
-			GetLauncherFilename(),
-			"Kotatogram.desktop"
-		};
-
-		for (auto it = possibleDesktopFiles.begin();
-			it != possibleDesktopFiles.end(); it++) {
-			if (!QStandardPaths::locate(
-				QStandardPaths::ApplicationsLocation, *it).isEmpty()) {
-				UnityCountDesktopFile = *it;
-				LOG(("Found Unity Launcher entry %1!")
-					.arg(UnityCountDesktopFile));
-				UseUnityCount = true;
-				break;
-			}
-		}
-		if (!UseUnityCount) {
-			LOG(("Could not get Unity Launcher entry!"));
-		}
-		UnityCountDBusPath = "/com/canonical/unity/launcherentry/"
-			+ QString::number(
-				djbStringHash("application://" + UnityCountDesktopFile));
-=======
 	if (UseUnityCounter()) {
 		LOG(("Using Unity launcher counter."));
->>>>>>> 844e9b60
 	} else {
 		LOG(("Not using Unity launcher counter."));
 	}
