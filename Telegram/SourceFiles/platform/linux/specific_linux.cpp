/*
This file is part of Telegram Desktop,
the official desktop application for the Telegram messaging service.

For license and copyright information please follow this link:
https://github.com/telegramdesktop/tdesktop/blob/master/LEGAL
*/
#include "platform/linux/specific_linux.h"

#include "platform/linux/linux_libs.h"
#include "lang/lang_keys.h"
#include "mainwidget.h"
#include "mainwindow.h"
#include "platform/linux/linux_desktop_environment.h"
#include "platform/linux/file_utilities_linux.h"
#include "platform/platform_notifications_manager.h"
#include "storage/localstorage.h"
#include "core/crash_reports.h"
#include "core/update_checker.h"

#include <QtWidgets/QApplication>
#include <QtWidgets/QDesktopWidget>
#include <QtCore/QStandardPaths>
#include <QtCore/QProcess>
#include <QtCore/QVersionNumber>

#ifndef TDESKTOP_DISABLE_DBUS_INTEGRATION
#include <QtDBus/QDBusInterface>
#endif

#include <sys/stat.h>
#include <sys/types.h>
#include <cstdlib>
#include <unistd.h>
#include <dirent.h>
#include <pwd.h>

#include <iostream>

using namespace Platform;
using Platform::File::internal::EscapeShell;

namespace {

constexpr auto kDesktopFile = str_const(":/misc/telegramdesktop.desktop");

#ifndef TDESKTOP_DISABLE_DBUS_INTEGRATION
void SandboxAutostart(bool autostart) {
	QVariantMap options;
	options["reason"] = tr::lng_settings_auto_start(tr::now);
	options["autostart"] = autostart;
	options["commandline"] = QStringList({
		cExeName(),
		qsl("-autostart")
	});
	options["dbus-activatable"] = false;

	QDBusInterface(
		qsl("org.freedesktop.portal.Desktop"),
		qsl("/org/freedesktop/portal/desktop"),
		qsl("/org/freedesktop/portal/desktop")
	).call(qsl("RequestBackground"), QString(), options);
}
#endif

bool RunShellCommand(const QByteArray &command) {
	auto result = system(command.constData());
	if (result) {
		DEBUG_LOG(("App Error: command failed, code: %1, command (in utf8): %2").arg(result).arg(command.constData()));
		return false;
	}
	DEBUG_LOG(("App Info: command succeeded, command (in utf8): %1").arg(command.constData()));
	return true;
}

void FallbackFontConfig() {
#ifndef DESKTOP_APP_USE_PACKAGED
	const auto custom = cWorkingDir() + "tdata/fc-custom-1.conf";
	const auto finish = gsl::finally([&] {
		if (QFile(custom).exists()) {
			LOG(("Custom FONTCONFIG_FILE: ") + custom);
			qputenv("FONTCONFIG_FILE", QFile::encodeName(custom));
		}
	});

	QProcess process;
	process.setProcessChannelMode(QProcess::MergedChannels);
	process.start("fc-list", QStringList() << "--version");
	process.waitForFinished();
	if (process.exitCode() > 0) {
		LOG(("App Error: Could not start fc-list. Process exited with code: %1.").arg(process.exitCode()));
		return;
	}

	QString result(process.readAllStandardOutput());
	DEBUG_LOG(("Fontconfig version string: ") + result);

	QVersionNumber version = QVersionNumber::fromString(result.split("version ").last());
	if (version.isNull()) {
		LOG(("App Error: Could not get version from fc-list output."));
		return;
	}

	LOG(("Fontconfig version: %1.").arg(version.toString()));
	if (version < QVersionNumber::fromString("2.13")) {
		if (qgetenv("TDESKTOP_FORCE_CUSTOM_FONTCONFIG").isEmpty()) {
			return;
		}
	}

	QFile(":/fc/fc-custom.conf").copy(custom);
#endif // !DESKTOP_APP_USE_PACKAGED
}

bool GenerateDesktopFile(const QString &targetPath, const QString &args) {
	DEBUG_LOG(("App Info: placing .desktop file to %1").arg(targetPath));
	if (!QDir(targetPath).exists()) QDir().mkpath(targetPath);

	const auto targetFile = targetPath
		+ qsl(MACRO_TO_STRING(TDESKTOP_LAUNCHER_BASENAME) ".desktop");

	QString fileText;

	QFile source(str_const_toString(kDesktopFile));
	if (source.open(QIODevice::ReadOnly)) {
		QTextStream s(&source);
		fileText = s.readAll();
		source.close();
	} else {
		LOG(("App Error: Could not open '%1' for read")
			.arg(str_const_toString(kDesktopFile)));

		return false;
	}

	QFile target(targetFile);
	if (target.open(QIODevice::WriteOnly)) {
#ifdef DESKTOP_APP_USE_PACKAGED
		fileText = fileText.replace(
			QRegularExpression(qsl("^Exec=(.*) -- %u$"),
				QRegularExpression::MultilineOption),
			qsl("Exec=\\1")
				+ (args.isEmpty() ? QString() : ' ' + args));
#else
		fileText = fileText.replace(
			QRegularExpression(qsl("^TryExec=.*$"),
				QRegularExpression::MultilineOption),
			qsl("TryExec=")
				+ EscapeShell(QFile::encodeName(cExeDir() + cExeName())));
		fileText = fileText.replace(
			QRegularExpression(qsl("^Exec=.*$"),
				QRegularExpression::MultilineOption),
			qsl("Exec=")
				+ EscapeShell(QFile::encodeName(cExeDir() + cExeName()))
				+ (args.isEmpty() ? QString() : ' ' + args));
#endif
		target.write(fileText.toUtf8());
		target.close();

		DEBUG_LOG(("App Info: removing old .desktop file"));
		QFile(qsl("%1telegram.desktop").arg(targetPath)).remove();

		return true;
	} else {
		LOG(("App Error: Could not open '%1' for write").arg(targetFile));
		return false;
	}
}

} // namespace

namespace Platform {

void SetApplicationIcon(const QIcon &icon) {
	QApplication::setWindowIcon(icon);
}

bool InSandbox() {
	static const auto Sandbox = QFileInfo::exists(
		QStandardPaths::writableLocation(QStandardPaths::RuntimeLocation)
			+ qsl("/flatpak-info"));
	return Sandbox;
}

QString CurrentExecutablePath(int argc, char *argv[]) {
	constexpr auto kMaxPath = 1024;
	char result[kMaxPath] = { 0 };
	auto count = readlink("/proc/self/exe", result, kMaxPath);
	if (count > 0) {
		auto filename = QFile::decodeName(result);
		auto deletedPostfix = qstr(" (deleted)");
		if (filename.endsWith(deletedPostfix) && !QFileInfo(filename).exists()) {
			filename.chop(deletedPostfix.size());
		}
		return filename;
	}

	// Fallback to the first command line argument.
	return argc ? QFile::decodeName(argv[0]) : QString();
}

QString SingleInstanceLocalServerName(const QString &hash) {
	const auto isSnap = !qgetenv("SNAP").isEmpty();

	const auto runtimeDir = QStandardPaths::writableLocation(
		QStandardPaths::RuntimeLocation);

	if (InSandbox()) {
		return runtimeDir
			+ qsl("/app/")
			+ QString::fromUtf8(qgetenv("FLATPAK_ID"))
			+ '/' + hash;
	} else if (QFileInfo::exists(runtimeDir) && isSnap) {
		return runtimeDir + '/' + hash;
	} else if (QFileInfo::exists(runtimeDir)) {
		return runtimeDir + '/' + hash + '-' + cGUIDStr();
	} else { // non-systemd distros
		return QStandardPaths::writableLocation(QStandardPaths::TempLocation)
			+ '/' + hash + '-' + cGUIDStr();
	}
}

} // namespace Platform

namespace {

QRect _monitorRect;
auto _monitorLastGot = 0LL;

} // namespace

QRect psDesktopRect() {
	auto tnow = crl::now();
	if (tnow > _monitorLastGot + 1000LL || tnow < _monitorLastGot) {
		_monitorLastGot = tnow;
		_monitorRect = QApplication::desktop()->availableGeometry(App::wnd());
	}
	return _monitorRect;
}

void psWriteDump() {
}

bool _removeDirectory(const QString &path) { // from http://stackoverflow.com/questions/2256945/removing-a-non-empty-directory-programmatically-in-c-or-c
	QByteArray pathRaw = QFile::encodeName(path);
	DIR *d = opendir(pathRaw.constData());
	if (!d) return false;

	while (struct dirent *p = readdir(d)) {
		/* Skip the names "." and ".." as we don't want to recurse on them. */
		if (!strcmp(p->d_name, ".") || !strcmp(p->d_name, "..")) continue;

		QString fname = path + '/' + p->d_name;
		QByteArray fnameRaw = QFile::encodeName(fname);
		struct stat statbuf;
		if (!stat(fnameRaw.constData(), &statbuf)) {
			if (S_ISDIR(statbuf.st_mode)) {
				if (!_removeDirectory(fname)) {
					closedir(d);
					return false;
				}
			} else {
				if (unlink(fnameRaw.constData())) {
					closedir(d);
					return false;
				}
			}
		}
	}
	closedir(d);

	return !rmdir(pathRaw.constData());
}

void psDeleteDir(const QString &dir) {
	_removeDirectory(dir);
}

void psActivateProcess(uint64 pid) {
//	objc_activateProgram();
}

namespace {

QString getHomeDir() {
	auto home = QDir::homePath();

	if (home != QDir::rootPath())
		return home + '/';

	struct passwd *pw = getpwuid(getuid());
	return (pw && pw->pw_dir && strlen(pw->pw_dir)) ? (QFile::decodeName(pw->pw_dir) + '/') : QString();
}

} // namespace

QString psAppDataPath() {
	// We should not use ~/.TelegramDesktop, since it's a fork.

	// auto home = getHomeDir();
	// if (!home.isEmpty()) {
	// 	auto oldPath = home + qsl(".TelegramDesktop/");
	// 	auto oldSettingsBase = oldPath + qsl("tdata/settings");
	// 	if (QFile(oldSettingsBase + '0').exists() || QFile(oldSettingsBase + '1').exists()) {
	// 		return oldPath;
	// 	}
	// }

	return QStandardPaths::writableLocation(QStandardPaths::AppLocalDataLocation) + '/';
}

void psDoCleanup() {
	try {
		psAutoStart(false, true);
		psSendToMenu(false, true);
	} catch (...) {
	}
}

int psCleanup() {
	psDoCleanup();
	return 0;
}

void psDoFixPrevious() {
}

int psFixPrevious() {
	psDoFixPrevious();
	return 0;
}

namespace Platform {

void start() {
	FallbackFontConfig();
}

void finish() {
}

void RegisterCustomScheme() {
#ifndef TDESKTOP_DISABLE_REGISTER_CUSTOM_SCHEME
	auto home = getHomeDir();
	if (home.isEmpty() || cAlphaVersion() || cExeName().isEmpty())
		return; // don't update desktop file for alpha version
	if (Core::UpdaterDisabled())
		return;

	const auto applicationsPath = QStandardPaths::writableLocation(
		QStandardPaths::ApplicationsLocation) + '/';

#ifndef TDESKTOP_DISABLE_DESKTOP_FILE_GENERATION
<<<<<<< HEAD
	DEBUG_LOG(("App Info: placing .desktop file"));
	if (QDir(home + qsl(".local/")).exists()) {
		QString apps = home + qsl(".local/share/applications/");
		QString icons = home + qsl(".local/share/icons/");
		if (!QDir(apps).exists()) QDir().mkpath(apps);
		if (!QDir(icons).exists()) QDir().mkpath(icons);

		QString path = cWorkingDir() + qsl("tdata/"), file = path + qsl("kotatogramdesktop.desktop");
		QDir().mkpath(path);
		QFile f(file);
		if (f.open(QIODevice::WriteOnly)) {
			QString icon = icons + qsl("kotatogram.png");
			auto iconExists = QFile(icon).exists();
			if (Local::oldSettingsVersion() < 10021 && iconExists) {
				// Icon was changed.
				if (QFile(icon).remove()) {
					iconExists = false;
				}
			}
			if (!iconExists) {
				if (QFile(qsl(":/gui/art/logo_256.png")).copy(icon)) {
					DEBUG_LOG(("App Info: Icon copied to 'tdata'"));
				}
			}

			QTextStream s(&f);
			s.setCodec("UTF-8");
			s << "[Desktop Entry]\n";
			s << "Version=1.0\n";
			s << "Name=Kotatogram Desktop\n";
			s << "Comment=Experimental Telegram Desktop fork\n";
			s << "TryExec=" << EscapeShell(QFile::encodeName(cExeDir() + cExeName())) << "\n";
			s << "Exec=" << EscapeShell(QFile::encodeName(cExeDir() + cExeName())) << " -- %u\n";
			s << "Icon=kotatogram\n";
			s << "Terminal=false\n";
			s << "StartupWMClass=KotatogramDesktop\n";
			s << "Type=Application\n";
			s << "Categories=Network;InstantMessaging;Qt;\n";
			s << "MimeType=x-scheme-handler/tg;\n";
			s << "Keywords=tg;chat;im;messaging;messenger;sms;tdesktop;\n";
			s << "X-GNOME-UsesNotifications=true\n";
			f.close();

			if (RunShellCommand("desktop-file-install --dir=" + EscapeShell(QFile::encodeName(home + qsl(".local/share/applications"))) + " --delete-original " + EscapeShell(QFile::encodeName(file)))) {
				DEBUG_LOG(("App Info: removing old .desktop file"));
				QFile(qsl("%1.local/share/applications/kotatogram.desktop").arg(home)).remove();

				RunShellCommand("update-desktop-database " + EscapeShell(QFile::encodeName(home + qsl(".local/share/applications"))));
				RunShellCommand("xdg-mime default kotatogramdesktop.desktop x-scheme-handler/tg");
			}
		} else {
			LOG(("App Error: Could not open '%1' for write").arg(file));
		}
	}
#endif // !TDESKTOP_DISABLE_DESKTOP_FILE_GENERATION
=======
	GenerateDesktopFile(applicationsPath, qsl("-- %u"));

	const auto icons =
		QStandardPaths::writableLocation(
			QStandardPaths::GenericDataLocation)
		+ qsl("/icons/");
>>>>>>> 9b19cba1

	if (!QDir(icons).exists()) QDir().mkpath(icons);

	const auto icon = icons + qsl("telegram.png");
	auto iconExists = QFile(icon).exists();
	if (Local::oldSettingsVersion() < 10021 && iconExists) {
		// Icon was changed.
		if (QFile(icon).remove()) {
			iconExists = false;
		}
	}
	if (!iconExists) {
		if (QFile(qsl(":/gui/art/logo_256.png")).copy(icon)) {
			DEBUG_LOG(("App Info: Icon copied to 'tdata'"));
		}
	}
#endif // !TDESKTOP_DISABLE_DESKTOP_FILE_GENERATION

	RunShellCommand("update-desktop-database "
		+ EscapeShell(QFile::encodeName(applicationsPath)));

	RunShellCommand("xdg-mime default "
		MACRO_TO_STRING(TDESKTOP_LAUNCHER_BASENAME)
		".desktop x-scheme-handler/tg");
#endif // !TDESKTOP_DISABLE_REGISTER_CUSTOM_SCHEME
}

PermissionStatus GetPermissionStatus(PermissionType type) {
	return PermissionStatus::Granted;
}

void RequestPermission(PermissionType type, Fn<void(PermissionStatus)> resultCallback) {
	resultCallback(PermissionStatus::Granted);
}

void OpenSystemSettingsForPermission(PermissionType type) {
}

bool OpenSystemSettings(SystemSettingsType type) {
	if (type == SystemSettingsType::Audio) {
		auto options = std::vector<QString>();
		const auto add = [&](const char *option) {
			options.emplace_back(option);
		};
		if (DesktopEnvironment::IsUnity()) {
			add("unity-control-center sound");
		} else if (DesktopEnvironment::IsKDE()) {
			add("kcmshell5 kcm_pulseaudio");
			add("kcmshell4 phonon");
		} else if (DesktopEnvironment::IsGnome()) {
			add("gnome-control-center sound");
		}
		add("pavucontrol-qt");
		add("pavucontrol");
		add("alsamixergui");
		return ranges::find_if(options, [](const QString &command) {
			return QProcess::startDetached(command);
		}) != end(options);
	}
	return true;
}

namespace ThirdParty {

void start() {
	Libs::start();
	MainWindow::LibsLoaded();
}

void finish() {
}

} // namespace ThirdParty

} // namespace Platform

void psNewVersion() {
	Platform::RegisterCustomScheme();
}

bool psShowOpenWithMenu(int x, int y, const QString &file) {
	return false;
}

void psAutoStart(bool start, bool silent) {
	auto home = getHomeDir();
	if (home.isEmpty() || cAlphaVersion() || cExeName().isEmpty())
		return;

	if (InSandbox()) {
#ifndef TDESKTOP_DISABLE_DBUS_INTEGRATION
		SandboxAutostart(start);
#endif
	} else {
		const auto autostart =
			QStandardPaths::writableLocation(
				QStandardPaths::GenericConfigLocation)
			+ qsl("/autostart/");

		if (start) {
			GenerateDesktopFile(autostart, qsl("-autostart"));
		} else {
			QFile::remove(autostart
				+ qsl(MACRO_TO_STRING(TDESKTOP_LAUNCHER_BASENAME)
					".desktop"));
		}
	}
}

void psSendToMenu(bool send, bool silent) {
}

bool linuxMoveFile(const char *from, const char *to) {
	FILE *ffrom = fopen(from, "rb"), *fto = fopen(to, "wb");
	if (!ffrom) {
		if (fto) fclose(fto);
		return false;
	}
	if (!fto) {
		fclose(ffrom);
		return false;
	}
	static const int BufSize = 65536;
	char buf[BufSize];
	while (size_t size = fread(buf, 1, BufSize, ffrom)) {
		fwrite(buf, 1, size, fto);
	}

	struct stat fst; // from http://stackoverflow.com/questions/5486774/keeping-fileowner-and-permissions-after-copying-file-in-c
	//let's say this wont fail since you already worked OK on that fp
	if (fstat(fileno(ffrom), &fst) != 0) {
		fclose(ffrom);
		fclose(fto);
		return false;
	}
	//update to the same uid/gid
	if (fchown(fileno(fto), fst.st_uid, fst.st_gid) != 0) {
		fclose(ffrom);
		fclose(fto);
		return false;
	}
	//update the permissions
	if (fchmod(fileno(fto), fst.st_mode) != 0) {
		fclose(ffrom);
		fclose(fto);
		return false;
	}

	fclose(ffrom);
	fclose(fto);

	if (unlink(from)) {
		return false;
	}

	return true;
}

bool psLaunchMaps(const Data::LocationPoint &point) {
	return false;
}<|MERGE_RESOLUTION|>--- conflicted
+++ resolved
@@ -42,7 +42,7 @@
 
 namespace {
 
-constexpr auto kDesktopFile = str_const(":/misc/telegramdesktop.desktop");
+constexpr auto kDesktopFile = str_const(":/misc/kotatogramdesktop.desktop");
 
 #ifndef TDESKTOP_DISABLE_DBUS_INTEGRATION
 void SandboxAutostart(bool autostart) {
@@ -158,7 +158,7 @@
 		target.close();
 
 		DEBUG_LOG(("App Info: removing old .desktop file"));
-		QFile(qsl("%1telegram.desktop").arg(targetPath)).remove();
+		QFile(qsl("%1kotatogram.desktop").arg(targetPath)).remove();
 
 		return true;
 	} else {
@@ -351,74 +351,16 @@
 		QStandardPaths::ApplicationsLocation) + '/';
 
 #ifndef TDESKTOP_DISABLE_DESKTOP_FILE_GENERATION
-<<<<<<< HEAD
-	DEBUG_LOG(("App Info: placing .desktop file"));
-	if (QDir(home + qsl(".local/")).exists()) {
-		QString apps = home + qsl(".local/share/applications/");
-		QString icons = home + qsl(".local/share/icons/");
-		if (!QDir(apps).exists()) QDir().mkpath(apps);
-		if (!QDir(icons).exists()) QDir().mkpath(icons);
-
-		QString path = cWorkingDir() + qsl("tdata/"), file = path + qsl("kotatogramdesktop.desktop");
-		QDir().mkpath(path);
-		QFile f(file);
-		if (f.open(QIODevice::WriteOnly)) {
-			QString icon = icons + qsl("kotatogram.png");
-			auto iconExists = QFile(icon).exists();
-			if (Local::oldSettingsVersion() < 10021 && iconExists) {
-				// Icon was changed.
-				if (QFile(icon).remove()) {
-					iconExists = false;
-				}
-			}
-			if (!iconExists) {
-				if (QFile(qsl(":/gui/art/logo_256.png")).copy(icon)) {
-					DEBUG_LOG(("App Info: Icon copied to 'tdata'"));
-				}
-			}
-
-			QTextStream s(&f);
-			s.setCodec("UTF-8");
-			s << "[Desktop Entry]\n";
-			s << "Version=1.0\n";
-			s << "Name=Kotatogram Desktop\n";
-			s << "Comment=Experimental Telegram Desktop fork\n";
-			s << "TryExec=" << EscapeShell(QFile::encodeName(cExeDir() + cExeName())) << "\n";
-			s << "Exec=" << EscapeShell(QFile::encodeName(cExeDir() + cExeName())) << " -- %u\n";
-			s << "Icon=kotatogram\n";
-			s << "Terminal=false\n";
-			s << "StartupWMClass=KotatogramDesktop\n";
-			s << "Type=Application\n";
-			s << "Categories=Network;InstantMessaging;Qt;\n";
-			s << "MimeType=x-scheme-handler/tg;\n";
-			s << "Keywords=tg;chat;im;messaging;messenger;sms;tdesktop;\n";
-			s << "X-GNOME-UsesNotifications=true\n";
-			f.close();
-
-			if (RunShellCommand("desktop-file-install --dir=" + EscapeShell(QFile::encodeName(home + qsl(".local/share/applications"))) + " --delete-original " + EscapeShell(QFile::encodeName(file)))) {
-				DEBUG_LOG(("App Info: removing old .desktop file"));
-				QFile(qsl("%1.local/share/applications/kotatogram.desktop").arg(home)).remove();
-
-				RunShellCommand("update-desktop-database " + EscapeShell(QFile::encodeName(home + qsl(".local/share/applications"))));
-				RunShellCommand("xdg-mime default kotatogramdesktop.desktop x-scheme-handler/tg");
-			}
-		} else {
-			LOG(("App Error: Could not open '%1' for write").arg(file));
-		}
-	}
-#endif // !TDESKTOP_DISABLE_DESKTOP_FILE_GENERATION
-=======
 	GenerateDesktopFile(applicationsPath, qsl("-- %u"));
 
 	const auto icons =
 		QStandardPaths::writableLocation(
 			QStandardPaths::GenericDataLocation)
 		+ qsl("/icons/");
->>>>>>> 9b19cba1
 
 	if (!QDir(icons).exists()) QDir().mkpath(icons);
 
-	const auto icon = icons + qsl("telegram.png");
+	const auto icon = icons + qsl("kotatogram.png");
 	auto iconExists = QFile(icon).exists();
 	if (Local::oldSettingsVersion() < 10021 && iconExists) {
 		// Icon was changed.
