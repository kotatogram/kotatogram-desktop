/*
This file is part of Telegram Desktop,
the official desktop application for the Telegram messaging service.

For license and copyright information please follow this link:
https://github.com/telegramdesktop/tdesktop/blob/master/LEGAL
*/
#include "platform/linux/linux_xdp_file_dialog.h"

#include "platform/platform_file_utilities.h"
#include "base/platform/base_platform_info.h"
#include "base/platform/linux/base_linux_glibmm_helper.h"
#include "storage/localstorage.h"
#include "base/openssl_help.h"
#include "base/qt_adapters.h"

#include <QtGui/QWindow>
#include <QtWidgets/QFileDialog>

#include <glibmm.h>
#include <giomm.h>

namespace Platform {
namespace FileDialog {
namespace XDP {
namespace {

constexpr auto kXDGDesktopPortalService = "org.freedesktop.portal.Desktop"_cs;
constexpr auto kXDGDesktopPortalObjectPath = "/org/freedesktop/portal/desktop"_cs;
constexpr auto kXDGDesktopPortalFileChooserInterface = "org.freedesktop.portal.FileChooser"_cs;
constexpr auto kPropertiesInterface = "org.freedesktop.DBus.Properties"_cs;

const char *filterRegExp =
"^(.*)\\(([a-zA-Z0-9_.,*? +;#\\-\\[\\]@\\{\\}/!<>\\$%&=^~:\\|]*)\\)$";

auto QStringListToStd(const QStringList &list) {
	std::vector<Glib::ustring> result;
	ranges::transform(
		list,
		ranges::back_inserter(result),
		&QString::toStdString);
	return result;
}

auto MakeFilterList(const QString &filter) {
	std::vector<Glib::ustring> result;
	QString f(filter);

	if (f.isEmpty()) {
		return result;
	}

	QString sep(QLatin1String(";;"));
	int i = f.indexOf(sep, 0);
	if (i == -1) {
		if (f.indexOf(QLatin1Char('\n'), 0) != -1) {
			sep = QLatin1Char('\n');
			i = f.indexOf(sep, 0);
		}
	}

	ranges::transform(
		f.split(sep),
		ranges::back_inserter(result),
		[](const QString &string) {
			return string.simplified().toStdString();
		});

	return result;
}

std::optional<uint> FileChooserPortalVersion() {
	try {
		const auto connection = Gio::DBus::Connection::get_sync(
			Gio::DBus::BusType::BUS_TYPE_SESSION);

		auto reply = connection->call_sync(
			std::string(kXDGDesktopPortalObjectPath),
			std::string(kPropertiesInterface),
			"Get",
			base::Platform::MakeGlibVariant(std::tuple{
				Glib::ustring(
					std::string(kXDGDesktopPortalFileChooserInterface)),
				Glib::ustring("version"),
			}),
			std::string(kXDGDesktopPortalService));

		return base::Platform::GlibVariantCast<uint>(
			base::Platform::GlibVariantCast<Glib::VariantBase>(
				reply.get_child(0)));
	} catch (const Glib::Error &e) {
		static const auto NotSupportedErrors = {
			"org.freedesktop.DBus.Error.Disconnected",
			"org.freedesktop.DBus.Error.ServiceUnknown",
		};

		const auto errorName = Gio::DBus::ErrorUtils::get_remote_error(e);
		if (ranges::contains(NotSupportedErrors, errorName)) {
			return std::nullopt;
		}

		LOG(("XDP File Dialog Error: %1").arg(
			QString::fromStdString(e.what())));
	} catch (const std::exception &e) {
		LOG(("XDP File Dialog Error: %1").arg(
			QString::fromStdString(e.what())));
	}

	return std::nullopt;
}

// This is a patched copy of file dialog from qxdgdesktopportal theme plugin.
// It allows using XDP file dialog flexibly,
// without relying on QT_QPA_PLATFORMTHEME variable.
//
// XDP file dialog is a dialog obtained via a DBus service
// provided by the current desktop environment.
class XDPFileDialog : public QDialog, public sigc::trackable {
public:
	enum ConditionType : uint {
		GlobalPattern = 0,
		MimeType = 1
	};
	// Filters a(sa(us))
	// Example: [('Images', [(0, '*.ico'), (1, 'image/png')]), ('Text', [(0, '*.txt')])]
	typedef std::tuple<uint, Glib::ustring> FilterCondition;
	typedef std::vector<FilterCondition> FilterConditionList;
	typedef std::tuple<Glib::ustring, FilterConditionList> Filter;
	typedef std::vector<Filter> FilterList;

	XDPFileDialog(
		QWidget *parent = nullptr,
		const QString &caption = QString(),
		const QString &directory = QString(),
		const QString &nameFilter = QString(),
		const QStringList &mimeTypeFilters = QStringList());
	~XDPFileDialog();

	void setVisible(bool visible) override;

	void setWindowTitle(const QString &windowTitle) {
		_windowTitle = windowTitle.toStdString();
	}
	void setAcceptLabel(const QString &acceptLabel) {
		_acceptLabel = acceptLabel.toStdString();
	}
	void setAcceptMode(QFileDialog::AcceptMode acceptMode) {
		_acceptMode = acceptMode;
	}
	void setFileMode(QFileDialog::FileMode fileMode) {
		_fileMode = fileMode;
	}
	void setOption(QFileDialog::Option option, bool on = true) {
		if (on) {
			_options |= option;
		} else {
			_options &= ~option;
		}
	}

	bool defaultNameFilterDisables() const;
	QUrl directory() const;
	void setDirectory(const QUrl &directory);
	void selectFile(const QUrl &filename);
	QList<QUrl> selectedFiles() const;
	void setFilter();
	void selectNameFilter(const QString &filter);
	QString selectedNameFilter() const;
	void selectMimeTypeFilter(const QString &filter);
	QString selectedMimeTypeFilter() const;

	int exec() override;

private:
	void openPortal();
	void gotResponse(
		const Glib::RefPtr<Gio::DBus::Connection> &connection,
		const Glib::ustring &sender_name,
		const Glib::ustring &object_path,
		const Glib::ustring &interface_name,
		const Glib::ustring &signal_name,
		const Glib::VariantContainerBase &parameters);

	void showHelper(
		Qt::WindowFlags windowFlags,
		Qt::WindowModality windowModality,
		QWindow *parent);
	void hideHelper();

	rpl::producer<> accepted();
	rpl::producer<> rejected();

	Glib::RefPtr<Gio::DBus::Connection> _dbusConnection;
	Glib::RefPtr<Gio::Cancellable> _cancellable;
	uint _requestSignalId = 0;

	// Options
	WId _winId = 0;
	QFileDialog::Options _options;
	QFileDialog::AcceptMode _acceptMode = QFileDialog::AcceptOpen;
	QFileDialog::FileMode _fileMode = QFileDialog::ExistingFile;
	bool _modal = false;
	Glib::ustring _windowTitle = "Choose file";
	Glib::ustring _acceptLabel;
	Glib::ustring _directory;
	std::vector<Glib::ustring> _nameFilters;
	std::vector<Glib::ustring> _mimeTypesFilters;
	// maps user-visible name for portal to full name filter
	std::map<Glib::ustring, Glib::ustring> _userVisibleToNameFilter;
	Glib::ustring _selectedMimeTypeFilter;
	Glib::ustring _selectedNameFilter;
	std::vector<Glib::ustring> _selectedFiles;

	rpl::event_stream<> _accept;
	rpl::event_stream<> _reject;
	rpl::lifetime _lifetime;
};

XDPFileDialog::XDPFileDialog(
		QWidget *parent,
		const QString &caption,
		const QString &directory,
		const QString &nameFilter,
		const QStringList &mimeTypeFilters)
: QDialog(parent)
, _windowTitle(caption.toStdString())
, _directory(directory.toStdString())
, _nameFilters(MakeFilterList(nameFilter))
, _mimeTypesFilters(QStringListToStd(mimeTypeFilters))
, _selectedMimeTypeFilter(!_mimeTypesFilters.empty()
		? _mimeTypesFilters[0]
		: Glib::ustring())
, _selectedNameFilter(!_nameFilters.empty()
		? _nameFilters[0]
		: Glib::ustring()) {
	accepted(
	) | rpl::start_with_next([=] {
		accept();
	}, _lifetime);

	rejected(
	) | rpl::start_with_next([=] {
		reject();
	}, _lifetime);
}

XDPFileDialog::~XDPFileDialog() {
	if (_cancellable) {
		_cancellable->cancel();
	}

	if (_dbusConnection && _requestSignalId != 0) {
		_dbusConnection->signal_unsubscribe(_requestSignalId);
	}
}

void XDPFileDialog::openPortal() {
	std::stringstream parentWindowId;

	if (IsX11()) {
		parentWindowId << "x11:" << std::hex << _winId;
	}

	std::map<Glib::ustring, Glib::VariantBase> options;
	if (!_acceptLabel.empty()) {
		options["accept_label"] = Glib::Variant<Glib::ustring>::create(
			_acceptLabel);
	}

	options["modal"] = Glib::Variant<bool>::create(_modal);
	options["multiple"] = Glib::Variant<bool>::create(
		_fileMode == QFileDialog::ExistingFiles);

	options["directory"] = Glib::Variant<bool>::create(
		_fileMode == QFileDialog::Directory
			|| _options.testFlag(QFileDialog::ShowDirsOnly));

	if (_acceptMode == QFileDialog::AcceptSave) {
		if (!_directory.empty()) {
			options["current_folder"] = Glib::Variant<std::string>::create(
				_directory + '\0');
		}

		if (!_selectedFiles.empty()) {
			options["current_file"] = Glib::Variant<std::string>::create(
				_selectedFiles[0] + '\0');

			options["current_name"] = Glib::Variant<Glib::ustring>::create(
				Glib::path_get_basename(_selectedFiles[0]));
		}
	}

	// Insert filters
	FilterList filterList;
	auto selectedFilterIndex = filterList.size() - 1;

	_userVisibleToNameFilter.clear();

	if (!_mimeTypesFilters.empty()) {
		for (const auto &mimeTypeFilter : _mimeTypesFilters) {
			auto mimeTypeUncertain = false;
			const auto mimeType = Gio::content_type_guess(
				mimeTypeFilter,
				nullptr,
				0,
				mimeTypeUncertain);

			// Creates e.g. (1, "image/png")
			const auto filterCondition = FilterCondition{
				MimeType,
				mimeTypeFilter,
			};

			// Creates e.g. [("Images", [((1, "image/png"))])]
			filterList.push_back({
				Gio::content_type_get_description(mimeType),
				FilterConditionList{filterCondition},
			});

			if (!_selectedMimeTypeFilter.empty()
				&& _selectedMimeTypeFilter == mimeTypeFilter) {
				selectedFilterIndex = filterList.size() - 1;
			}
		}
	} else if (!_nameFilters.empty()) {
		for (const auto &nameFilter : _nameFilters) {
			// Do parsing:
			// Supported format is ("Images (*.png *.jpg)")
			const auto regexp = Glib::Regex::create(filterRegExp);

			Glib::MatchInfo match;
			regexp->match(nameFilter, match);

			if (match.matches()) {
				const auto userVisibleName = match.fetch(1);
				const auto filterStrings = Glib::Regex::create(" ")->split(
					match.fetch(2),
					Glib::RegexMatchFlags::REGEX_MATCH_NOTEMPTY);

				if (filterStrings.empty()) {
					LOG((
						"XDP File Dialog Error: "
						"Filter %1 is empty and will be ignored.")
						.arg(QString::fromStdString(userVisibleName)));
					continue;
				}

				FilterConditionList filterConditions;
				for (const auto &filterString : filterStrings) {
					filterConditions.push_back({
						GlobalPattern,
						filterString,
					});
				}

				filterList.push_back({
					userVisibleName,
					filterConditions,
				});

				_userVisibleToNameFilter[userVisibleName] = nameFilter;

				if (!_selectedNameFilter.empty()
					&& _selectedNameFilter == nameFilter) {
					selectedFilterIndex = filterList.size() - 1;
				}
			}
		}
	}

	if (!filterList.empty()) {
		options["filters"] = Glib::Variant<FilterList>::create(filterList);
	}

	if (selectedFilterIndex != -1) {
		options["current_filter"] = Glib::Variant<Filter>::create(
			filterList[selectedFilterIndex]);
	}

	const auto handleToken = Glib::ustring("tdesktop")
		+ std::to_string(openssl::RandomValue<uint>());

	options["handle_token"] = Glib::Variant<Glib::ustring>::create(
		handleToken);

	// TODO choices a(ssa(ss)s)
	// List of serialized combo boxes to add to the file chooser.

	try {
		_dbusConnection = Gio::DBus::Connection::get_sync(
			Gio::DBus::BusType::BUS_TYPE_SESSION);

		auto uniqueName = _dbusConnection->get_unique_name();
		uniqueName.erase(0, 1);
		uniqueName.replace(uniqueName.find('.'), 1, 1, '_');

		const auto requestPath = Glib::ustring(
				"/org/freedesktop/portal/desktop/request/")
			+ uniqueName
			+ '/'
			+ handleToken;

		_requestSignalId = _dbusConnection->signal_subscribe(
			sigc::mem_fun(this, &XDPFileDialog::gotResponse),
			{},
			"org.freedesktop.portal.Request",
			"Response",
			requestPath);

		// synchronize functor deletion by this cancellable
		_cancellable = Gio::Cancellable::create();

		_dbusConnection->call(
			std::string(kXDGDesktopPortalObjectPath),
			std::string(kXDGDesktopPortalFileChooserInterface),
			_acceptMode == QFileDialog::AcceptSave
				? "SaveFile"
				: "OpenFile",
			base::Platform::MakeGlibVariant(std::tuple{
				Glib::ustring(parentWindowId.str()),
				_windowTitle,
				options,
			}),
			[=](const Glib::RefPtr<Gio::AsyncResult> &result) {
				try {
					_dbusConnection->call_finish(result);
				} catch (const Glib::Error &e) {
					LOG(("XDP File Dialog Error: %1").arg(
						QString::fromStdString(e.what())));

					crl::on_main([=] {
						_reject.fire({});
					});
				}
			},
			_cancellable,
			std::string(kXDGDesktopPortalService));
	} catch (const Glib::Error &e) {
		LOG(("XDP File Dialog Error: %1").arg(
			QString::fromStdString(e.what())));

		_reject.fire({});
	}
}

bool XDPFileDialog::defaultNameFilterDisables() const {
	return false;
}

void XDPFileDialog::setDirectory(const QUrl &directory) {
	_directory = directory.path().toStdString();
}

QUrl XDPFileDialog::directory() const {
	return QString::fromStdString(_directory);
}

void XDPFileDialog::selectFile(const QUrl &filename) {
	_selectedFiles.push_back(filename.path().toStdString());
}

QList<QUrl> XDPFileDialog::selectedFiles() const {
	QList<QUrl> files;
	ranges::transform(
		_selectedFiles,
		ranges::back_inserter(files),
		[](const Glib::ustring &string) {
			return QUrl(QString::fromStdString(string));
		});
	return files;
}

void XDPFileDialog::setFilter() {
}

void XDPFileDialog::selectMimeTypeFilter(const QString &filter) {
}

QString XDPFileDialog::selectedMimeTypeFilter() const {
	return QString::fromStdString(_selectedMimeTypeFilter);
}

void XDPFileDialog::selectNameFilter(const QString &filter) {
}

QString XDPFileDialog::selectedNameFilter() const {
	return QString::fromStdString(_selectedNameFilter);
}

int XDPFileDialog::exec() {
	bool deleteOnClose = testAttribute(Qt::WA_DeleteOnClose);
	setAttribute(Qt::WA_DeleteOnClose, false);

	bool wasShowModal = testAttribute(Qt::WA_ShowModal);
	setAttribute(Qt::WA_ShowModal, true);
	setResult(0);

	show();

	QPointer<QDialog> guard = this;

	// HACK we have to avoid returning until we emit
	// that the dialog was accepted or rejected
	QEventLoop loop;
	rpl::lifetime lifetime;

	accepted(
	) | rpl::start_with_next([&] {
		loop.quit();
	}, lifetime);

	rejected(
	) | rpl::start_with_next([&] {
		loop.quit();
	}, lifetime);

	loop.exec();

	if (guard.isNull()) {
		return QDialog::Rejected;
	}

	setAttribute(Qt::WA_ShowModal, wasShowModal);

	return result();
}

void XDPFileDialog::setVisible(bool visible) {
	if (visible) {
		if (testAttribute(Qt::WA_WState_ExplicitShowHide)
			&& !testAttribute(Qt::WA_WState_Hidden)) {
			return;
		}
	} else if (testAttribute(Qt::WA_WState_ExplicitShowHide)
		&& testAttribute(Qt::WA_WState_Hidden)) {
		return;
	}

	if (visible) {
		showHelper(
			windowFlags(),
			windowModality(),
			parentWidget()
				? parentWidget()->windowHandle()
				: nullptr);
	} else {
		hideHelper();
	}

	// Set WA_DontShowOnScreen so that QDialog::setVisible(visible) below
	// updates the state correctly, but skips showing the non-native version:
	setAttribute(Qt::WA_DontShowOnScreen);

	QDialog::setVisible(visible);
}

void XDPFileDialog::hideHelper() {
}

void XDPFileDialog::showHelper(
		Qt::WindowFlags windowFlags,
		Qt::WindowModality windowModality,
		QWindow *parent) {
	_modal = windowModality != Qt::NonModal;
	_winId = parent ? parent->winId() : 0;

	openPortal();
}

void XDPFileDialog::gotResponse(
		const Glib::RefPtr<Gio::DBus::Connection> &connection,
		const Glib::ustring &sender_name,
		const Glib::ustring &object_path,
		const Glib::ustring &interface_name,
		const Glib::ustring &signal_name,
		const Glib::VariantContainerBase &parameters) {
	try {
		auto parametersCopy = parameters;

		const auto response = base::Platform::GlibVariantCast<uint>(
			parametersCopy.get_child(0));

		const auto results = base::Platform::GlibVariantCast<
			std::map<
				Glib::ustring,
				Glib::VariantBase
			>>(parametersCopy.get_child(1));

		if (!response) {
			if (const auto i = results.find("uris"); i != end(results)) {
				_selectedFiles = base::Platform::GlibVariantCast<
					std::vector<Glib::ustring>>(i->second);

				_directory = _selectedFiles.empty()
					? Glib::ustring()
					: Glib::ustring(
						Glib::path_get_dirname(_selectedFiles.back()));
			}

			if (const auto i = results.find("current_filter");
				i != end(results)) {
				auto selectedFilter = base::Platform::GlibVariantCast<
					Filter>(i->second);

				if (!std::get<1>(selectedFilter).empty()
					&& std::get<0>(
						std::get<1>(selectedFilter)[0]) == MimeType) {
					// s.a. XDPFileDialog::openPortal
					// which basically does the inverse
					_selectedMimeTypeFilter = std::get<1>(
						std::get<1>(selectedFilter)[0]);
					_selectedNameFilter.clear();
				} else {
					_selectedNameFilter =
						_userVisibleToNameFilter[std::get<0>(selectedFilter)];
					_selectedMimeTypeFilter.clear();
				}
			}

			_accept.fire({});
		} else {
			_reject.fire({});
		}
	} catch (const std::exception &e) {
		LOG(("XDP File Dialog Error: %1").arg(
			QString::fromStdString(e.what())));

		_reject.fire({});
	}
}

rpl::producer<> XDPFileDialog::accepted() {
	return _accept.events();
}

rpl::producer<> XDPFileDialog::rejected() {
	return _reject.events();
}

} // namespace

bool Use(Type type) {
<<<<<<< HEAD
	const auto shouldUse = [&] {
		const auto setting = FileDialogType() <= ImplementationType::XDP;
		const auto forceSetting = FileDialogType() == ImplementationType::XDP;
		const auto confined = InFlatpak() || InSnap();
		const auto notGtkBased = !DesktopEnvironment::IsGtkBased();

		return setting && (confined || notGtkBased || forceSetting);
	}();

	static const auto Version = FileChooserPortalVersion();

	return shouldUse
		&& Version.has_value()
=======
	static const auto Version = FileChooserPortalVersion();
	return Version.has_value()
>>>>>>> 1d089366
		&& (type != Type::ReadFolder || *Version >= 3);
}

bool Get(
		QPointer<QWidget> parent,
		QStringList &files,
		QByteArray &remoteContent,
		const QString &caption,
		const QString &filter,
		Type type,
		QString startFile) {
	static const auto docRegExp = QRegularExpression("^/run/user/\\d+/doc");
	if (cDialogLastPath().isEmpty()
		|| cDialogLastPath().contains(docRegExp)) {
		InitLastPath();
	}

	XDPFileDialog dialog(parent, caption, QString(), filter, QStringList());

	dialog.setModal(true);
	if (type == Type::ReadFile || type == Type::ReadFiles) {
		dialog.setFileMode((type == Type::ReadFiles)
			? QFileDialog::ExistingFiles
			: QFileDialog::ExistingFile);
		dialog.setAcceptMode(QFileDialog::AcceptOpen);
	} else if (type == Type::ReadFolder) {
		dialog.setAcceptMode(QFileDialog::AcceptOpen);
		dialog.setFileMode(QFileDialog::Directory);
		dialog.setOption(QFileDialog::ShowDirsOnly);
	} else {
		dialog.setFileMode(QFileDialog::AnyFile);
		dialog.setAcceptMode(QFileDialog::AcceptSave);
	}
	if (startFile.isEmpty() || startFile.at(0) != '/') {
		startFile = cDialogLastPath() + '/' + startFile;
	}
	dialog.setDirectory(QFileInfo(startFile).absoluteDir().absolutePath());
	dialog.selectFile(startFile);

	const auto res = dialog.exec();

	if (type != Type::ReadFolder) {
		// Save last used directory for all queries except directory choosing.
		const auto path = dialog.directory().path();
		if (!path.isEmpty()
			&& !path.contains(docRegExp)
			&& path != cDialogLastPath()) {
			cSetDialogLastPath(path);
			Local::writeSettings();
		}
	}

	if (res == QDialog::Accepted) {
		QStringList selectedFilesStrings;
		ranges::transform(
			dialog.selectedFiles(),
			ranges::back_inserter(selectedFilesStrings),
			[](const QUrl &url) { return url.path(); });

		if (type == Type::ReadFiles) {
			files = selectedFilesStrings;
		} else {
			files = selectedFilesStrings.mid(0, 1);
		}
		return true;
	}

	files = QStringList();
	remoteContent = QByteArray();
	return false;
}

} // namespace XDP
} // namespace FileDialog
} // namespace Platform<|MERGE_RESOLUTION|>--- conflicted
+++ resolved
@@ -640,24 +640,9 @@
 } // namespace
 
 bool Use(Type type) {
-<<<<<<< HEAD
-	const auto shouldUse = [&] {
-		const auto setting = FileDialogType() <= ImplementationType::XDP;
-		const auto forceSetting = FileDialogType() == ImplementationType::XDP;
-		const auto confined = InFlatpak() || InSnap();
-		const auto notGtkBased = !DesktopEnvironment::IsGtkBased();
-
-		return setting && (confined || notGtkBased || forceSetting);
-	}();
-
 	static const auto Version = FileChooserPortalVersion();
-
-	return shouldUse
+	return (FileDialogType() <= ImplementationType::XDP)
 		&& Version.has_value()
-=======
-	static const auto Version = FileChooserPortalVersion();
-	return Version.has_value()
->>>>>>> 1d089366
 		&& (type != Type::ReadFolder || *Version >= 3);
 }
 
