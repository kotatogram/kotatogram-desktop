--- conflicted
+++ resolved
@@ -701,16 +701,8 @@
 
 } // namespace
 
-<<<<<<< HEAD
-bool Use(Type type) {
-	static const auto Version = FileChooserPortalVersion();
-	return (FileDialogType() <= ImplementationType::XDP)
-		&& Version.has_value()
-		&& (type != Type::ReadFolder || *Version >= 3);
-=======
 void Start() {
 	ComputeFileChooserPortalVersion();
->>>>>>> 5519bb35
 }
 
 std::optional<bool> Get(
@@ -721,7 +713,8 @@
 		const QString &filter,
 		Type type,
 		QString startFile) {
-	if (!FileChooserPortalVersion.has_value()
+	if (FileDialogType() > ImplementationType::XDP
+		|| !FileChooserPortalVersion.has_value()
 		|| (type == Type::ReadFolder && *FileChooserPortalVersion < 3)) {
 		return std::nullopt;
 	}
