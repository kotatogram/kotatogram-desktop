/*
This file is part of Telegram Desktop,
the official desktop application for the Telegram messaging service.

For license and copyright information please follow this link:
https://github.com/telegramdesktop/tdesktop/blob/master/LEGAL
*/
#include "platform/mac/main_window_mac.h"

#include "data/data_session.h"
#include "styles/style_window.h"
#include "mainwindow.h"
#include "mainwidget.h"
#include "core/application.h"
#include "core/sandbox.h"
#include "main/main_session.h"
#include "history/history.h"
#include "history/history_widget.h"
#include "history/history_inner_widget.h"
#include "main/main_account.h"
#include "main/main_domain.h" // Domain::activeSessionValue
#include "media/player/media_player_instance.h"
#include "media/audio/media_audio.h"
#include "storage/localstorage.h"
#include "window/notifications_manager_default.h"
#include "window/window_session_controller.h"
#include "window/window_controller.h"
#include "window/themes/window_theme.h"
#include "platform/mac/touchbar/mac_touchbar_manager.h"
#include "platform/platform_notifications_manager.h"
#include "base/platform/base_platform_info.h"
#include "boxes/peer_list_controllers.h"
#include "boxes/about_box.h"
#include "lang/lang_keys.h"
#include "base/platform/mac/base_utilities_mac.h"
#include "ui/widgets/input_fields.h"
#include "facades.h"
#include "app.h"

#include <QtWidgets/QApplication>
#include <QtGui/QClipboard>

#include <Cocoa/Cocoa.h>
#include <CoreFoundation/CFURL.h>
#include <IOKit/IOKitLib.h>
#include <IOKit/hidsystem/ev_keymap.h>
#include <SPMediaKeyTap.h>

@interface MainWindowObserver : NSObject {
}

- (id) init:(MainWindow::Private*)window;
- (void) activeSpaceDidChange:(NSNotification *)aNotification;
- (void) darkModeChanged:(NSNotification *)aNotification;
- (void) screenIsLocked:(NSNotification *)aNotification;
- (void) screenIsUnlocked:(NSNotification *)aNotification;
- (void) windowWillEnterFullScreen:(NSNotification *)aNotification;
- (void) windowWillExitFullScreen:(NSNotification *)aNotification;
- (void) windowDidExitFullScreen:(NSNotification *)aNotification;

@end // @interface MainWindowObserver

namespace Platform {
namespace {

// When we close a window that is fullscreen we first leave the fullscreen
// mode and after that hide the window. This is a timeout for elaving the
// fullscreen mode, after that we'll hide the window no matter what.
constexpr auto kHideAfterFullscreenTimeoutMs = 3000;

id FindClassInSubviews(NSView *parent, NSString *className) {
	for (NSView *child in [parent subviews]) {
		if ([child isKindOfClass:NSClassFromString(className)]) {
			return child;
		} else if (id inchild = FindClassInSubviews(child, className)) {
			return inchild;
		}
	}
	return nil;
}

#ifndef OS_MAC_OLD

class LayerCreationChecker : public QObject {
public:
	LayerCreationChecker(NSView * __weak view, Fn<void()> callback)
	: _weakView(view)
	, _callback(std::move(callback)) {
		QCoreApplication::instance()->installEventFilter(this);
	}

protected:
	bool eventFilter(QObject *object, QEvent *event) override {
		if (!_weakView || [_weakView layer] != nullptr) {
			_callback();
		}
		return QObject::eventFilter(object, event);
	}

private:
	NSView * __weak _weakView = nil;
	Fn<void()> _callback;

};

#endif // OS_MAC_OLD

class EventFilter : public QAbstractNativeEventFilter {
public:
	EventFilter(not_null<MainWindow*> window) : _window(window) {
	}

	bool nativeEventFilter(
			const QByteArray &eventType,
			void *message,
			long *result) {
		return Core::Sandbox::Instance().customEnterFromEventLoop([&] {
			return _window->psFilterNativeEvent(message);
		});
	}

private:
	not_null<MainWindow*> _window;

};

[[nodiscard]] QImage TrayIconBack(bool darkMode) {
	static const auto WithColor = [](QColor color) {
		return st::macTrayIcon.instance(color, 100);
	};
	static const auto DarkModeResult = WithColor({ 255, 255, 255 });
	static const auto LightModeResult = WithColor({ 0, 0, 0, 180 });
	auto result = darkMode ? DarkModeResult : LightModeResult;
	result.detach();
	return result;
}

} // namespace

class MainWindow::Private {
public:
	explicit Private(not_null<MainWindow*> window);

	void setNativeWindow(NSWindow *window, NSView *view);
	void initTouchBar(
		NSWindow *window,
		not_null<Window::Controller*> controller,
		rpl::producer<bool> canApplyMarkdown);
	void setWindowBadge(const QString &str);
	void setWindowTitle(const QString &str);
	void updateNativeTitle();

	void enableShadow(WId winId);

	bool filterNativeEvent(void *event);

	void willEnterFullScreen();
	void willExitFullScreen();
	void didExitFullScreen();

	bool clipboardHasText();
	~Private();

private:
	void initCustomTitle();
	void refreshWeakTitleReferences();
	void enforceCorrectStyleMask();

	not_null<MainWindow*> _public;
	friend class MainWindow;

#ifdef OS_MAC_OLD
	NSWindow *_nativeWindow = nil;
	NSView *_nativeView = nil;
#else // OS_MAC_OLD
	NSWindow * __weak _nativeWindow = nil;
	NSView * __weak _nativeView = nil;
	id __weak _nativeTitleWrapWeak = nil;
	id __weak _nativeTitleWeak = nil;
	std::unique_ptr<LayerCreationChecker> _layerCreationChecker;
#endif // !OS_MAC_OLD
	bool _useNativeTitle = false;
	bool _inFullScreen = false;

	MainWindowObserver *_observer = nullptr;
	NSPasteboard *_generalPasteboard = nullptr;
	int _generalPasteboardChangeCount = -1;
	bool _generalPasteboardHasText = false;

	EventFilter _nativeEventFilter;

};

} // namespace Platform

@implementation MainWindowObserver {
	MainWindow::Private *_private;

}

- (id) init:(MainWindow::Private*)window {
	if (self = [super init]) {
		_private = window;
	}
	return self;
}

- (void) activeSpaceDidChange:(NSNotification *)aNotification {
}

- (void) darkModeChanged:(NSNotification *)aNotification {
	Core::Sandbox::Instance().customEnterFromEventLoop([&] {
		Core::App().settings().setSystemDarkMode(Platform::IsDarkMode());
	});
}

- (void) screenIsLocked:(NSNotification *)aNotification {
	Global::SetScreenIsLocked(true);
}

- (void) screenIsUnlocked:(NSNotification *)aNotification {
	Global::SetScreenIsLocked(false);
}

- (void) windowWillEnterFullScreen:(NSNotification *)aNotification {
	_private->willEnterFullScreen();
}

- (void) windowWillExitFullScreen:(NSNotification *)aNotification {
	_private->willExitFullScreen();
}

- (void) windowDidExitFullScreen:(NSNotification *)aNotification {
	_private->didExitFullScreen();
}

@end // @implementation MainWindowObserver

namespace Platform {
namespace {

void SendKeySequence(Qt::Key key, Qt::KeyboardModifiers modifiers = Qt::NoModifier) {
	const auto focused = QApplication::focusWidget();
	if (qobject_cast<QLineEdit*>(focused) || qobject_cast<QTextEdit*>(focused) || qobject_cast<HistoryInner*>(focused)) {
		QApplication::postEvent(focused, new QKeyEvent(QEvent::KeyPress, key, modifiers));
		QApplication::postEvent(focused, new QKeyEvent(QEvent::KeyRelease, key, modifiers));
	}
}

void ForceDisabled(QAction *action, bool disabled) {
	if (action->isEnabled()) {
		if (disabled) action->setDisabled(true);
	} else if (!disabled) {
		action->setDisabled(false);
	}
}

} // namespace

MainWindow::Private::Private(not_null<MainWindow*> window)
: _public(window)
, _observer([[MainWindowObserver alloc] init:this])
, _nativeEventFilter(window) {
	_generalPasteboard = [NSPasteboard generalPasteboard];

	@autoreleasepool {

	[[[NSWorkspace sharedWorkspace] notificationCenter] addObserver:_observer selector:@selector(activeSpaceDidChange:) name:NSWorkspaceActiveSpaceDidChangeNotification object:nil];
	[[NSDistributedNotificationCenter defaultCenter] addObserver:_observer selector:@selector(darkModeChanged:) name:Q2NSString(strNotificationAboutThemeChange()) object:nil];
	[[NSDistributedNotificationCenter defaultCenter] addObserver:_observer selector:@selector(screenIsLocked:) name:Q2NSString(strNotificationAboutScreenLocked()) object:nil];
	[[NSDistributedNotificationCenter defaultCenter] addObserver:_observer selector:@selector(screenIsUnlocked:) name:Q2NSString(strNotificationAboutScreenUnlocked()) object:nil];

#ifndef OS_MAC_STORE
	// Register defaults for the whitelist of apps that want to use media keys
	[[NSUserDefaults standardUserDefaults] registerDefaults:[NSDictionary dictionaryWithObjectsAndKeys:[SPMediaKeyTap defaultMediaKeyUserBundleIdentifiers], kMediaKeyUsingBundleIdentifiersDefaultsKey, nil]];
#endif // !OS_MAC_STORE

	}
}

void MainWindow::Private::setWindowBadge(const QString &str) {
	@autoreleasepool {

	[[NSApp dockTile] setBadgeLabel:Q2NSString(str)];

	}
}

void MainWindow::Private::setWindowTitle(const QString &str) {
	_public->setWindowTitle(str);
	updateNativeTitle();
}

void MainWindow::Private::setNativeWindow(NSWindow *window, NSView *view) {
	_nativeWindow = window;
	_nativeView = view;
	initCustomTitle();
}

void MainWindow::Private::initTouchBar(
		NSWindow *window,
		not_null<Window::Controller*> controller,
		rpl::producer<bool> canApplyMarkdown) {
#ifndef OS_OSX
	if (!IsMac10_13OrGreater()) {
		return;
	}
	[NSApplication sharedApplication]
		.automaticCustomizeTouchBarMenuItemEnabled = true;

	[window
		performSelectorOnMainThread:@selector(setTouchBar:)
		withObject:[[[RootTouchBar alloc]
			init:std::move(canApplyMarkdown)
			controller:controller
			domain:(&Core::App().domain())] autorelease]
		waitUntilDone:true];
#endif
}

void MainWindow::Private::initCustomTitle() {
#ifndef OS_MAC_OLD
	if (![_nativeWindow respondsToSelector:@selector(contentLayoutRect)]
		|| ![_nativeWindow respondsToSelector:@selector(setTitlebarAppearsTransparent:)]) {
		return;
	}
	[_nativeWindow setTitlebarAppearsTransparent:YES];

	[[NSNotificationCenter defaultCenter] addObserver:_observer selector:@selector(windowWillEnterFullScreen:) name:NSWindowWillEnterFullScreenNotification object:_nativeWindow];
	[[NSNotificationCenter defaultCenter] addObserver:_observer selector:@selector(windowWillExitFullScreen:) name:NSWindowWillExitFullScreenNotification object:_nativeWindow];
	[[NSNotificationCenter defaultCenter] addObserver:_observer selector:@selector(windowDidExitFullScreen:) name:NSWindowDidExitFullScreenNotification object:_nativeWindow];

	// Qt has bug with layer-backed widgets containing QOpenGLWidgets.
	// See https://bugreports.qt.io/browse/QTBUG-64494
	// Emulate custom title instead (code below).
	//
	// Tried to backport a fix, testing.
	if (!UseNativeDecorations()) {
		[_nativeWindow setStyleMask:[_nativeWindow styleMask] | NSFullSizeContentViewWindowMask];
		auto inner = [_nativeWindow contentLayoutRect];
		auto full = [_nativeView frame];
		_public->_customTitleHeight = qMax(qRound(full.size.height - inner.size.height), 0);
	}

	// Qt still has some bug with layer-backed widgets containing QOpenGLWidgets.
	// See https://github.com/telegramdesktop/tdesktop/issues/4150
	// Tried to workaround it by catching the first moment we have CALayer created
	// and explicitly setting contentsScale to window->backingScaleFactor there.
	_layerCreationChecker = std::make_unique<LayerCreationChecker>(_nativeView, [=] {
		if (_nativeView && _nativeWindow) {
			if (CALayer *layer = [_nativeView layer]) {
				LOG(("Window Info: Setting layer scale factor to: %1").arg([_nativeWindow backingScaleFactor]));
				[layer setContentsScale: [_nativeWindow backingScaleFactor]];
				_layerCreationChecker = nullptr;
			}
		} else {
			_layerCreationChecker = nullptr;
		}
	});

	if (UseNativeDecorations()) {
		_useNativeTitle = true;
		setWindowTitle(qsl("Kotatogram"));
	}
#endif // !OS_MAC_OLD
}

void MainWindow::Private::refreshWeakTitleReferences() {
	if (!_nativeWindow) {
		return;
	}

#ifndef OS_MAC_OLD
	@autoreleasepool {

	if (NSView *parent = [[_nativeWindow contentView] superview]) {
		if (id titleWrap = FindClassInSubviews(parent, Q2NSString(strTitleWrapClass()))) {
			if ([titleWrap respondsToSelector:@selector(setBackgroundColor:)]) {
				if (id title = FindClassInSubviews(titleWrap, Q2NSString(strTitleClass()))) {
					if ([title respondsToSelector:@selector(setAttributedStringValue:)]) {
						_nativeTitleWrapWeak = titleWrap;
						_nativeTitleWeak = title;
					}
				}
			}
		}
	}

	}
#endif // !OS_MAC_OLD
}

void MainWindow::Private::updateNativeTitle() {
	if (!_useNativeTitle) {
		return;
	}
#ifndef OS_MAC_OLD
	if (!_nativeTitleWrapWeak || !_nativeTitleWeak) {
		refreshWeakTitleReferences();
	}
	if (_nativeTitleWrapWeak && _nativeTitleWeak) {
		@autoreleasepool {

		auto convertColor = [](QColor color) {
			return [NSColor colorWithDeviceRed:color.redF() green:color.greenF() blue:color.blueF() alpha:color.alphaF()];
		};
		auto adjustFg = [](const style::color &st) {
			// Weird thing with NSTextField taking NSAttributedString with
			// NSForegroundColorAttributeName set to colorWithDeviceRed:green:blue
			// with components all equal to 128 - it ignores it and prints black text!
			auto color = st->c;
			return (color.red() == 128 && color.green() == 128 && color.blue() == 128)
				? QColor(129, 129, 129, color.alpha())
				: color;
		};

		auto active = _public->isActiveWindow();
		auto bgColor = (active ? st::titleBgActive : st::titleBg)->c;
		auto fgColor = adjustFg(active ? st::titleFgActive : st::titleFg);

		auto bgConverted = convertColor(bgColor);
		auto fgConverted = convertColor(fgColor);
		[_nativeTitleWrapWeak setBackgroundColor:bgConverted];

		auto title = Q2NSString(_public->windowTitle());
		NSDictionary *attributes = _inFullScreen
			? nil
			: [NSDictionary dictionaryWithObjectsAndKeys: fgConverted, NSForegroundColorAttributeName, bgConverted, NSBackgroundColorAttributeName, nil];
		NSAttributedString *string = [[NSAttributedString alloc] initWithString:title attributes:attributes];
		[_nativeTitleWeak setAttributedStringValue:string];

		}
	}
#endif // !OS_MAC_OLD
}

bool MainWindow::Private::clipboardHasText() {
	auto currentChangeCount = static_cast<int>([_generalPasteboard changeCount]);
	if (_generalPasteboardChangeCount != currentChangeCount) {
		_generalPasteboardChangeCount = currentChangeCount;
		_generalPasteboardHasText = !QGuiApplication::clipboard()->text().isEmpty();
	}
	return _generalPasteboardHasText;
}

void MainWindow::Private::willEnterFullScreen() {
	_inFullScreen = true;
	_public->setTitleVisible(false);
}

void MainWindow::Private::willExitFullScreen() {
	_inFullScreen = false;
	_public->setTitleVisible(true);
	enforceCorrectStyleMask();
}

void MainWindow::Private::didExitFullScreen() {
	enforceCorrectStyleMask();
}

void MainWindow::Private::enforceCorrectStyleMask() {
	if (_nativeWindow && _public->_customTitleHeight > 0) {
		[_nativeWindow setStyleMask:[_nativeWindow styleMask] | NSFullSizeContentViewWindowMask];
	}
}

void MainWindow::Private::enableShadow(WId winId) {
//	[[(NSView*)winId window] setStyleMask:NSBorderlessWindowMask];
//	[[(NSView*)winId window] setHasShadow:YES];
}

bool MainWindow::Private::filterNativeEvent(void *event) {
	NSEvent *e = static_cast<NSEvent*>(event);
	if (e && [e type] == NSSystemDefined && [e subtype] == SPSystemDefinedEventMediaKeys) {
#ifndef OS_MAC_STORE
		// If event tap is not installed, handle events that reach the app instead
		if (![SPMediaKeyTap usesGlobalMediaKeyTap]) {
			return objc_handleMediaKeyEvent(e);
		}
#else // !OS_MAC_STORE
		return objc_handleMediaKeyEvent(e);
#endif // else for !OS_MAC_STORE
	}
	return false;
}

MainWindow::Private::~Private() {
	[_observer release];
}

MainWindow::MainWindow(not_null<Window::Controller*> controller)
: Window::MainWindow(controller)
, _private(std::make_unique<Private>(this)) {
	QCoreApplication::instance()->installNativeEventFilter(
		&_private->_nativeEventFilter);

#ifndef OS_MAC_OLD
	auto forceOpenGL = std::make_unique<QOpenGLWidget>(this);
#endif // !OS_MAC_OLD

<<<<<<< HEAD
	QImage iconImage(cWorkingDir() + "tdata/icon.png");
	QImage iconImageSelected(cWorkingDir() + "tdata/icon_selected.png");

	trayImg = iconImage.isNull()
		? st::macTrayIcon.instance(QColor(0, 0, 0, 180), 100)
		: iconImage;

	trayImgSel = iconImageSelected.isNull()
		? st::macTrayIcon.instance(QColor(255, 255, 255), 100)
		: iconImageSelected;

=======
>>>>>>> feff514a
	_hideAfterFullScreenTimer.setCallback([this] { hideAndDeactivate(); });

	subscribe(Window::Theme::Background(), [this](const Window::Theme::BackgroundUpdate &data) {
		if (data.paletteChanged()) {
			_private->updateNativeTitle();
		}
	});
}

void MainWindow::closeWithoutDestroy() {
	NSWindow *nsWindow = [reinterpret_cast<NSView*>(winId()) window];

	auto isFullScreen = (([nsWindow styleMask] & NSFullScreenWindowMask) == NSFullScreenWindowMask);
	if (isFullScreen) {
		_hideAfterFullScreenTimer.callOnce(kHideAfterFullscreenTimeoutMs);
		[nsWindow toggleFullScreen:nsWindow];
	} else {
		hideAndDeactivate();
	}
}

void MainWindow::stateChangedHook(Qt::WindowState state) {
	if (_hideAfterFullScreenTimer.isActive()) {
		_hideAfterFullScreenTimer.callOnce(0);
	}
}

void MainWindow::handleActiveChangedHook() {
	InvokeQueued(this, [this] { _private->updateNativeTitle(); });
}

void MainWindow::initHook() {
	_customTitleHeight = 0;
	if (auto view = reinterpret_cast<NSView*>(winId())) {
		if (auto window = [view window]) {
			_private->setNativeWindow(window, view);
			_private->initTouchBar(
				window,
				&controller(),
				_canApplyMarkdown.changes());
		}
	}
}

void MainWindow::updateWindowIcon() {
}

void MainWindow::titleVisibilityChangedHook() {
	updateTitleCounter();
}

void MainWindow::hideAndDeactivate() {
	hide();
}

void MainWindow::psShowTrayMenu() {
}

void MainWindow::psTrayMenuUpdated() {
	// On macOS just remove trayIcon menu if the window is not active.
	// So we will activate the window on click instead of showing the menu.
	if (isActive()) {
		if (trayIcon && trayIconMenu
			&& trayIcon->contextMenu() != trayIconMenu) {
			trayIcon->setContextMenu(trayIconMenu);
		}
	} else if (trayIcon) {
		trayIcon->setContextMenu(nullptr);
	}
}

void MainWindow::psSetupTrayIcon() {
	if (!trayIcon) {
		trayIcon = new QSystemTrayIcon(this);
		trayIcon->setIcon(generateIconForTray(
			Core::App().unreadBadge(),
			Core::App().unreadBadgeMuted()));
		attachToTrayIcon(trayIcon);
	} else {
		updateIconCounters();
	}

	trayIcon->show();
}

void MainWindow::workmodeUpdated(DBIWorkMode mode) {
	psSetupTrayIcon();
	if (mode == dbiwmWindowOnly) {
		if (trayIcon) {
			trayIcon->setContextMenu(0);
			delete trayIcon;
			trayIcon = nullptr;
		}
	}
}

void _placeCounter(QImage &img, int size, int count, style::color bg, style::color color) {
	if (!count) return;
	auto savedRatio = img.devicePixelRatio();
	img.setDevicePixelRatio(1.);

	{
		Painter p(&img);
		PainterHighQualityEnabler hq(p);

		auto cnt = (count < 100) ? QString("%1").arg(count) : QString("..%1").arg(count % 100, 2, 10, QChar('0'));
		auto cntSize = cnt.size();

		p.setBrush(bg);
		p.setPen(Qt::NoPen);
		int32 fontSize, skip;
		if (size == 22) {
			skip = 1;
			fontSize = 8;
		} else {
			skip = 2;
			fontSize = 16;
		}
		style::font f(fontSize, 0, 0);
		int32 w = f->width(cnt), d, r;
		if (size == 22) {
			d = (cntSize < 2) ? 3 : 2;
			r = (cntSize < 2) ? 6 : 5;
		} else {
			d = (cntSize < 2) ? 6 : 5;
			r = (cntSize < 2) ? 9 : 11;
		}
		p.drawRoundedRect(QRect(size - w - d * 2 - skip, size - f->height - skip, w + d * 2, f->height), r, r);

		p.setCompositionMode(QPainter::CompositionMode_Source);
		p.setFont(f);
		p.setPen(color);
		p.drawText(size - w - d - skip, size - f->height + f->ascent - skip, cnt);
	}
	img.setDevicePixelRatio(savedRatio);
}

void MainWindow::updateTitleCounter() {
	_private->setWindowTitle(titleVisible() ? QString() : titleText());
}

void MainWindow::unreadCounterChangedHook() {
	updateTitleCounter();
	updateIconCounters();
}

void MainWindow::updateIconCounters() {
	const auto counter = Core::App().unreadBadge();
	const auto muted = Core::App().unreadBadgeMuted();

	const auto string = !counter
		? QString()
		: (counter < 1000)
		? QString("%1").arg(counter)
		: QString("..%1").arg(counter % 100, 2, 10, QChar('0'));
	_private->setWindowBadge(string);

	if (trayIcon) {
<<<<<<< HEAD
		bool dm = Platform::IsDarkMenuBar();
		auto &bg = (muted ? st::trayCounterBgMute : st::trayCounterBg);
		QIcon icon;
		QImage img(psTrayIcon(dm)), imgsel(psTrayIcon(true));
		img.detach();
		imgsel.detach();
		if (!cDisableTrayCounter()) {
			int32 size = 22 * cIntRetinaFactor();
			_placeCounter(img, size, counter, bg, (dm && muted) ? st::trayCounterFgMacInvert : st::trayCounterFg);
			_placeCounter(imgsel, size, counter, st::trayCounterBgMacInvert, st::trayCounterFgMacInvert);
		}
		icon.addPixmap(App::pixmapFromImageInPlace(std::move(img)));
		icon.addPixmap(App::pixmapFromImageInPlace(std::move(imgsel)), QIcon::Selected);
		trayIcon->setIcon(icon);
=======
		trayIcon->setIcon(generateIconForTray(counter, muted));
>>>>>>> feff514a
	}
}

QIcon MainWindow::generateIconForTray(int counter, bool muted) const {
	auto result = QIcon();
	auto lightMode = TrayIconBack(false);
	auto darkMode = TrayIconBack(true);
	auto lightModeActive = darkMode;
	auto darkModeActive = darkMode;
	lightModeActive.detach();
	darkModeActive.detach();
	const auto size = 22 * cIntRetinaFactor();
	const auto &bg = (muted ? st::trayCounterBgMute : st::trayCounterBg);
	_placeCounter(lightMode, size, counter, bg, st::trayCounterFg);
	_placeCounter(darkMode, size, counter, bg, muted ? st::trayCounterFgMacInvert : st::trayCounterFg);
	_placeCounter(lightModeActive, size, counter, st::trayCounterBgMacInvert, st::trayCounterFgMacInvert);
	_placeCounter(darkModeActive, size, counter, st::trayCounterBgMacInvert, st::trayCounterFgMacInvert);
	result.addPixmap(App::pixmapFromImageInPlace(std::move(lightMode)), QIcon::Normal, QIcon::Off);
	result.addPixmap(App::pixmapFromImageInPlace(std::move(darkMode)), QIcon::Normal, QIcon::On);
	result.addPixmap(App::pixmapFromImageInPlace(std::move(lightModeActive)), QIcon::Active, QIcon::Off);
	result.addPixmap(App::pixmapFromImageInPlace(std::move(darkModeActive)), QIcon::Active, QIcon::On);
	return result;
}

void MainWindow::initShadows() {
	_private->enableShadow(winId());
}

void MainWindow::createGlobalMenu() {
	auto main = psMainMenu.addMenu(qsl("Kotatogram"));
	auto about = main->addAction(tr::lng_mac_menu_about_telegram(tr::now, lt_telegram, qsl("Kotatogram")));
	connect(about, &QAction::triggered, about, [] {
		if (App::wnd() && App::wnd()->isHidden()) App::wnd()->showFromTray();
		Ui::show(Box<AboutBox>());
	});
	about->setMenuRole(QAction::AboutQtRole);

	main->addSeparator();
	QAction *prefs = main->addAction(tr::lng_mac_menu_preferences(tr::now), App::wnd(), SLOT(showSettings()), QKeySequence(Qt::ControlModifier | Qt::Key_Comma));
	prefs->setMenuRole(QAction::PreferencesRole);

	QMenu *file = psMainMenu.addMenu(tr::lng_mac_menu_file(tr::now));
	psLogout = file->addAction(tr::lng_mac_menu_logout(tr::now));
	connect(psLogout, &QAction::triggered, psLogout, [] {
		if (App::wnd()) App::wnd()->showLogoutConfirmation();
	});

	QMenu *edit = psMainMenu.addMenu(tr::lng_mac_menu_edit(tr::now));
	psUndo = edit->addAction(tr::lng_mac_menu_undo(tr::now), this, SLOT(psMacUndo()), QKeySequence::Undo);
	psRedo = edit->addAction(tr::lng_mac_menu_redo(tr::now), this, SLOT(psMacRedo()), QKeySequence::Redo);
	edit->addSeparator();
	psCut = edit->addAction(tr::lng_mac_menu_cut(tr::now), this, SLOT(psMacCut()), QKeySequence::Cut);
	psCopy = edit->addAction(tr::lng_mac_menu_copy(tr::now), this, SLOT(psMacCopy()), QKeySequence::Copy);
	psPaste = edit->addAction(tr::lng_mac_menu_paste(tr::now), this, SLOT(psMacPaste()), QKeySequence::Paste);
	psDelete = edit->addAction(tr::lng_mac_menu_delete(tr::now), this, SLOT(psMacDelete()), QKeySequence(Qt::ControlModifier | Qt::Key_Backspace));

	edit->addSeparator();
	psBold = edit->addAction(tr::lng_menu_formatting_bold(tr::now), this, SLOT(psMacBold()), QKeySequence::Bold);
	psItalic = edit->addAction(tr::lng_menu_formatting_italic(tr::now), this, SLOT(psMacItalic()), QKeySequence::Italic);
	psUnderline = edit->addAction(tr::lng_menu_formatting_underline(tr::now), this, SLOT(psMacUnderline()), QKeySequence::Underline);
	psStrikeOut = edit->addAction(tr::lng_menu_formatting_strike_out(tr::now), this, SLOT(psMacStrikeOut()), Ui::kStrikeOutSequence);
	psMonospace = edit->addAction(tr::lng_menu_formatting_monospace(tr::now), this, SLOT(psMacMonospace()), Ui::kMonospaceSequence);
	psClearFormat = edit->addAction(tr::lng_menu_formatting_clear(tr::now), this, SLOT(psMacClearFormat()), Ui::kClearFormatSequence);

	edit->addSeparator();
	psSelectAll = edit->addAction(tr::lng_mac_menu_select_all(tr::now), this, SLOT(psMacSelectAll()), QKeySequence::SelectAll);

	edit->addSeparator();
	edit->addAction(tr::lng_mac_menu_emoji_and_symbols(tr::now).replace('&', "&&"), this, SLOT(psMacEmojiAndSymbols()), QKeySequence(Qt::MetaModifier | Qt::ControlModifier | Qt::Key_Space));

	QMenu *window = psMainMenu.addMenu(tr::lng_mac_menu_window(tr::now));
	psContacts = window->addAction(tr::lng_mac_menu_contacts(tr::now));
	connect(psContacts, &QAction::triggered, psContacts, crl::guard(this, [=] {
		if (isHidden()) {
			App::wnd()->showFromTray();
		}
		if (!sessionController()) {
			return;
		}
		Ui::show(PrepareContactsBox(sessionController()));
	}));
	psAddContact = window->addAction(tr::lng_mac_menu_add_contact(tr::now), App::wnd(), SLOT(onShowAddContact()));
	window->addSeparator();
	psNewGroup = window->addAction(tr::lng_mac_menu_new_group(tr::now), App::wnd(), SLOT(onShowNewGroup()));
	psNewChannel = window->addAction(tr::lng_mac_menu_new_channel(tr::now), App::wnd(), SLOT(onShowNewChannel()));
	window->addSeparator();
	psShowTelegram = window->addAction(tr::ktg_mac_menu_show(tr::now), App::wnd(), SLOT(showFromTray()));

	updateGlobalMenu();
}

void MainWindow::psMacUndo() {
	SendKeySequence(Qt::Key_Z, Qt::ControlModifier);
}

void MainWindow::psMacRedo() {
	SendKeySequence(Qt::Key_Z, Qt::ControlModifier | Qt::ShiftModifier);
}

void MainWindow::psMacCut() {
	SendKeySequence(Qt::Key_X, Qt::ControlModifier);
}

void MainWindow::psMacCopy() {
	SendKeySequence(Qt::Key_C, Qt::ControlModifier);
}

void MainWindow::psMacPaste() {
	SendKeySequence(Qt::Key_V, Qt::ControlModifier);
}

void MainWindow::psMacDelete() {
	SendKeySequence(Qt::Key_Delete);
}

void MainWindow::psMacSelectAll() {
	SendKeySequence(Qt::Key_A, Qt::ControlModifier);
}

void MainWindow::psMacEmojiAndSymbols() {
	[NSApp orderFrontCharacterPalette:nil];
}

void MainWindow::psMacBold() {
	SendKeySequence(Qt::Key_B, Qt::ControlModifier);
}

void MainWindow::psMacItalic() {
	SendKeySequence(Qt::Key_I, Qt::ControlModifier);
}

void MainWindow::psMacUnderline() {
	SendKeySequence(Qt::Key_U, Qt::ControlModifier);
}

void MainWindow::psMacStrikeOut() {
	SendKeySequence(Qt::Key_X, Qt::ControlModifier | Qt::ShiftModifier);
}

void MainWindow::psMacMonospace() {
	SendKeySequence(Qt::Key_M, Qt::ControlModifier | Qt::ShiftModifier);
}

void MainWindow::psMacClearFormat() {
	SendKeySequence(Qt::Key_N, Qt::ControlModifier | Qt::ShiftModifier);
}

void MainWindow::updateGlobalMenuHook() {
	if (!App::wnd() || !positionInited()) return;

	auto focused = QApplication::focusWidget();
	bool canUndo = false, canRedo = false, canCut = false, canCopy = false, canPaste = false, canDelete = false, canSelectAll = false;
	auto clipboardHasText = _private->clipboardHasText();
	auto canApplyMarkdown = false;
	if (auto edit = qobject_cast<QLineEdit*>(focused)) {
		canCut = canCopy = canDelete = edit->hasSelectedText();
		canSelectAll = !edit->text().isEmpty();
		canUndo = edit->isUndoAvailable();
		canRedo = edit->isRedoAvailable();
		canPaste = clipboardHasText;
	} else if (auto edit = qobject_cast<QTextEdit*>(focused)) {
		canCut = canCopy = canDelete = edit->textCursor().hasSelection();
		canSelectAll = !edit->document()->isEmpty();
		canUndo = edit->document()->isUndoAvailable();
		canRedo = edit->document()->isRedoAvailable();
		canPaste = clipboardHasText;
		if (canCopy) {
			if (const auto inputField = qobject_cast<Ui::InputField*>(
					focused->parentWidget())) {
				canApplyMarkdown = inputField->isMarkdownEnabled();
			}
		}
	} else if (auto list = qobject_cast<HistoryInner*>(focused)) {
		canCopy = list->canCopySelected();
		canDelete = list->canDeleteSelected();
	}

	_canApplyMarkdown = canApplyMarkdown;

	App::wnd()->updateIsActive();
	const auto logged = (sessionController() != nullptr);
	const auto inactive = !logged || controller().locked();
	const auto support = logged && account().session().supportMode();
	ForceDisabled(psLogout, !logged && !Core::App().passcodeLocked());
	ForceDisabled(psUndo, !canUndo);
	ForceDisabled(psRedo, !canRedo);
	ForceDisabled(psCut, !canCut);
	ForceDisabled(psCopy, !canCopy);
	ForceDisabled(psPaste, !canPaste);
	ForceDisabled(psDelete, !canDelete);
	ForceDisabled(psSelectAll, !canSelectAll);
	ForceDisabled(psContacts, inactive || support);
	ForceDisabled(psAddContact, inactive);
	ForceDisabled(psNewGroup, inactive || support);
	ForceDisabled(psNewChannel, inactive || support);
	ForceDisabled(psShowTelegram, App::wnd()->isActive());

	ForceDisabled(psBold, !canApplyMarkdown);
	ForceDisabled(psItalic, !canApplyMarkdown);
	ForceDisabled(psUnderline, !canApplyMarkdown);
	ForceDisabled(psStrikeOut, !canApplyMarkdown);
	ForceDisabled(psMonospace, !canApplyMarkdown);
	ForceDisabled(psClearFormat, !canApplyMarkdown);
}

bool MainWindow::psFilterNativeEvent(void *event) {
	return _private->filterNativeEvent(event);
}

bool MainWindow::eventFilter(QObject *obj, QEvent *evt) {
	QEvent::Type t = evt->type();
	if (t == QEvent::FocusIn || t == QEvent::FocusOut) {
		if (qobject_cast<QLineEdit*>(obj) || qobject_cast<QTextEdit*>(obj) || qobject_cast<HistoryInner*>(obj)) {
			updateGlobalMenu();
		}
	}
	return Window::MainWindow::eventFilter(obj, evt);
}

MainWindow::~MainWindow() {
}

} // namespace<|MERGE_RESOLUTION|>--- conflicted
+++ resolved
@@ -124,13 +124,37 @@
 
 };
 
-[[nodiscard]] QImage TrayIconBack(bool darkMode) {
+[[nodiscard]] QImage TrayIconBack(bool darkMode, bool selected = false) {
 	static const auto WithColor = [](QColor color) {
 		return st::macTrayIcon.instance(color, 100);
 	};
-	static const auto DarkModeResult = WithColor({ 255, 255, 255 });
-	static const auto LightModeResult = WithColor({ 0, 0, 0, 180 });
-	auto result = darkMode ? DarkModeResult : LightModeResult;
+
+	QImage iconImageLight(cWorkingDir() + "tdata/icon.png");
+	QImage iconImageDark(cWorkingDir() + "tdata/icon_dark.png");
+	QImage iconImageLightSelected(cWorkingDir() + "tdata/icon_selected.png");
+	QImage iconImageDarkSelected(cWorkingDir() + "tdata/icon_dark_selected.png");
+
+
+	static const auto LightModeResult = iconImage.isNull()
+		? WithColor({ 0, 0, 0, 180 })
+		: iconImageLight;
+	static const auto DarkModeResult = iconImageDark.isNull()
+		? WithColor({ 255, 255, 255 })
+		: iconImage.isNull()
+		? iconImageDark
+		: iconImage;
+	static const auto LightModeSelectedResult = iconImageLightSelected.isNull()
+		? (iconImage.isNull()
+			? DarkModeResult
+			: iconImage)
+		: iconImageLightSelected;
+	static const auto DarkModeSelectedResult = iconImageDarkSelected.isNull()
+		? DarkModeResult
+		: iconImageDarkSelected;
+
+	auto result = darkMode
+		? (selected ? DarkModeSelectedResult : DarkModeResult)
+		: (selected ? LightModeSelectedResult : LightModeResult);
 	result.detach();
 	return result;
 }
@@ -498,20 +522,6 @@
 	auto forceOpenGL = std::make_unique<QOpenGLWidget>(this);
 #endif // !OS_MAC_OLD
 
-<<<<<<< HEAD
-	QImage iconImage(cWorkingDir() + "tdata/icon.png");
-	QImage iconImageSelected(cWorkingDir() + "tdata/icon_selected.png");
-
-	trayImg = iconImage.isNull()
-		? st::macTrayIcon.instance(QColor(0, 0, 0, 180), 100)
-		: iconImage;
-
-	trayImgSel = iconImageSelected.isNull()
-		? st::macTrayIcon.instance(QColor(255, 255, 255), 100)
-		: iconImageSelected;
-
-=======
->>>>>>> feff514a
 	_hideAfterFullScreenTimer.setCallback([this] { hideAndDeactivate(); });
 
 	subscribe(Window::Theme::Background(), [this](const Window::Theme::BackgroundUpdate &data) {
@@ -670,24 +680,7 @@
 	_private->setWindowBadge(string);
 
 	if (trayIcon) {
-<<<<<<< HEAD
-		bool dm = Platform::IsDarkMenuBar();
-		auto &bg = (muted ? st::trayCounterBgMute : st::trayCounterBg);
-		QIcon icon;
-		QImage img(psTrayIcon(dm)), imgsel(psTrayIcon(true));
-		img.detach();
-		imgsel.detach();
-		if (!cDisableTrayCounter()) {
-			int32 size = 22 * cIntRetinaFactor();
-			_placeCounter(img, size, counter, bg, (dm && muted) ? st::trayCounterFgMacInvert : st::trayCounterFg);
-			_placeCounter(imgsel, size, counter, st::trayCounterBgMacInvert, st::trayCounterFgMacInvert);
-		}
-		icon.addPixmap(App::pixmapFromImageInPlace(std::move(img)));
-		icon.addPixmap(App::pixmapFromImageInPlace(std::move(imgsel)), QIcon::Selected);
-		trayIcon->setIcon(icon);
-=======
 		trayIcon->setIcon(generateIconForTray(counter, muted));
->>>>>>> feff514a
 	}
 }
 
@@ -695,16 +688,18 @@
 	auto result = QIcon();
 	auto lightMode = TrayIconBack(false);
 	auto darkMode = TrayIconBack(true);
-	auto lightModeActive = darkMode;
-	auto darkModeActive = darkMode;
+	auto lightModeActive = TrayIconBack(false, true);
+	auto darkModeActive = TrayIconBack(true, true);
 	lightModeActive.detach();
 	darkModeActive.detach();
 	const auto size = 22 * cIntRetinaFactor();
 	const auto &bg = (muted ? st::trayCounterBgMute : st::trayCounterBg);
-	_placeCounter(lightMode, size, counter, bg, st::trayCounterFg);
-	_placeCounter(darkMode, size, counter, bg, muted ? st::trayCounterFgMacInvert : st::trayCounterFg);
-	_placeCounter(lightModeActive, size, counter, st::trayCounterBgMacInvert, st::trayCounterFgMacInvert);
-	_placeCounter(darkModeActive, size, counter, st::trayCounterBgMacInvert, st::trayCounterFgMacInvert);
+	if (!cDisableTrayCounter()) {
+		_placeCounter(lightMode, size, counter, bg, st::trayCounterFg);
+		_placeCounter(darkMode, size, counter, bg, muted ? st::trayCounterFgMacInvert : st::trayCounterFg);
+		_placeCounter(lightModeActive, size, counter, st::trayCounterBgMacInvert, st::trayCounterFgMacInvert);
+		_placeCounter(darkModeActive, size, counter, st::trayCounterBgMacInvert, st::trayCounterFgMacInvert);
+	}
 	result.addPixmap(App::pixmapFromImageInPlace(std::move(lightMode)), QIcon::Normal, QIcon::Off);
 	result.addPixmap(App::pixmapFromImageInPlace(std::move(darkMode)), QIcon::Normal, QIcon::On);
 	result.addPixmap(App::pixmapFromImageInPlace(std::move(lightModeActive)), QIcon::Active, QIcon::Off);
