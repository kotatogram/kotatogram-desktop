/*
This file is part of Telegram Desktop,
the official desktop application for the Telegram messaging service.

For license and copyright information please follow this link:
https://github.com/telegramdesktop/tdesktop/blob/master/LEGAL
*/
#include "platform/win/windows_event_filter.h"

#include "platform/win/windows_dlls.h"
#include "core/sandbox.h"
#include "core/application.h"
#include "ui/inactive_press.h"
#include "mainwindow.h"
#include "facades.h"
#include "app.h"

#include <QtGui/QWindow>

namespace Platform {
namespace {

EventFilter *instance = nullptr;

int menuShown = 0, menuHidden = 0;

bool IsCompositionEnabled() {
	if (!Dlls::DwmIsCompositionEnabled) {
		return false;
	}
	auto result = BOOL(FALSE);
	const auto success = (Dlls::DwmIsCompositionEnabled(&result) == S_OK);
	return success && result;
}

} // namespace

EventFilter *EventFilter::CreateInstance(not_null<MainWindow*> window) {
	Expects(instance == nullptr);

	return (instance = new EventFilter(window));
}

EventFilter *EventFilter::GetInstance() {
	return instance;
}

void EventFilter::Destroy() {
	Expects(instance != nullptr);

	delete instance;
	instance = nullptr;
}

EventFilter::EventFilter(not_null<MainWindow*> window) : _window(window) {
}

bool EventFilter::nativeEventFilter(
		const QByteArray &eventType,
		void *message,
		long *result) {
	return Core::Sandbox::Instance().customEnterFromEventLoop([&] {
		const auto msg = static_cast<MSG*>(message);
		if (msg->message == WM_ENDSESSION) {
			App::quit();
			return false;
		}
		if (msg->hwnd == _window->psHwnd()
			|| msg->hwnd && !_window->psHwnd()) {
			return mainWindowEvent(
				msg->hwnd,
				msg->message,
				msg->wParam,
				msg->lParam,
				(LRESULT*)result);
		}
		return false;
	});
}

bool EventFilter::customWindowFrameEvent(
		HWND hWnd,
		UINT msg,
		WPARAM wParam,
		LPARAM lParam,
		LRESULT *result) {
	switch (msg) {
	case WM_NCPAINT: {
		if (QSysInfo::WindowsVersion >= QSysInfo::WV_WINDOWS8) return false;
		if (result) *result = 0;
	} return true;

	case WM_NCCALCSIZE: {
		WINDOWPLACEMENT wp;
		wp.length = sizeof(WINDOWPLACEMENT);
		if (GetWindowPlacement(hWnd, &wp) && wp.showCmd == SW_SHOWMAXIMIZED) {
			LPNCCALCSIZE_PARAMS params = (LPNCCALCSIZE_PARAMS)lParam;
			LPRECT r = (wParam == TRUE) ? &params->rgrc[0] : (LPRECT)lParam;
			HMONITOR hMonitor = MonitorFromPoint({ (r->left + r->right) / 2, (r->top + r->bottom) / 2 }, MONITOR_DEFAULTTONEAREST);
			if (hMonitor) {
				MONITORINFO mi;
				mi.cbSize = sizeof(mi);
				if (GetMonitorInfo(hMonitor, &mi)) {
					*r = mi.rcWork;
				}
			}
		}
		if (result) *result = 0;
		return true;
	}

	case WM_NCACTIVATE: {
		if (IsCompositionEnabled()) {
			const auto res = DefWindowProc(hWnd, msg, wParam, -1);
			if (result) *result = res;
		} else {
			// Thanks https://github.com/melak47/BorderlessWindow
			if (result) *result = 1;
		}
	} return true;

	case WM_NCHITTEST: {
		if (!result) return false;

		POINTS p = MAKEPOINTS(lParam);
		RECT r;
		GetWindowRect(hWnd, &r);
		auto res = _window->hitTest(QPoint(p.x - r.left + _window->deltaLeft(), p.y - r.top + _window->deltaTop()));
		switch (res) {
		case Window::HitTestResult::Client:
		case Window::HitTestResult::SysButton:   *result = HTCLIENT; break;
		case Window::HitTestResult::Caption:     *result = HTCAPTION; break;
		case Window::HitTestResult::Top:         *result = HTTOP; break;
		case Window::HitTestResult::TopRight:    *result = HTTOPRIGHT; break;
		case Window::HitTestResult::Right:       *result = HTRIGHT; break;
		case Window::HitTestResult::BottomRight: *result = HTBOTTOMRIGHT; break;
		case Window::HitTestResult::Bottom:      *result = HTBOTTOM; break;
		case Window::HitTestResult::BottomLeft:  *result = HTBOTTOMLEFT; break;
		case Window::HitTestResult::Left:        *result = HTLEFT; break;
		case Window::HitTestResult::TopLeft:     *result = HTTOPLEFT; break;
		case Window::HitTestResult::None:
		default:                                 *result = HTTRANSPARENT; break;
		};
	} return true;

	case WM_NCRBUTTONUP: {
		SendMessage(hWnd, WM_SYSCOMMAND, SC_MOUSEMENU, lParam);
	} return true;
	}

	return false;
}

bool EventFilter::mainWindowEvent(
		HWND hWnd,
		UINT msg,
		WPARAM wParam,
		LPARAM lParam,
		LRESULT *result) {
	using Change = Ui::Platform::WindowShadow::Change;

	if (const auto tbCreatedMsgId = Platform::MainWindow::TaskbarCreatedMsgId()) {
		if (msg == tbCreatedMsgId) {
			Platform::MainWindow::TaskbarCreated();
		}
	}

<<<<<<< HEAD
	if (UseNativeDecorations()) {
		return false;
=======
	if (!Core::App().settings().nativeWindowFrame()) {
		if (customWindowFrameEvent(hWnd, msg, wParam, lParam, result)) {
			return true;
		}
>>>>>>> c3f5de30
	}

	switch (msg) {

	case WM_TIMECHANGE: {
		Core::App().checkAutoLockIn(100);
	} return false;

	case WM_WTSSESSION_CHANGE: {
		if (wParam == WTS_SESSION_LOGOFF || wParam == WTS_SESSION_LOCK) {
			setSessionLoggedOff(true);
		} else if (wParam == WTS_SESSION_LOGON || wParam == WTS_SESSION_UNLOCK) {
			setSessionLoggedOff(false);
		}
	} return false;

	case WM_DESTROY: {
		App::quit();
	} return false;

	case WM_ACTIVATE: {
		if (LOWORD(wParam) == WA_CLICKACTIVE) {
			Ui::MarkInactivePress(_window, true);
		}
		if (LOWORD(wParam) != WA_INACTIVE) {
			_window->shadowsActivate();
		} else {
			_window->shadowsDeactivate();
		}
		if (Global::started()) {
			_window->update();
		}
	} return false;

	case WM_WINDOWPOSCHANGING:
	case WM_WINDOWPOSCHANGED: {
		WINDOWPLACEMENT wp;
		wp.length = sizeof(WINDOWPLACEMENT);
		if (GetWindowPlacement(hWnd, &wp) && (wp.showCmd == SW_SHOWMAXIMIZED || wp.showCmd == SW_SHOWMINIMIZED)) {
			_window->shadowsUpdate(Change::Hidden);
		} else {
			_window->shadowsUpdate(Change::Moved | Change::Resized, (WINDOWPOS*)lParam);
		}
	} return false;

	case WM_SIZE: {
		if (wParam == SIZE_MAXIMIZED || wParam == SIZE_RESTORED || wParam == SIZE_MINIMIZED) {
			if (wParam != SIZE_RESTORED || _window->windowState() != Qt::WindowNoState) {
				Qt::WindowState state = Qt::WindowNoState;
				if (wParam == SIZE_MAXIMIZED) {
					state = Qt::WindowMaximized;
				} else if (wParam == SIZE_MINIMIZED) {
					state = Qt::WindowMinimized;
				}
				emit _window->windowHandle()->windowStateChanged(state);
			} else {
				_window->positionUpdated();
			}
			_window->updateCustomMargins();
			const auto changes = (wParam == SIZE_MINIMIZED || wParam == SIZE_MAXIMIZED) ? Change::Hidden : (Change::Resized | Change::Shown);
			_window->shadowsUpdate(changes);
		}
	} return false;

	case WM_SHOWWINDOW: {
		LONG style = GetWindowLongPtr(hWnd, GWL_STYLE);
		const auto changes = Change::Resized | ((wParam && !(style & (WS_MAXIMIZE | WS_MINIMIZE))) ? Change::Shown : Change::Hidden);
		_window->shadowsUpdate(changes);
	} return false;

	case WM_MOVE: {
		_window->shadowsUpdate(Change::Moved);
		_window->positionUpdated();
	} return false;

	case WM_SYSCOMMAND: {
		if (wParam == SC_MOUSEMENU) {
			POINTS p = MAKEPOINTS(lParam);
			_window->updateSystemMenu(_window->windowHandle()->windowState());
			TrackPopupMenu(_window->psMenu(), TPM_LEFTALIGN | TPM_TOPALIGN | TPM_LEFTBUTTON, p.x, p.y, 0, hWnd, 0);
		}
	} return false;

	case WM_COMMAND: {
		if (HIWORD(wParam)) {
			return false;
		}
		int cmd = LOWORD(wParam);
		switch (cmd) {
		case SC_CLOSE:
			_window->close();
			return true;
		case SC_MINIMIZE:
			_window->setWindowState(
				_window->windowState() | Qt::WindowMinimized);
			return true;
		case SC_MAXIMIZE:
			_window->setWindowState(Qt::WindowMaximized);
			return true;
		case SC_RESTORE:
			_window->setWindowState(Qt::WindowNoState);
			return true;
		}
	} return true;

	}
	return false;
}

} // namespace Platform<|MERGE_RESOLUTION|>--- conflicted
+++ resolved
@@ -165,15 +165,10 @@
 		}
 	}
 
-<<<<<<< HEAD
-	if (UseNativeDecorations()) {
-		return false;
-=======
 	if (!Core::App().settings().nativeWindowFrame()) {
 		if (customWindowFrameEvent(hWnd, msg, wParam, lParam, result)) {
 			return true;
 		}
->>>>>>> c3f5de30
 	}
 
 	switch (msg) {
