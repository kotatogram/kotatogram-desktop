--- conflicted
+++ resolved
@@ -85,47 +85,6 @@
 };
 _PsInitializer _psInitializer;
 
-<<<<<<< HEAD
-} // namespace
-
-void psDeleteDir(const QString &dir) {
-	std::wstring wDir = QDir::toNativeSeparators(dir).toStdWString();
-	WCHAR path[4096];
-	memcpy(path, wDir.c_str(), (wDir.size() + 1) * sizeof(WCHAR));
-	path[wDir.size() + 1] = 0;
-	SHFILEOPSTRUCT file_op = {
-		NULL,
-		FO_DELETE,
-		path,
-		L"",
-		FOF_NOCONFIRMATION |
-		FOF_NOERRORUI |
-		FOF_SILENT,
-		false,
-		0,
-		L""
-	};
-	int res = SHFileOperation(&file_op);
-}
-
-namespace {
-	BOOL CALLBACK _ActivateProcess(HWND hWnd, LPARAM lParam) {
-		uint64 &processId(*(uint64*)lParam);
-
-		DWORD dwProcessId;
-		::GetWindowThreadProcessId(hWnd, &dwProcessId);
-
-		if ((uint64)dwProcessId == processId) { // found top-level window
-			static const int32 nameBufSize = 1024;
-			WCHAR nameBuf[nameBufSize];
-			int32 len = GetWindowText(hWnd, nameBuf, nameBufSize);
-			if (len && len < nameBufSize) {
-				if (QRegularExpression(qsl("^Kotatogram(\\s*\\(\\d+\\))?$")).match(QString::fromStdWString(nameBuf)).hasMatch()) {
-					BOOL res = ::SetForegroundWindow(hWnd);
-					::SetFocus(hWnd);
-					return FALSE;
-				}
-=======
 BOOL CALLBACK _ActivateProcess(HWND hWnd, LPARAM lParam) {
 	uint64 &processId(*(uint64*)lParam);
 
@@ -137,11 +96,10 @@
 		WCHAR nameBuf[nameBufSize];
 		int32 len = GetWindowText(hWnd, nameBuf, nameBufSize);
 		if (len && len < nameBufSize) {
-			if (QRegularExpression(qsl("^Telegram(\\s*\\(\\d+\\))?$")).match(QString::fromStdWString(nameBuf)).hasMatch()) {
+			if (QRegularExpression(qsl("^Kotatogram(\\s*\\(\\d+\\))?$")).match(QString::fromStdWString(nameBuf)).hasMatch()) {
 				BOOL res = ::SetForegroundWindow(hWnd);
 				::SetFocus(hWnd);
 				return FALSE;
->>>>>>> 620639ef
 			}
 		}
 	}
