/*
This file is part of Telegram Desktop,
the official desktop application for the Telegram messaging service.

For license and copyright information please follow this link:
https://github.com/telegramdesktop/tdesktop/blob/master/LEGAL
*/
#include "platform/win/specific_win.h"

#include "platform/win/main_window_win.h"
#include "platform/win/notifications_manager_win.h"
#include "platform/win/windows_app_user_model_id.h"
#include "platform/win/windows_dlls.h"
#include "platform/win/windows_autostart_task.h"
#include "base/platform/base_platform_info.h"
#include "base/platform/win/base_windows_co_task_mem.h"
#include "base/platform/win/base_windows_winrt.h"
#include "base/call_delayed.h"
#include "ui/boxes/confirm_box.h"
#include "lang/lang_keys.h"
#include "mainwindow.h"
#include "mainwidget.h"
#include "history/history_location_manager.h"
#include "storage/localstorage.h"
#include "core/application.h"
#include "window/window_controller.h"
#include "core/crash_reports.h"

#include <QtCore/QOperatingSystemVersion>
#include <QtWidgets/QApplication>
#include <QtWidgets/QDesktopWidget>
#include <QtGui/QDesktopServices>
#include <QtGui/QWindow>
#include <qpa/qplatformnativeinterface.h>

#include <Shobjidl.h>
#include <ShObjIdl_core.h>
#include <shellapi.h>

#include <openssl/conf.h>
#include <openssl/engine.h>
#include <openssl/err.h>

#include <dbghelp.h>
#include <shlobj.h>
#include <Shlwapi.h>
#include <Strsafe.h>
#include <Windowsx.h>
#include <WtsApi32.h>

#include <SDKDDKVer.h>

#include <sal.h>
#include <Psapi.h>
#include <strsafe.h>
#include <ObjBase.h>
#include <propvarutil.h>
#include <functiondiscoverykeys.h>
#include <intsafe.h>
#include <guiddef.h>

#ifndef DCX_USESTYLE
#define DCX_USESTYLE 0x00010000
#endif

#ifndef WM_NCPOINTERUPDATE
#define WM_NCPOINTERUPDATE 0x0241
#define WM_NCPOINTERDOWN 0x0242
#define WM_NCPOINTERUP 0x0243
#endif

using namespace Platform;

namespace {

bool themeInited = false;
bool finished = true;
QMargins simpleMargins, margins;
HICON bigIcon = 0, smallIcon = 0, overlayIcon = 0;

BOOL CALLBACK ActivateProcessByPid(HWND hWnd, LPARAM lParam) {
	uint64 &processId(*(uint64*)lParam);

	DWORD dwProcessId;
	::GetWindowThreadProcessId(hWnd, &dwProcessId);

	if ((uint64)dwProcessId == processId) { // found top-level window
		static const int32 nameBufSize = 1024;
		WCHAR nameBuf[nameBufSize];
		int32 len = GetWindowText(hWnd, nameBuf, nameBufSize);
		if (len && len < nameBufSize) {
			if (QRegularExpression(qsl("^Kotatogram(\\s*\\(\\d+\\))?$")).match(QString::fromStdWString(nameBuf)).hasMatch()) {
				BOOL res = ::SetForegroundWindow(hWnd);
				::SetFocus(hWnd);
				return FALSE;
			}
		}
	}
	return TRUE;
}

void DeleteMyModules() {
	constexpr auto kMaxPathLong = 32767;
	auto exePath = std::array<WCHAR, kMaxPathLong + 1>{ 0 };
	const auto exeLength = GetModuleFileName(
		nullptr,
		exePath.data(),
		kMaxPathLong + 1);
	if (!exeLength || exeLength >= kMaxPathLong + 1) {
		return;
	}
	const auto exe = std::wstring(exePath.data());
	const auto last1 = exe.find_last_of('\\');
	const auto last2 = exe.find_last_of('/');
	const auto last = std::max(
		(last1 == std::wstring::npos) ? -1 : int(last1),
		(last2 == std::wstring::npos) ? -1 : int(last2));
	if (last < 0) {
		return;
	}
	const auto modules = exe.substr(0, last + 1) + L"modules";
	const auto deleteOne = [&](const wchar_t *name, const wchar_t *arch) {
		const auto path = modules + L'\\' + arch + L'\\' + name;
		DeleteFile(path.c_str());
	};
	const auto deleteBoth = [&](const wchar_t *name) {
		deleteOne(name, L"x86");
		deleteOne(name, L"x64");
	};
	const auto removeOne = [&](const std::wstring &name) {
		const auto path = modules + L'\\' + name;
		RemoveDirectory(path.c_str());
	};
	const auto removeBoth = [&](const std::wstring &name) {
		removeOne(L"x86\\" + name);
		removeOne(L"x64\\" + name);
	};
	deleteBoth(L"d3d\\d3dcompiler_47.dll");

	removeBoth(L"d3d");
	removeOne(L"x86");
	removeOne(L"x64");
	RemoveDirectory(modules.c_str());
}

void ManageAppLink(bool create, bool silent, int path_csidl, const wchar_t *args, const wchar_t *description) {
	if (cExeName().isEmpty()) {
		return;
	}
	WCHAR startupFolder[MAX_PATH];
	HRESULT hr = SHGetFolderPath(0, path_csidl, 0, SHGFP_TYPE_CURRENT, startupFolder);
	if (SUCCEEDED(hr)) {
		QString lnk = QString::fromWCharArray(startupFolder) + '\\' + AppFile.utf16() + qsl(".lnk");
		if (create) {
			const auto shellLink = base::WinRT::TryCreateInstance<IShellLink>(
				CLSID_ShellLink,
				CLSCTX_INPROC_SERVER);
			if (shellLink) {
				QString exe = QDir::toNativeSeparators(cExeDir() + cExeName()), dir = QDir::toNativeSeparators(QDir(cWorkingDir()).absolutePath());
				shellLink->SetArguments(args);
				shellLink->SetPath(exe.toStdWString().c_str());
				shellLink->SetWorkingDirectory(dir.toStdWString().c_str());
				shellLink->SetDescription(description);

				if (const auto propertyStore = shellLink.try_as<IPropertyStore>()) {
					PROPVARIANT appIdPropVar;
					hr = InitPropVariantFromString(AppUserModelId::getId(), &appIdPropVar);
					if (SUCCEEDED(hr)) {
						hr = propertyStore->SetValue(AppUserModelId::getKey(), appIdPropVar);
						PropVariantClear(&appIdPropVar);
						if (SUCCEEDED(hr)) {
							hr = propertyStore->Commit();
						}
					}
				}

				if (const auto persistFile = shellLink.try_as<IPersistFile>()) {
					hr = persistFile->Save(lnk.toStdWString().c_str(), TRUE);
				} else {
					if (!silent) LOG(("App Error: could not create interface IID_IPersistFile %1").arg(hr));
				}
			} else {
				if (!silent) LOG(("App Error: could not create instance of IID_IShellLink %1").arg(hr));
			}
		} else {
			QFile::remove(lnk);
		}
	} else {
		if (!silent) LOG(("App Error: could not get CSIDL %1 folder %2").arg(path_csidl).arg(hr));
	}
}

} // namespace

void psActivateProcess(uint64 pid) {
	if (pid) {
		::EnumWindows((WNDENUMPROC)ActivateProcessByPid, (LPARAM)&pid);
	}
}

QString psAppDataPath() {
	static const int maxFileLen = MAX_PATH * 10;
	WCHAR wstrPath[maxFileLen];
	if (GetEnvironmentVariable(L"APPDATA", wstrPath, maxFileLen)) {
		QDir appData(QString::fromStdWString(std::wstring(wstrPath)));
#ifdef OS_WIN_STORE
		return appData.absolutePath() + qsl("/Kotatogram Desktop UWP/");
#else // OS_WIN_STORE
		return appData.absolutePath() + '/' + AppName.utf16() + '/';
#endif // OS_WIN_STORE
	}
	return QString();
}

QString psAppDataPathOld() {
	static const int maxFileLen = MAX_PATH * 10;
	WCHAR wstrPath[maxFileLen];
	if (GetEnvironmentVariable(L"APPDATA", wstrPath, maxFileLen)) {
		QDir appData(QString::fromStdWString(std::wstring(wstrPath)));
		return appData.absolutePath() + '/' + AppNameOld.utf16() + '/';
	}
	return QString();
}

void psDoCleanup() {
	try {
		Platform::AutostartToggle(false);
		psSendToMenu(false, true);
		AppUserModelId::cleanupShortcut();
		DeleteMyModules();
	} catch (...) {
	}
}

int psCleanup() {
	__try
	{
		psDoCleanup();
	}
	__except(EXCEPTION_EXECUTE_HANDLER)
	{
		return 0;
	}
	return 0;
}

void psDoFixPrevious() {
	try {
		static const int bufSize = 4096;
		DWORD checkType = 0;
		DWORD checkSize = bufSize * 2;
		WCHAR checkStr[bufSize] = { 0 };
		HKEY newKey1 = nullptr;
		HKEY newKey2 = nullptr;
		HKEY oldKey1 = nullptr;
		HKEY oldKey2 = nullptr;

		const auto appId = AppId.utf16();
		const auto newKeyStr1 = QString("Software\\Wow6432Node\\Microsoft\\Windows\\CurrentVersion\\Uninstall\\%1_is1").arg(appId).toStdWString();
		const auto newKeyStr2 = QString("Software\\Microsoft\\Windows\\CurrentVersion\\Uninstall\\%1_is1").arg(appId).toStdWString();
		const auto oldKeyStr1 = QString("SOFTWARE\\Wow6432Node\\Microsoft\\Windows\\CurrentVersion\\Uninstall\\%1_is1").arg(appId).toStdWString();
		const auto oldKeyStr2 = QString("SOFTWARE\\Microsoft\\Windows\\CurrentVersion\\Uninstall\\%1_is1").arg(appId).toStdWString();
		const auto newKeyRes1 = RegOpenKeyEx(HKEY_CURRENT_USER, newKeyStr1.c_str(), 0, KEY_READ, &newKey1);
		const auto newKeyRes2 = RegOpenKeyEx(HKEY_CURRENT_USER, newKeyStr2.c_str(), 0, KEY_READ, &newKey2);
		const auto oldKeyRes1 = RegOpenKeyEx(HKEY_LOCAL_MACHINE, oldKeyStr1.c_str(), 0, KEY_READ, &oldKey1);
		const auto oldKeyRes2 = RegOpenKeyEx(HKEY_LOCAL_MACHINE, oldKeyStr2.c_str(), 0, KEY_READ, &oldKey2);

		const auto existNew1 = (newKeyRes1 == ERROR_SUCCESS) && (RegQueryValueEx(newKey1, L"InstallDate", 0, &checkType, (BYTE*)checkStr, &checkSize) == ERROR_SUCCESS); checkSize = bufSize * 2;
		const auto existNew2 = (newKeyRes2 == ERROR_SUCCESS) && (RegQueryValueEx(newKey2, L"InstallDate", 0, &checkType, (BYTE*)checkStr, &checkSize) == ERROR_SUCCESS); checkSize = bufSize * 2;
		const auto existOld1 = (oldKeyRes1 == ERROR_SUCCESS) && (RegQueryValueEx(oldKey1, L"InstallDate", 0, &checkType, (BYTE*)checkStr, &checkSize) == ERROR_SUCCESS); checkSize = bufSize * 2;
		const auto existOld2 = (oldKeyRes2 == ERROR_SUCCESS) && (RegQueryValueEx(oldKey2, L"InstallDate", 0, &checkType, (BYTE*)checkStr, &checkSize) == ERROR_SUCCESS); checkSize = bufSize * 2;

		if (newKeyRes1 == ERROR_SUCCESS) RegCloseKey(newKey1);
		if (newKeyRes2 == ERROR_SUCCESS) RegCloseKey(newKey2);
		if (oldKeyRes1 == ERROR_SUCCESS) RegCloseKey(oldKey1);
		if (oldKeyRes2 == ERROR_SUCCESS) RegCloseKey(oldKey2);

		if (existNew1 || existNew2) {
			const auto deleteKeyRes1 = existOld1 ? RegDeleteKey(HKEY_LOCAL_MACHINE, oldKeyStr1.c_str()) : ERROR_SUCCESS;
			const auto deleteKeyRes2 = existOld2 ? RegDeleteKey(HKEY_LOCAL_MACHINE, oldKeyStr2.c_str()) : ERROR_SUCCESS;
		}

		QString userDesktopLnk, commonDesktopLnk;
		WCHAR userDesktopFolder[MAX_PATH], commonDesktopFolder[MAX_PATH];
		HRESULT userDesktopRes = SHGetFolderPath(0, CSIDL_DESKTOPDIRECTORY, 0, SHGFP_TYPE_CURRENT, userDesktopFolder);
		HRESULT commonDesktopRes = SHGetFolderPath(0, CSIDL_COMMON_DESKTOPDIRECTORY, 0, SHGFP_TYPE_CURRENT, commonDesktopFolder);
		if (SUCCEEDED(userDesktopRes)) {
			userDesktopLnk = QString::fromWCharArray(userDesktopFolder) + "\\Kotatogram.lnk";
		}
		if (SUCCEEDED(commonDesktopRes)) {
			commonDesktopLnk = QString::fromWCharArray(commonDesktopFolder) + "\\Kotatogram.lnk";
		}
		QFile userDesktopFile(userDesktopLnk), commonDesktopFile(commonDesktopLnk);
		if (QFile::exists(userDesktopLnk) && QFile::exists(commonDesktopLnk) && userDesktopLnk != commonDesktopLnk) {
			bool removed = QFile::remove(commonDesktopLnk);
		}
	} catch (...) {
	}
}

int psFixPrevious() {
	__try
	{
		psDoFixPrevious();
	}
	__except(EXCEPTION_EXECUTE_HANDLER)
	{
		return 0;
	}
	return 0;
}

namespace Platform {
namespace ThirdParty {
namespace {

void StartOpenSSL() {
	// Don't use dynamic OpenSSL config, it can load unwanted DLLs.
	OPENSSL_load_builtin_modules();
	ENGINE_load_builtin_engines();
	ERR_clear_error();
	OPENSSL_no_config();
}

} // namespace

void start() {
	StartOpenSSL();
	Dlls::CheckLoadedModules();
}

} // namespace ThirdParty

void start() {
}

void finish() {
}

void SetApplicationIcon(const QIcon &icon) {
	QApplication::setWindowIcon(icon);
}

QString SingleInstanceLocalServerName(const QString &hash) {
	return qsl("Global\\") + hash + '-' + cGUIDStr();
}

std::optional<bool> IsDarkMode() {
	static const auto kSystemVersion = QOperatingSystemVersion::current();
	static const auto kDarkModeAddedVersion = QOperatingSystemVersion(
		QOperatingSystemVersion::Windows,
		10,
		0,
		17763);
	static const auto kSupported = (kSystemVersion >= kDarkModeAddedVersion);
	if (!kSupported) {
		return std::nullopt;
	}

	const auto keyName = L""
		"Software\\Microsoft\\Windows\\CurrentVersion\\Themes\\Personalize";
	const auto valueName = L"AppsUseLightTheme";
	auto key = HKEY();
	auto result = RegOpenKeyEx(HKEY_CURRENT_USER, keyName, 0, KEY_READ, &key);
	if (result != ERROR_SUCCESS) {
		return std::nullopt;
	}

	DWORD value = 0, type = 0, size = sizeof(value);
	result = RegQueryValueEx(key, valueName, 0, &type, (LPBYTE)&value, &size);
	RegCloseKey(key);
	if (result != ERROR_SUCCESS) {
		return std::nullopt;
	}

	return (value == 0);
}

bool AutostartSupported() {
	return true;
}

void AutostartRequestStateFromSystem(Fn<void(bool)> callback) {
#ifdef OS_WIN_STORE
	AutostartTask::RequestState([=](bool enabled) {
		crl::on_main([=] {
			callback(enabled);
		});
	});
#endif // OS_WIN_STORE
}

void AutostartToggle(bool enabled, Fn<void(bool)> done) {
#ifdef OS_WIN_STORE
	const auto requested = enabled;
	const auto callback = [=](bool enabled) { crl::on_main([=] {
		if (!Core::IsAppLaunched()) {
			return;
		}
		done(enabled);
		if (!requested || enabled) {
			return;
		} else if (const auto window = Core::App().activeWindow()) {
			window->show(Box<Ui::ConfirmBox>(
				tr::lng_settings_auto_start_disabled_uwp(tr::now),
				tr::lng_settings_open_system_settings(tr::now),
				[] { AutostartTask::OpenSettings(); Ui::hideLayer(); }));
		}
	}); };
	AutostartTask::Toggle(
		enabled,
		done ? Fn<void(bool)>(callback) : nullptr);
#else // OS_WIN_STORE
	const auto silent = !done;
	ManageAppLink(enabled, silent, CSIDL_STARTUP, L"-autostart", L"Telegram autorun link.\nYou can disable autorun in Telegram settings.");
	if (done) {
		done(enabled);
	}
#endif // OS_WIN_STORE
}

bool AutostartSkip() {
#ifdef OS_WIN_STORE
	return false;
#else // OS_WIN_STORE
	return !cAutoStart();
#endif // OS_WIN_STORE
}

void WriteCrashDumpDetails() {
#ifndef DESKTOP_APP_DISABLE_CRASH_REPORTS
	PROCESS_MEMORY_COUNTERS data = { 0 };
	if (Dlls::GetProcessMemoryInfo
		&& Dlls::GetProcessMemoryInfo(
			GetCurrentProcess(),
			&data,
			sizeof(data))) {
		const auto mb = 1024 * 1024;
		CrashReports::dump()
			<< "Memory-usage: "
			<< (data.PeakWorkingSetSize / mb)
			<< " MB (peak), "
			<< (data.WorkingSetSize / mb)
			<< " MB (current)\n";
		CrashReports::dump()
			<< "Pagefile-usage: "
			<< (data.PeakPagefileUsage / mb)
			<< " MB (peak), "
			<< (data.PagefileUsage / mb)
			<< " MB (current)\n";
	}
#endif // DESKTOP_APP_DISABLE_CRASH_REPORTS
}

} // namespace Platform

namespace {
	void _psLogError(const char *str, LSTATUS code) {
		LPWSTR errorTextFormatted = nullptr;
		auto formatFlags = FORMAT_MESSAGE_FROM_SYSTEM
			| FORMAT_MESSAGE_ALLOCATE_BUFFER
			| FORMAT_MESSAGE_IGNORE_INSERTS;
		FormatMessage(
			formatFlags,
			NULL,
			code,
			MAKELANGID(LANG_NEUTRAL, SUBLANG_DEFAULT),
			(LPTSTR)&errorTextFormatted,
			0,
			0);
		auto errorText = errorTextFormatted
			? errorTextFormatted
			: L"(Unknown error)";
		LOG((str).arg(code).arg(QString::fromStdWString(errorText)));
		LocalFree(errorTextFormatted);
	}

	bool _psOpenRegKey(LPCWSTR key, PHKEY rkey) {
		DEBUG_LOG(("App Info: opening reg key %1...").arg(QString::fromStdWString(key)));
		LSTATUS status = RegOpenKeyEx(HKEY_CURRENT_USER, key, 0, KEY_QUERY_VALUE | KEY_WRITE, rkey);
		if (status != ERROR_SUCCESS) {
			if (status == ERROR_FILE_NOT_FOUND) {
				status = RegCreateKeyEx(HKEY_CURRENT_USER, key, 0, 0, REG_OPTION_NON_VOLATILE, KEY_QUERY_VALUE | KEY_WRITE, 0, rkey, 0);
				if (status != ERROR_SUCCESS) {
					QString msg = qsl("App Error: could not create '%1' registry key, error %2").arg(QString::fromStdWString(key)).arg(qsl("%1: %2"));
					_psLogError(msg.toUtf8().constData(), status);
					return false;
				}
			} else {
				QString msg = qsl("App Error: could not open '%1' registry key, error %2").arg(QString::fromStdWString(key)).arg(qsl("%1: %2"));
				_psLogError(msg.toUtf8().constData(), status);
				return false;
			}
		}
		return true;
	}

	bool _psSetKeyValue(HKEY rkey, LPCWSTR value, QString v) {
		static const int bufSize = 4096;
		DWORD defaultType, defaultSize = bufSize * 2;
		WCHAR defaultStr[bufSize] = { 0 };
		if (RegQueryValueEx(rkey, value, 0, &defaultType, (BYTE*)defaultStr, &defaultSize) != ERROR_SUCCESS || defaultType != REG_SZ || defaultSize != (v.size() + 1) * 2 || QString::fromStdWString(defaultStr) != v) {
			WCHAR tmp[bufSize] = { 0 };
			if (!v.isEmpty()) StringCbPrintf(tmp, bufSize, v.replace(QChar('%'), qsl("%%")).toStdWString().c_str());
			LSTATUS status = RegSetValueEx(rkey, value, 0, REG_SZ, (BYTE*)tmp, (wcslen(tmp) + 1) * sizeof(WCHAR));
			if (status != ERROR_SUCCESS) {
				QString msg = qsl("App Error: could not set %1, error %2").arg(value ? ('\'' + QString::fromStdWString(value) + '\'') : qsl("(Default)")).arg("%1: %2");
				_psLogError(msg.toUtf8().constData(), status);
				return false;
			}
		}
		return true;
	}
}

namespace Platform {

PermissionStatus GetPermissionStatus(PermissionType type) {
	if (type == PermissionType::Microphone) {
		PermissionStatus result = PermissionStatus::Granted;
		HKEY hKey;
		LSTATUS res = RegOpenKeyEx(HKEY_CURRENT_USER, L"Software\\Microsoft\\Windows\\CurrentVersion\\CapabilityAccessManager\\ConsentStore\\microphone", 0, KEY_QUERY_VALUE, &hKey);
		if (res == ERROR_SUCCESS) {
			wchar_t buf[20];
			DWORD length = sizeof(buf);
			res = RegQueryValueEx(hKey, L"Value", NULL, NULL, (LPBYTE)buf, &length);
			if (res == ERROR_SUCCESS) {
				if (wcscmp(buf, L"Deny") == 0) {
					result = PermissionStatus::Denied;
				}
			}
			RegCloseKey(hKey);
		}
		return result;
	}
	return PermissionStatus::Granted;
}

void RequestPermission(PermissionType type, Fn<void(PermissionStatus)> resultCallback) {
	resultCallback(PermissionStatus::Granted);
}

void OpenSystemSettingsForPermission(PermissionType type) {
	if (type == PermissionType::Microphone) {
		crl::on_main([] {
			ShellExecute(
				nullptr,
				L"open",
				L"ms-settings:privacy-microphone",
				nullptr,
				nullptr,
				SW_SHOWDEFAULT);
		});
	}
}

bool OpenSystemSettings(SystemSettingsType type) {
	if (type == SystemSettingsType::Audio) {
		crl::on_main([] {
			WinExec("control.exe mmsys.cpl", SW_SHOW);
			//QDesktopServices::openUrl(QUrl("ms-settings:sound"));
		});
	}
	return true;
}

} // namespace Platform

void psNewVersion() {
	if (Local::oldSettingsVersion() < 8051) {
		AppUserModelId::checkPinned();
	}
	if (Local::oldSettingsVersion() > 0
		&& Local::oldSettingsVersion() < 2008012) {
		// Reset icons cache, because we've changed the application icon.
		if (Dlls::SHChangeNotify) {
			Dlls::SHChangeNotify(
				SHCNE_ASSOCCHANGED,
				SHCNF_IDLIST,
				nullptr,
				nullptr);
		}
	}
}

<<<<<<< HEAD
void _manageAppLnk(bool create, bool silent, int path_csidl, const wchar_t *args, const wchar_t *description) {
	if (cExeName().isEmpty()) {
		return;
	}
	WCHAR startupFolder[MAX_PATH];
	HRESULT hr = SHGetFolderPath(0, path_csidl, 0, SHGFP_TYPE_CURRENT, startupFolder);
	if (SUCCEEDED(hr)) {
		QString lnk = QString::fromWCharArray(startupFolder) + '\\' + AppFile.utf16() + qsl(".lnk");
		if (create) {
			ComPtr<IShellLink> shellLink;
			hr = CoCreateInstance(CLSID_ShellLink, nullptr, CLSCTX_INPROC_SERVER, IID_PPV_ARGS(&shellLink));
			if (SUCCEEDED(hr)) {
				ComPtr<IPersistFile> persistFile;

				QString exe = QDir::toNativeSeparators(cExeDir() + cExeName()), dir = QDir::toNativeSeparators(QDir(cWorkingDir()).absolutePath());
				shellLink->SetArguments(args);
				shellLink->SetPath(exe.toStdWString().c_str());
				shellLink->SetWorkingDirectory(dir.toStdWString().c_str());
				shellLink->SetDescription(description);

				ComPtr<IPropertyStore> propertyStore;
				hr = shellLink.As(&propertyStore);
				if (SUCCEEDED(hr)) {
					PROPVARIANT appIdPropVar;
					hr = InitPropVariantFromString(AppUserModelId::getId(), &appIdPropVar);
					if (SUCCEEDED(hr)) {
						hr = propertyStore->SetValue(AppUserModelId::getKey(), appIdPropVar);
						PropVariantClear(&appIdPropVar);
						if (SUCCEEDED(hr)) {
							hr = propertyStore->Commit();
						}
					}
				}

				hr = shellLink.As(&persistFile);
				if (SUCCEEDED(hr)) {
					hr = persistFile->Save(lnk.toStdWString().c_str(), TRUE);
				} else {
					if (!silent) LOG(("App Error: could not create interface IID_IPersistFile %1").arg(hr));
				}
			} else {
				if (!silent) LOG(("App Error: could not create instance of IID_IShellLink %1").arg(hr));
			}
		} else {
			QFile::remove(lnk);
		}
	} else {
		if (!silent) LOG(("App Error: could not get CSIDL %1 folder %2").arg(path_csidl).arg(hr));
	}
}

void psAutoStart(bool start, bool silent) {
	_manageAppLnk(start, silent, CSIDL_STARTUP, L"-autostart", L"Kotatogram autorun link.\nYou can disable autorun in Kotatogram settings.");
}

void psSendToMenu(bool send, bool silent) {
	_manageAppLnk(send, silent, CSIDL_SENDTO, L"-sendpath", L"Kotatogram send to link.\nYou can disable send to menu item in Kotatogram settings.");
=======
void psSendToMenu(bool send, bool silent) {
	ManageAppLink(send, silent, CSIDL_SENDTO, L"-sendpath", L"Telegram send to link.\nYou can disable send to menu item in Telegram settings.");
>>>>>>> f55d3d1c
}

bool psLaunchMaps(const Data::LocationPoint &point) {
	const auto aar = base::WinRT::TryCreateInstance<
		IApplicationAssociationRegistration
	>(CLSID_ApplicationAssociationRegistration);
	if (!aar) {
		return false;
	}

	auto handler = base::CoTaskMemString();
	const auto result = aar->QueryCurrentDefault(
		L"bingmaps",
		AT_URLPROTOCOL,
		AL_EFFECTIVE,
		handler.put());
	if (FAILED(result) || !handler) {
		return false;
	}

	const auto url = u"bingmaps:?lvl=16&collection=point.%1_%2_Point"_q;
	return QDesktopServices::openUrl(
		url.arg(point.latAsString()).arg(point.lonAsString()));
}<|MERGE_RESOLUTION|>--- conflicted
+++ resolved
@@ -412,7 +412,7 @@
 		done ? Fn<void(bool)>(callback) : nullptr);
 #else // OS_WIN_STORE
 	const auto silent = !done;
-	ManageAppLink(enabled, silent, CSIDL_STARTUP, L"-autostart", L"Telegram autorun link.\nYou can disable autorun in Telegram settings.");
+	ManageAppLink(enabled, silent, CSIDL_STARTUP, L"-autostart", L"Kotatogram autorun link.\nYou can disable autorun in Kotatogram settings.");
 	if (done) {
 		done(enabled);
 	}
@@ -583,68 +583,8 @@
 	}
 }
 
-<<<<<<< HEAD
-void _manageAppLnk(bool create, bool silent, int path_csidl, const wchar_t *args, const wchar_t *description) {
-	if (cExeName().isEmpty()) {
-		return;
-	}
-	WCHAR startupFolder[MAX_PATH];
-	HRESULT hr = SHGetFolderPath(0, path_csidl, 0, SHGFP_TYPE_CURRENT, startupFolder);
-	if (SUCCEEDED(hr)) {
-		QString lnk = QString::fromWCharArray(startupFolder) + '\\' + AppFile.utf16() + qsl(".lnk");
-		if (create) {
-			ComPtr<IShellLink> shellLink;
-			hr = CoCreateInstance(CLSID_ShellLink, nullptr, CLSCTX_INPROC_SERVER, IID_PPV_ARGS(&shellLink));
-			if (SUCCEEDED(hr)) {
-				ComPtr<IPersistFile> persistFile;
-
-				QString exe = QDir::toNativeSeparators(cExeDir() + cExeName()), dir = QDir::toNativeSeparators(QDir(cWorkingDir()).absolutePath());
-				shellLink->SetArguments(args);
-				shellLink->SetPath(exe.toStdWString().c_str());
-				shellLink->SetWorkingDirectory(dir.toStdWString().c_str());
-				shellLink->SetDescription(description);
-
-				ComPtr<IPropertyStore> propertyStore;
-				hr = shellLink.As(&propertyStore);
-				if (SUCCEEDED(hr)) {
-					PROPVARIANT appIdPropVar;
-					hr = InitPropVariantFromString(AppUserModelId::getId(), &appIdPropVar);
-					if (SUCCEEDED(hr)) {
-						hr = propertyStore->SetValue(AppUserModelId::getKey(), appIdPropVar);
-						PropVariantClear(&appIdPropVar);
-						if (SUCCEEDED(hr)) {
-							hr = propertyStore->Commit();
-						}
-					}
-				}
-
-				hr = shellLink.As(&persistFile);
-				if (SUCCEEDED(hr)) {
-					hr = persistFile->Save(lnk.toStdWString().c_str(), TRUE);
-				} else {
-					if (!silent) LOG(("App Error: could not create interface IID_IPersistFile %1").arg(hr));
-				}
-			} else {
-				if (!silent) LOG(("App Error: could not create instance of IID_IShellLink %1").arg(hr));
-			}
-		} else {
-			QFile::remove(lnk);
-		}
-	} else {
-		if (!silent) LOG(("App Error: could not get CSIDL %1 folder %2").arg(path_csidl).arg(hr));
-	}
-}
-
-void psAutoStart(bool start, bool silent) {
-	_manageAppLnk(start, silent, CSIDL_STARTUP, L"-autostart", L"Kotatogram autorun link.\nYou can disable autorun in Kotatogram settings.");
-}
-
 void psSendToMenu(bool send, bool silent) {
-	_manageAppLnk(send, silent, CSIDL_SENDTO, L"-sendpath", L"Kotatogram send to link.\nYou can disable send to menu item in Kotatogram settings.");
-=======
-void psSendToMenu(bool send, bool silent) {
-	ManageAppLink(send, silent, CSIDL_SENDTO, L"-sendpath", L"Telegram send to link.\nYou can disable send to menu item in Telegram settings.");
->>>>>>> f55d3d1c
+	ManageAppLink(send, silent, CSIDL_SENDTO, L"-sendpath", L"Kotatogram send to link.\nYou can disable send to menu item in Kotatogram settings.");
 }
 
 bool psLaunchMaps(const Data::LocationPoint &point) {
