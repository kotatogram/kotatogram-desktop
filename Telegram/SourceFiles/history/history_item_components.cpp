/*
This file is part of Telegram Desktop,
the official desktop application for the Telegram messaging service.

For license and copyright information please follow this link:
https://github.com/telegramdesktop/tdesktop/blob/master/LEGAL
*/
#include "history/history_item_components.h"

#include "lang/lang_keys.h"
#include "ui/effects/ripple_animation.h"
#include "ui/image/image.h"
#include "ui/toast/toast.h"
#include "ui/text/text_options.h"
#include "history/history.h"
#include "history/history_message.h"
#include "history/view/history_view_service_message.h"
#include "history/view/media/history_view_document.h"
#include "core/click_handler_types.h"
#include "mainwindow.h"
#include "media/audio/media_audio.h"
#include "media/player/media_player_instance.h"
#include "data/data_media_types.h"
#include "data/data_session.h"
#include "data/data_user.h"
#include "data/data_file_origin.h"
#include "data/data_document.h"
#include "main/main_session.h"
#include "window/window_session_controller.h"
#include "facades.h"
#include "base/qt_adapters.h"
#include "styles/style_widgets.h"
#include "styles/style_chat.h"

#include <QtGui/QGuiApplication>

namespace {

const auto kPsaForwardedPrefix = "cloud_lng_forwarded_psa_";

} // namespace

void HistoryMessageVia::create(
		not_null<Data::Session*> owner,
		UserId userId) {
	bot = owner->user(userId);
	maxWidth = st::msgServiceNameFont->width(
		tr::lng_inline_bot_via(tr::now, lt_inline_bot, '@' + bot->username));
	link = std::make_shared<LambdaClickHandler>([bot = this->bot](
			ClickContext context) {
		if (QGuiApplication::keyboardModifiers() == Qt::ControlModifier) {
			if (const auto window = App::wnd()) {
				if (const auto controller = window->sessionController()) {
					controller->showPeerInfo(bot);
					return;
				}
			}
		}
		const auto my = context.other.value<ClickHandlerContext>();
		if (const auto delegate = my.elementDelegate ? my.elementDelegate() : nullptr) {
			delegate->elementHandleViaClick(bot);
		} else {
			App::insertBotCommand('@' + bot->username);
		}
	});
}

void HistoryMessageVia::resize(int32 availw) const {
	if (availw < 0) {
		text = QString();
		width = 0;
	} else {
		text = tr::lng_inline_bot_via(tr::now, lt_inline_bot, '@' + bot->username);
		if (availw < maxWidth) {
			text = st::msgServiceNameFont->elided(text, availw);
			width = st::msgServiceNameFont->width(text);
		} else if (width < maxWidth) {
			width = maxWidth;
		}
	}
}

void HistoryMessageSigned::refresh(const QString &date) {
	Expects(!isAnonymousRank);

	auto name = author;
	const auto time = qsl(", ") + date;
	const auto timew = st::msgDateFont->width(time);
	const auto namew = st::msgDateFont->width(name);
	isElided = (timew + namew > st::maxSignatureSize);
	if (isElided) {
		name = st::msgDateFont->elided(author, st::maxSignatureSize - timew);
	}
	signature.setText(
		st::msgDateTextStyle,
		name + time,
		Ui::NameTextOptions());
}

int HistoryMessageSigned::maxWidth() const {
	return signature.maxWidth();
}

void HistoryMessageEdited::refresh(const QString &date, bool displayed) {
	const auto prefix = displayed
		? (tr::lng_edited(tr::now) + ' ')
		: QString();
	text.setText(st::msgDateTextStyle, prefix + date, Ui::NameTextOptions());
}

int HistoryMessageEdited::maxWidth() const {
	return text.maxWidth();
}

HiddenSenderInfo::HiddenSenderInfo(const QString &name, bool external)
: name(name)
, colorPeerId(Data::FakePeerIdForJustName(name))
, userpic(
	Data::PeerUserpicColor(colorPeerId),
	(external
		? Ui::EmptyUserpic::ExternalName()
		: name)) {
	nameText.setText(st::msgNameStyle, name, Ui::NameTextOptions());
	const auto parts = name.trimmed().split(' ', base::QStringSkipEmptyParts);
	firstName = parts[0];
	for (const auto &part : parts.mid(1)) {
		if (!lastName.isEmpty()) {
			lastName.append(' ');
		}
		lastName.append(part);
	}
}

void HistoryMessageForwarded::create(const HistoryMessageVia *via) const {
	auto phrase = QString();
	const auto fromChannel = originalSender
		&& originalSender->isChannel()
		&& !originalSender->isMegagroup();
	const auto name = originalSender
		? originalSender->name
		: hiddenSenderInfo->name;
	if (!originalAuthor.isEmpty()) {
		phrase = tr::lng_forwarded_signed(
			tr::now,
			lt_channel,
			name,
			lt_user,
			originalAuthor);
	} else {
		phrase = name;
	}
	if (via && psaType.isEmpty()) {
		if (fromChannel) {
			phrase = tr::lng_forwarded_channel_via(
				tr::now,
				lt_channel,
				textcmdLink(1, phrase),
				lt_inline_bot,
				textcmdLink(2, '@' + via->bot->username));
		} else {
			phrase = tr::lng_forwarded_via(
				tr::now,
				lt_user,
				textcmdLink(1, phrase),
				lt_inline_bot,
				textcmdLink(2, '@' + via->bot->username));
		}
	} else {
		if (fromChannel || !psaType.isEmpty()) {
			auto custom = psaType.isEmpty()
				? QString()
				: Lang::GetNonDefaultValue(
					kPsaForwardedPrefix + psaType.toUtf8());
			phrase = !custom.isEmpty()
				? custom.replace("{channel}", textcmdLink(1, phrase))
				: (psaType.isEmpty()
					? tr::lng_forwarded_channel
					: tr::lng_forwarded_psa_default)(
						tr::now,
						lt_channel,
						textcmdLink(1, phrase));
		} else {
			phrase = tr::lng_forwarded(
				tr::now,
				lt_user,
				textcmdLink(1, phrase));
		}
	}
	TextParseOptions opts = {
		TextParseRichText,
		0,
		0,
		Qt::LayoutDirectionAuto
	};
	text.setText(st::fwdTextStyle, phrase, opts);
	static const auto hidden = std::make_shared<LambdaClickHandler>([] {
		Ui::Toast::Show(tr::lng_forwarded_hidden(tr::now));
	});

	text.setLink(1, fromChannel
		? goToMessageClickHandler(originalSender, originalId)
		: originalSender
		? originalSender->openLink()
		: hidden);
	if (via) {
		text.setLink(2, via->link);
	}
}

bool HistoryMessageReply::updateData(
		not_null<HistoryMessage*> holder,
		bool force) {
	const auto guard = gsl::finally([&] { refreshReplyToDocument(); });
	if (!force) {
		if (replyToMsg || !replyToMsgId) {
			return true;
		}
	}
	if (!replyToMsg) {
		replyToMsg = holder->history()->owner().message(
			(replyToPeerId
				? peerToChannel(replyToPeerId)
				: holder->channelId()),
			replyToMsgId);
		if (replyToMsg) {
			if (replyToMsg->isEmpty()) {
				// Really it is deleted.
				replyToMsg = nullptr;
				force = true;
			} else {
				holder->history()->owner().registerDependentMessage(
					holder,
					replyToMsg);
			}
		}
	}

	if (replyToMsg) {
		replyToText.setText(
			st::messageTextStyle,
			replyToMsg->inReplyText(),
			Ui::DialogTextOptions());

		updateName();

		setReplyToLinkFrom(holder);
		if (!replyToMsg->Has<HistoryMessageForwarded>()) {
			if (auto bot = replyToMsg->viaBot()) {
				replyToVia = std::make_unique<HistoryMessageVia>();
				replyToVia->create(
					&holder->history()->owner(),
					peerToUser(bot->id));
			}
		}
	} else if (force) {
		replyToMsgId = 0;
	}
	if (force) {
		holder->history()->owner().requestItemResize(holder);
	}
	return (replyToMsg || !replyToMsgId);
}

void HistoryMessageReply::setReplyToLinkFrom(
		not_null<HistoryMessage*> holder) {
	replyToLnk = replyToMsg
		? goToMessageClickHandler(replyToMsg, holder->fullId())
		: nullptr;
}

void HistoryMessageReply::clearData(not_null<HistoryMessage*> holder) {
	replyToVia = nullptr;
	if (replyToMsg) {
		holder->history()->owner().unregisterDependentMessage(
			holder,
			replyToMsg);
		replyToMsg = nullptr;
	}
	replyToMsgId = 0;
	refreshReplyToDocument();
}

bool HistoryMessageReply::isNameUpdated() const {
	if (replyToMsg && replyToMsg->author()->nameVersion > replyToVersion) {
		updateName();
		return true;
	}
	return false;
}

void HistoryMessageReply::updateName() const {
	if (replyToMsg) {
		const auto from = [&] {
			if (const auto from = replyToMsg->displayFrom()) {
				return from;
			}
			return replyToMsg->author().get();
		}();
		const auto name = (replyToVia && from->isUser())
			? from->asUser()->firstName
			: from->name;
		replyToName.setText(st::fwdTextStyle, name, Ui::NameTextOptions());
		replyToVersion = replyToMsg->author()->nameVersion;
		bool hasPreview = replyToMsg->media() ? replyToMsg->media()->hasReplyPreview() : false;
		int32 previewSkip = hasPreview ? (st::msgReplyBarSize.height() + st::msgReplyBarSkip - st::msgReplyBarSize.width() - st::msgReplyBarPos.x()) : 0;
		int32 w = replyToName.maxWidth();
		if (replyToVia) {
			w += st::msgServiceFont->spacew + replyToVia->maxWidth;
		}

		maxReplyWidth = previewSkip + qMax(w, qMin(replyToText.maxWidth(), int32(st::maxSignatureSize)));
	} else {
		maxReplyWidth = st::msgDateFont->width(replyToMsgId ? tr::lng_profile_loading(tr::now) : tr::lng_deleted_message(tr::now));
	}
	maxReplyWidth = st::msgReplyPadding.left() + st::msgReplyBarSkip + maxReplyWidth + st::msgReplyPadding.right();
}

void HistoryMessageReply::resize(int width) const {
	if (replyToVia) {
		bool hasPreview = replyToMsg->media() ? replyToMsg->media()->hasReplyPreview() : false;
		int previewSkip = hasPreview ? (st::msgReplyBarSize.height() + st::msgReplyBarSkip - st::msgReplyBarSize.width() - st::msgReplyBarPos.x()) : 0;
		replyToVia->resize(width - st::msgReplyBarSkip - previewSkip - replyToName.maxWidth() - st::msgServiceFont->spacew);
	}
}

void HistoryMessageReply::itemRemoved(
		HistoryMessage *holder,
		HistoryItem *removed) {
	if (replyToMsg == removed) {
		clearData(holder);
		holder->history()->owner().requestItemResize(holder);
	}
}

void HistoryMessageReply::paint(
		Painter &p,
		not_null<const HistoryView::Element*> holder,
		int x,
		int y,
		int w,
		PaintFlags flags) const {
	bool selected = (flags & PaintFlag::Selected), outbg = holder->hasOutLayout();

	style::color bar = st::msgImgReplyBarColor;
	if (flags & PaintFlag::InBubble) {
		bar = (flags & PaintFlag::Selected) ? (outbg ? st::msgOutReplyBarSelColor : st::msgInReplyBarSelColor) : (outbg ? st::msgOutReplyBarColor : st::msgInReplyBarColor);
	}
	QRect rbar(style::rtlrect(x + st::msgReplyBarPos.x(), y + st::msgReplyPadding.top() + st::msgReplyBarPos.y(), st::msgReplyBarSize.width(), st::msgReplyBarSize.height(), w + 2 * x));
	p.fillRect(rbar, bar);

	if (w > st::msgReplyBarSkip) {
		if (replyToMsg) {
			auto hasPreview = replyToMsg->media() ? replyToMsg->media()->hasReplyPreview() : false;
			if (hasPreview && w < st::msgReplyBarSkip + st::msgReplyBarSize.height()) {
				hasPreview = false;
			}
			auto previewSkip = hasPreview ? (st::msgReplyBarSize.height() + st::msgReplyBarSkip - st::msgReplyBarSize.width() - st::msgReplyBarPos.x()) : 0;

			if (hasPreview) {
				if (const auto image = replyToMsg->media()->replyPreview()) {
					auto to = style::rtlrect(x + st::msgReplyBarSkip, y + st::msgReplyPadding.top() + st::msgReplyBarPos.y(), st::msgReplyBarSize.height(), st::msgReplyBarSize.height(), w + 2 * x);
					auto previewWidth = image->width() / cIntRetinaFactor();
					auto previewHeight = image->height() / cIntRetinaFactor();
					auto preview = image->pixSingle(previewWidth, previewHeight, to.width(), to.height(), ImageRoundRadius::Small, RectPart::AllCorners, selected ? &st::msgStickerOverlay : nullptr);
					p.drawPixmap(to.x(), to.y(), preview);
				}
			}
			if (w > st::msgReplyBarSkip + previewSkip) {
				if (flags & PaintFlag::InBubble) {
					p.setPen(selected ? (outbg ? st::msgOutServiceFgSelected : st::msgInServiceFgSelected) : (outbg ? st::msgOutServiceFg : st::msgInServiceFg));
				} else {
					p.setPen(st::msgImgReplyBarColor);
				}
				replyToName.drawLeftElided(p, x + st::msgReplyBarSkip + previewSkip, y + st::msgReplyPadding.top(), w - st::msgReplyBarSkip - previewSkip, w + 2 * x);
				if (replyToVia && w > st::msgReplyBarSkip + previewSkip + replyToName.maxWidth() + st::msgServiceFont->spacew) {
					p.setFont(st::msgServiceFont);
					p.drawText(x + st::msgReplyBarSkip + previewSkip + replyToName.maxWidth() + st::msgServiceFont->spacew, y + st::msgReplyPadding.top() + st::msgServiceFont->ascent, replyToVia->text);
				}

				if (flags & PaintFlag::InBubble) {
					p.setPen(outbg ? (selected ? st::historyTextOutFgSelected : st::historyTextOutFg) : (selected ? st::historyTextInFgSelected : st::historyTextInFg));
					p.setTextPalette(outbg ? (selected ? st::outReplyTextPaletteSelected : st::outReplyTextPalette) : (selected ? st::inReplyTextPaletteSelected : st::inReplyTextPalette));
				} else {
					p.setTextPalette(st::imgReplyTextPalette);
				}
				replyToText.drawLeftElided(p, x + st::msgReplyBarSkip + previewSkip, y + st::msgReplyPadding.top() + st::msgServiceNameFont->height, w - st::msgReplyBarSkip - previewSkip, w + 2 * x);
				p.setTextPalette(selected ? (outbg ? st::outTextPaletteSelected : st::inTextPaletteSelected) : (outbg ? st::outTextPalette : st::inTextPalette));
			}
		} else {
			p.setFont(st::msgDateFont);
			auto &date = outbg ? (selected ? st::msgOutDateFgSelected : st::msgOutDateFg) : (selected ? st::msgInDateFgSelected : st::msgInDateFg);
			p.setPen((flags & PaintFlag::InBubble) ? date : st::msgDateImgFg);
			p.drawTextLeft(x + st::msgReplyBarSkip, y + st::msgReplyPadding.top() + (st::msgReplyBarSize.height() - st::msgDateFont->height) / 2, w + 2 * x, st::msgDateFont->elided(replyToMsgId ? tr::lng_profile_loading(tr::now) : tr::lng_deleted_message(tr::now), w - st::msgReplyBarSkip));
		}
	}
}

void HistoryMessageReply::refreshReplyToDocument() {
	replyToDocumentId = 0;
	if (const auto media = replyToMsg ? replyToMsg->media() : nullptr) {
		if (const auto document = media->document()) {
			replyToDocumentId = document->id;
		}
	}
}

ReplyMarkupClickHandler::ReplyMarkupClickHandler(
	not_null<Data::Session*> owner,
	int row,
	int column,
	FullMsgId context)
: _owner(owner)
, _itemId(context)
, _row(row)
, _column(column) {
}

// Copy to clipboard support.
QString ReplyMarkupClickHandler::copyToClipboardText() const {
<<<<<<< HEAD
	if (const auto button = getButton()) {
		using Type = HistoryMessageMarkupButton::Type;
		if (button->type == Type::Url || button->type == Type::Auth) {
			return QString::fromUtf8(button->data);
		}
		if (button->type == Type::Callback || button->type == Type::Game) {
			return QString::fromUtf8(button->data);
		}
	}
	return QString();
}

QString ReplyMarkupClickHandler::copyToClipboardContextItemText() const {
	if (const auto button = getButton()) {
		using Type = HistoryMessageMarkupButton::Type;
		if (button->type == Type::Url || button->type == Type::Auth) {
			return tr::lng_context_copy_link(tr::now);
		}
		if (button->type == Type::Callback || button->type == Type::Game) {
			return tr::ktg_copy_btn_callback(tr::now);
		}
	}
	return QString();
=======
	const auto button = getUrlButton();
	return button ? QString::fromUtf8(button->data) : QString();
}

QString ReplyMarkupClickHandler::copyToClipboardContextItemText() const {
	const auto button = getUrlButton();
	return button ? tr::lng_context_copy_link(tr::now) : QString();
>>>>>>> 740ffb3c
}

// Finds the corresponding button in the items markup struct.
// If the button is not found it returns nullptr.
// Note: it is possible that we will point to the different button
// than the one was used when constructing the handler, but not a big deal.
const HistoryMessageMarkupButton *ReplyMarkupClickHandler::getButton() const {
	return HistoryMessageMarkupButton::Get(_owner, _itemId, _row, _column);
}

auto ReplyMarkupClickHandler::getUrlButton() const
-> const HistoryMessageMarkupButton* {
	if (const auto button = getButton()) {
		using Type = HistoryMessageMarkupButton::Type;
		if (button->type == Type::Url || button->type == Type::Auth) {
			return button;
		}
	}
	return nullptr;
}

void ReplyMarkupClickHandler::onClickImpl() const {
	if (const auto item = _owner->message(_itemId)) {
		App::activateBotCommand(item, _row, _column);
	}
}

// Returns the full text of the corresponding button.
QString ReplyMarkupClickHandler::buttonText() const {
	if (const auto button = getButton()) {
		return button->text;
	}
	return QString();
}

<<<<<<< HEAD
// Returns the full text of the corresponding button.
QString ReplyMarkupClickHandler::buttonDataString() const {
	if (const auto button = getButton()) {
		return QString(button->data);
	}
	return QString();
=======
QString ReplyMarkupClickHandler::tooltip() const {
	const auto button = getUrlButton();
	const auto url = button ? QString::fromUtf8(button->data) : QString();
	const auto text = _fullDisplayed ? QString() : buttonText();
	if (!url.isEmpty() && !text.isEmpty()) {
		return QString("%1\n\n%2").arg(text).arg(url);
	} else if (url.isEmpty() != text.isEmpty()) {
		return text + url;
	} else {
		return QString();
	}
>>>>>>> 740ffb3c
}

ReplyKeyboard::Button::Button() = default;
ReplyKeyboard::Button::Button(Button &&other) = default;
ReplyKeyboard::Button &ReplyKeyboard::Button::operator=(
	Button &&other) = default;
ReplyKeyboard::Button::~Button() = default;

ReplyKeyboard::ReplyKeyboard(
	not_null<const HistoryItem*> item,
	std::unique_ptr<Style> &&s)
: _item(item)
, _selectedAnimation([=](crl::time now) {
	return selectedAnimationCallback(now);
})
, _st(std::move(s)) {
	if (const auto markup = _item->Get<HistoryMessageReplyMarkup>()) {
		const auto owner = &_item->history()->owner();
		const auto context = _item->fullId();
		const auto rowCount = int(markup->rows.size());
		_rows.reserve(rowCount);
		for (auto i = 0; i != rowCount; ++i) {
			const auto &row = markup->rows.at(i);
			const auto rowSize = int(row.size());
			auto newRow = std::vector<Button>();
			newRow.reserve(rowSize);
			for (auto j = 0; j != rowSize; ++j) {
				auto button = Button();
				const auto text = row[j].text;
				button.type = row.at(j).type;
				button.link = std::make_shared<ReplyMarkupClickHandler>(
					owner,
					i,
					j,
					context);
				button.text.setText(
					_st->textStyle(),
					TextUtilities::SingleLine(text),
					_textPlainOptions);
				button.characters = text.isEmpty() ? 1 : text.size();
				newRow.push_back(std::move(button));
			}
			_rows.push_back(std::move(newRow));
		}
	}
}

void ReplyKeyboard::updateMessageId() {
	const auto msgId = _item->fullId();
	for (const auto &row : _rows) {
		for (const auto &button : row) {
			button.link->setMessageId(msgId);
		}
	}

}

void ReplyKeyboard::resize(int width, int height) {
	_width = width;

	auto markup = _item->Get<HistoryMessageReplyMarkup>();
	auto y = 0.;
	auto buttonHeight = _rows.empty()
		? float64(_st->buttonHeight())
		: (float64(height + _st->buttonSkip()) / _rows.size());
	for (auto &row : _rows) {
		int s = row.size();

		int widthForButtons = _width - ((s - 1) * _st->buttonSkip());
		int widthForText = widthForButtons;
		int widthOfText = 0;
		int maxMinButtonWidth = 0;
		for_const (auto &button, row) {
			widthOfText += qMax(button.text.maxWidth(), 1);
			int minButtonWidth = _st->minButtonWidth(button.type);
			widthForText -= minButtonWidth;
			accumulate_max(maxMinButtonWidth, minButtonWidth);
		}
		bool exact = (widthForText == widthOfText);
		bool enough = (widthForButtons - s * maxMinButtonWidth) >= widthOfText;

		float64 x = 0;
		for (Button &button : row) {
			int buttonw = qMax(button.text.maxWidth(), 1);
			float64 textw = buttonw, minw = _st->minButtonWidth(button.type);
			float64 w = textw;
			if (exact) {
				w += minw;
			} else if (enough) {
				w = (widthForButtons / float64(s));
				textw = w - minw;
			} else {
				textw = (widthForText / float64(s));
				w = minw + textw;
				accumulate_max(w, 2 * float64(_st->buttonPadding()));
			}

			int rectx = static_cast<int>(std::floor(x));
			int rectw = static_cast<int>(std::floor(x + w)) - rectx;
			button.rect = QRect(rectx, qRound(y), rectw, qRound(buttonHeight - _st->buttonSkip()));
			if (rtl()) button.rect.setX(_width - button.rect.x() - button.rect.width());
			x += w + _st->buttonSkip();

			button.link->setFullDisplayed(textw >= buttonw);
		}
		y += buttonHeight;
	}
}

bool ReplyKeyboard::isEnoughSpace(int width, const style::BotKeyboardButton &st) const {
	for_const (auto &row, _rows) {
		int s = row.size();
		int widthLeft = width - ((s - 1) * st.margin + s * 2 * st.padding);
		for_const (auto &button, row) {
			widthLeft -= qMax(button.text.maxWidth(), 1);
			if (widthLeft < 0) {
				if (row.size() > 3) {
					return false;
				} else {
					break;
				}
			}
		}
	}
	return true;
}

void ReplyKeyboard::setStyle(std::unique_ptr<Style> &&st) {
	_st = std::move(st);
}

int ReplyKeyboard::naturalWidth() const {
	auto result = 0;
	for (const auto &row : _rows) {
		auto maxMinButtonWidth = 0;
		for (const auto &button : row) {
			accumulate_max(
				maxMinButtonWidth,
				_st->minButtonWidth(button.type));
		}
		auto rowMaxButtonWidth = 0;
		for (const auto &button : row) {
			accumulate_max(
				rowMaxButtonWidth,
				qMax(button.text.maxWidth(), 1) + maxMinButtonWidth);
		}

		const auto rowSize = int(row.size());
		accumulate_max(
			result,
			rowSize * rowMaxButtonWidth + (rowSize - 1) * _st->buttonSkip());
	}
	return result;
}

int ReplyKeyboard::naturalHeight() const {
	return (_rows.size() - 1) * _st->buttonSkip() + _rows.size() * _st->buttonHeight();
}

void ReplyKeyboard::paint(Painter &p, int outerWidth, const QRect &clip) const {
	Assert(_st != nullptr);
	Assert(_width > 0);

	_st->startPaint(p);
	for (const auto &row : _rows) {
		for (const auto &button : row) {
			const auto rect = button.rect;
			if (rect.y() >= clip.y() + clip.height()) return;
			if (rect.y() + rect.height() < clip.y()) continue;

			// just ignore the buttons that didn't layout well
			if (rect.x() + rect.width() > _width) break;

			_st->paintButton(p, outerWidth, button);
		}
	}
}

ClickHandlerPtr ReplyKeyboard::getLink(QPoint point) const {
	Assert(_width > 0);

	for_const (auto &row, _rows) {
		for_const (auto &button, row) {
			QRect rect(button.rect);

			// just ignore the buttons that didn't layout well
			if (rect.x() + rect.width() > _width) break;

			if (rect.contains(point)) {
				_savedCoords = point;
				return button.link;
			}
		}
	}
	return ClickHandlerPtr();
}

void ReplyKeyboard::clickHandlerActiveChanged(const ClickHandlerPtr &p, bool active) {
	if (!p) return;

	_savedActive = active ? p : ClickHandlerPtr();
	auto coords = findButtonCoordsByClickHandler(p);
	if (coords.i >= 0 && _savedPressed != p) {
		startAnimation(coords.i, coords.j, active ? 1 : -1);
	}
}

ReplyKeyboard::ButtonCoords ReplyKeyboard::findButtonCoordsByClickHandler(const ClickHandlerPtr &p) {
	for (int i = 0, rows = _rows.size(); i != rows; ++i) {
		auto &row = _rows[i];
		for (int j = 0, cols = row.size(); j != cols; ++j) {
			if (row[j].link == p) {
				return { i, j };
			}
		}
	}
	return { -1, -1 };
}

void ReplyKeyboard::clickHandlerPressedChanged(
		const ClickHandlerPtr &handler,
		bool pressed) {
	if (!handler) return;

	_savedPressed = pressed ? handler : ClickHandlerPtr();
	auto coords = findButtonCoordsByClickHandler(handler);
	if (coords.i >= 0) {
		auto &button = _rows[coords.i][coords.j];
		if (pressed) {
			if (!button.ripple) {
				auto mask = Ui::RippleAnimation::roundRectMask(
					button.rect.size(),
					_st->buttonRadius());
				button.ripple = std::make_unique<Ui::RippleAnimation>(
					_st->_st->ripple,
					std::move(mask),
					[this] { _st->repaint(_item); });
			}
			button.ripple->add(_savedCoords - button.rect.topLeft());
		} else {
			if (button.ripple) {
				button.ripple->lastStop();
			}
			if (_savedActive != handler) {
				startAnimation(coords.i, coords.j, -1);
			}
		}
	}
}

void ReplyKeyboard::startAnimation(int i, int j, int direction) {
	auto notStarted = _animations.empty();

	int indexForAnimation = (i * MatrixRowShift + j + 1) * direction;

	_animations.remove(-indexForAnimation);
	if (!_animations.contains(indexForAnimation)) {
		_animations.emplace(indexForAnimation, crl::now());
	}

	if (notStarted && !_selectedAnimation.animating()) {
		_selectedAnimation.start();
	}
}

bool ReplyKeyboard::selectedAnimationCallback(crl::time now) {
	if (anim::Disabled()) {
		now += st::botKbDuration;
	}
	for (auto i = _animations.begin(); i != _animations.end();) {
		const auto index = std::abs(i->first) - 1;
		const auto row = (index / MatrixRowShift);
		const auto col = index % MatrixRowShift;
		const auto dt = float64(now - i->second) / st::botKbDuration;
		if (dt >= 1) {
			_rows[row][col].howMuchOver = (i->first > 0) ? 1 : 0;
			i = _animations.erase(i);
		} else {
			_rows[row][col].howMuchOver = (i->first > 0) ? dt : (1 - dt);
			++i;
		}
	}
	_st->repaint(_item);
	return !_animations.empty();
}

void ReplyKeyboard::clearSelection() {
	for (const auto [relativeIndex, time] : _animations) {
		const auto index = std::abs(relativeIndex) - 1;
		const auto row = (index / MatrixRowShift);
		const auto col = index % MatrixRowShift;
		_rows[row][col].howMuchOver = 0;
	}
	_animations.clear();
	_selectedAnimation.stop();
}

int ReplyKeyboard::Style::buttonSkip() const {
	return _st->margin;
}

int ReplyKeyboard::Style::buttonPadding() const {
	return _st->padding;
}

int ReplyKeyboard::Style::buttonHeight() const {
	return _st->height;
}

void ReplyKeyboard::Style::paintButton(
		Painter &p,
		int outerWidth,
		const ReplyKeyboard::Button &button) const {
	const QRect &rect = button.rect;
	paintButtonBg(p, rect, button.howMuchOver);
	if (button.ripple) {
		button.ripple->paint(p, rect.x(), rect.y(), outerWidth);
		if (button.ripple->empty()) {
			button.ripple.reset();
		}
	}
	paintButtonIcon(p, rect, outerWidth, button.type);
	if (button.type == HistoryMessageMarkupButton::Type::CallbackWithPassword
		|| button.type == HistoryMessageMarkupButton::Type::Callback
		|| button.type == HistoryMessageMarkupButton::Type::Game) {
		if (auto data = button.link->getButton()) {
			if (data->requestId) {
				paintButtonLoading(p, rect);
			}
		}
	}

	int tx = rect.x(), tw = rect.width();
	if (tw >= st::botKbStyle.font->elidew + _st->padding * 2) {
		tx += _st->padding;
		tw -= _st->padding * 2;
	} else if (tw > st::botKbStyle.font->elidew) {
		tx += (tw - st::botKbStyle.font->elidew) / 2;
		tw = st::botKbStyle.font->elidew;
	}
	button.text.drawElided(p, tx, rect.y() + _st->textTop + ((rect.height() - _st->height) / 2), tw, 1, style::al_top);
}

HistoryMessageMarkupButton::HistoryMessageMarkupButton(
	Type type,
	const QString &text,
	const QByteArray &data,
	const QString &forwardText,
	int32 buttonId)
: type(type)
, text(text)
, forwardText(forwardText)
, data(data)
, buttonId(buttonId) {
}

HistoryMessageMarkupButton *HistoryMessageMarkupButton::Get(
		not_null<Data::Session*> owner,
		FullMsgId itemId,
		int row,
		int column) {
	if (const auto item = owner->message(itemId)) {
		if (const auto markup = item->Get<HistoryMessageReplyMarkup>()) {
			if (row < markup->rows.size()) {
				auto &buttons = markup->rows[row];
				if (column < buttons.size()) {
					return &buttons[column];
				}
			}
		}
	}
	return nullptr;
}

void HistoryMessageReplyMarkup::createFromButtonRows(
		const QVector<MTPKeyboardButtonRow> &list) {
	rows.clear();
	if (list.isEmpty()) {
		return;
	}

	rows.reserve(list.size());
	for (const auto &row : list) {
		row.match([&](const MTPDkeyboardButtonRow &data) {
			auto row = std::vector<Button>();
			row.reserve(data.vbuttons().v.size());
			for (const auto &button : data.vbuttons().v) {
				using Type = Button::Type;
				button.match([&](const MTPDkeyboardButton &data) {
					row.emplace_back(Type::Default, qs(data.vtext()));
				}, [&](const MTPDkeyboardButtonCallback &data) {
					row.emplace_back(
						(data.is_requires_password()
							? Type::CallbackWithPassword
							: Type::Callback),
						qs(data.vtext()),
						qba(data.vdata()));
				}, [&](const MTPDkeyboardButtonRequestGeoLocation &data) {
					row.emplace_back(Type::RequestLocation, qs(data.vtext()));
				}, [&](const MTPDkeyboardButtonRequestPhone &data) {
					row.emplace_back(Type::RequestPhone, qs(data.vtext()));
				}, [&](const MTPDkeyboardButtonUrl &data) {
					row.emplace_back(
						Type::Url,
						qs(data.vtext()),
						qba(data.vurl()));
				}, [&](const MTPDkeyboardButtonSwitchInline &data) {
					const auto type = data.is_same_peer()
						? Type::SwitchInlineSame
						: Type::SwitchInline;
					row.emplace_back(type, qs(data.vtext()), qba(data.vquery()));
					if (type == Type::SwitchInline) {
						// Optimization flag.
						// Fast check on all new messages if there is a switch button to auto-click it.
						flags |= MTPDreplyKeyboardMarkup_ClientFlag::f_has_switch_inline_button;
					}
				}, [&](const MTPDkeyboardButtonGame &data) {
					row.emplace_back(Type::Game, qs(data.vtext()));
				}, [&](const MTPDkeyboardButtonBuy &data) {
					row.emplace_back(Type::Buy, qs(data.vtext()));
				}, [&](const MTPDkeyboardButtonUrlAuth &data) {
					row.emplace_back(
						Type::Auth,
						qs(data.vtext()),
						qba(data.vurl()),
						qs(data.vfwd_text().value_or_empty()),
						data.vbutton_id().v);
				}, [&](const MTPDinputKeyboardButtonUrlAuth &data) {
					LOG(("API Error: inputKeyboardButtonUrlAuth received."));
					// Should not get those for the users.
				}, [&](const MTPDkeyboardButtonRequestPoll &data) {
					const auto quiz = [&] {
						if (!data.vquiz()) {
							return QByteArray();
						}
						return data.vquiz()->match([&](const MTPDboolTrue&) {
							return QByteArray(1, 1);
						}, [&](const MTPDboolFalse&) {
							return QByteArray(1, 0);
						});
					}();
					row.emplace_back(
						Type::RequestPoll,
						qs(data.vtext()),
						quiz);
				});
			}
			if (!row.empty()) {
				rows.push_back(std::move(row));
			}
		});
	}
}

void HistoryMessageReplyMarkup::create(const MTPReplyMarkup &markup) {
	flags = 0;
	rows.clear();
	inlineKeyboard = nullptr;

	switch (markup.type()) {
	case mtpc_replyKeyboardMarkup: {
		auto &d = markup.c_replyKeyboardMarkup();
		flags = d.vflags().v;

		createFromButtonRows(d.vrows().v);
	} break;

	case mtpc_replyInlineMarkup: {
		auto &d = markup.c_replyInlineMarkup();
		flags = MTPDreplyKeyboardMarkup::Flags(0) | MTPDreplyKeyboardMarkup_ClientFlag::f_inline;

		createFromButtonRows(d.vrows().v);
	} break;

	case mtpc_replyKeyboardHide: {
		auto &d = markup.c_replyKeyboardHide();
		flags = mtpCastFlags(d.vflags()) | MTPDreplyKeyboardMarkup_ClientFlag::f_zero;
	} break;

	case mtpc_replyKeyboardForceReply: {
		auto &d = markup.c_replyKeyboardForceReply();
		flags = mtpCastFlags(d.vflags()) | MTPDreplyKeyboardMarkup_ClientFlag::f_force_reply;
	} break;
	}
}

void HistoryMessageReplyMarkup::create(
		const HistoryMessageReplyMarkup &markup) {
	flags = markup.flags;
	inlineKeyboard = nullptr;

	rows.clear();
	rows.reserve(markup.rows.size());
	using Type = HistoryMessageMarkupButton::Type;
	for (const auto &existing : markup.rows) {
		auto row = std::vector<Button>();
		row.reserve(existing.size());
		for (const auto &button : existing) {
			const auto newType = (button.type != Type::SwitchInlineSame)
				? button.type
				: Type::SwitchInline;
			const auto text = button.forwardText.isEmpty()
				? button.text
				: button.forwardText;
			row.emplace_back(
				newType,
				text,
				button.data,
				QString(),
				button.buttonId);
		}
		if (!row.empty()) {
			rows.push_back(std::move(row));
		}
	}
}

HistoryMessageLogEntryOriginal::HistoryMessageLogEntryOriginal() = default;

HistoryMessageLogEntryOriginal::HistoryMessageLogEntryOriginal(
	HistoryMessageLogEntryOriginal &&other)
: page(std::move(other.page)) {
}

HistoryMessageLogEntryOriginal &HistoryMessageLogEntryOriginal::operator=(
		HistoryMessageLogEntryOriginal &&other) {
	page = std::move(other.page);
	return *this;
}

HistoryMessageLogEntryOriginal::~HistoryMessageLogEntryOriginal() = default;

HistoryDocumentCaptioned::HistoryDocumentCaptioned()
: _caption(st::msgFileMinWidth - st::msgPadding.left() - st::msgPadding.right()) {
}

HistoryDocumentVoicePlayback::HistoryDocumentVoicePlayback(
	const HistoryView::Document *that)
: progress(0., 0.)
, progressAnimation([=](crl::time now) {
	const auto nonconst = const_cast<HistoryView::Document*>(that);
	return nonconst->voiceProgressAnimationCallback(now);
}) {
}

void HistoryDocumentVoice::ensurePlayback(
		const HistoryView::Document *that) const {
	if (!_playback) {
		_playback = std::make_unique<HistoryDocumentVoicePlayback>(that);
	}
}

void HistoryDocumentVoice::checkPlaybackFinished() const {
	if (_playback && !_playback->progressAnimation.animating()) {
		_playback.reset();
	}
}

void HistoryDocumentVoice::startSeeking() {
	_seeking = true;
	_seekingCurrent = _seekingStart;
	Media::Player::instance()->startSeeking(AudioMsgId::Type::Voice);
}

void HistoryDocumentVoice::stopSeeking() {
	_seeking = false;
	Media::Player::instance()->cancelSeeking(AudioMsgId::Type::Voice);
}<|MERGE_RESOLUTION|>--- conflicted
+++ resolved
@@ -417,39 +417,18 @@
 
 // Copy to clipboard support.
 QString ReplyMarkupClickHandler::copyToClipboardText() const {
-<<<<<<< HEAD
-	if (const auto button = getButton()) {
-		using Type = HistoryMessageMarkupButton::Type;
-		if (button->type == Type::Url || button->type == Type::Auth) {
-			return QString::fromUtf8(button->data);
-		}
-		if (button->type == Type::Callback || button->type == Type::Game) {
-			return QString::fromUtf8(button->data);
-		}
-	}
-	return QString();
-}
-
-QString ReplyMarkupClickHandler::copyToClipboardContextItemText() const {
-	if (const auto button = getButton()) {
-		using Type = HistoryMessageMarkupButton::Type;
-		if (button->type == Type::Url || button->type == Type::Auth) {
-			return tr::lng_context_copy_link(tr::now);
-		}
-		if (button->type == Type::Callback || button->type == Type::Game) {
-			return tr::ktg_copy_btn_callback(tr::now);
-		}
-	}
-	return QString();
-=======
 	const auto button = getUrlButton();
 	return button ? QString::fromUtf8(button->data) : QString();
 }
 
 QString ReplyMarkupClickHandler::copyToClipboardContextItemText() const {
 	const auto button = getUrlButton();
-	return button ? tr::lng_context_copy_link(tr::now) : QString();
->>>>>>> 740ffb3c
+	using Type = HistoryMessageMarkupButton::Type;
+	return button
+		? ((button->type == Type::Url || button->type == Type::Auth) 
+			? tr::lng_context_copy_link(tr::now)
+			: tr::ktg_copy_btn_callback(tr::now))
+		: QString();
 }
 
 // Finds the corresponding button in the items markup struct.
@@ -463,10 +442,13 @@
 auto ReplyMarkupClickHandler::getUrlButton() const
 -> const HistoryMessageMarkupButton* {
 	if (const auto button = getButton()) {
+		/*
 		using Type = HistoryMessageMarkupButton::Type;
 		if (button->type == Type::Url || button->type == Type::Auth) {
 			return button;
 		}
+		*/
+		return button;
 	}
 	return nullptr;
 }
@@ -485,14 +467,6 @@
 	return QString();
 }
 
-<<<<<<< HEAD
-// Returns the full text of the corresponding button.
-QString ReplyMarkupClickHandler::buttonDataString() const {
-	if (const auto button = getButton()) {
-		return QString(button->data);
-	}
-	return QString();
-=======
 QString ReplyMarkupClickHandler::tooltip() const {
 	const auto button = getUrlButton();
 	const auto url = button ? QString::fromUtf8(button->data) : QString();
@@ -504,7 +478,6 @@
 	} else {
 		return QString();
 	}
->>>>>>> 740ffb3c
 }
 
 ReplyKeyboard::Button::Button() = default;
