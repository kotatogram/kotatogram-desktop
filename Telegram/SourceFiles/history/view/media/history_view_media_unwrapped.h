/*
This file is part of Telegram Desktop,
the official desktop application for the Telegram messaging service.

For license and copyright information please follow this link:
https://github.com/telegramdesktop/tdesktop/blob/master/LEGAL
*/
#pragma once

#include "history/view/media/history_view_media.h"
#include "base/weak_ptr.h"
#include "base/timer.h"

struct HistoryMessageVia;
struct HistoryMessageReply;
struct HistoryMessageForwarded;

namespace HistoryView {

class UnwrappedMedia final : public Media {
public:
	class Content {
	public:
		[[nodiscard]] virtual QSize size() = 0;

		virtual void draw(
			Painter &p,
			const PaintContext &context,
			const QRect &r) = 0;

		[[nodiscard]] virtual ClickHandlerPtr link() {
			return nullptr;
		}

		[[nodiscard]] virtual DocumentData *document() {
			return nullptr;
		}
		virtual void stickerClearLoopPlayed() {
		}
		virtual std::unique_ptr<Lottie::SinglePlayer> stickerTakeLottie(
			not_null<DocumentData*> data,
			const Lottie::ColorReplacements *replacements);
		virtual bool hasHeavyPart() const {
			return false;
		}
		virtual void unloadHeavyPart() {
		}
		virtual void refreshLink() {
		}
<<<<<<< HEAD
		[[nodiscard]] virtual bool hidesForwardedInfo() {
			return false;
		}
=======
>>>>>>> 2ec92f54
		[[nodiscard]] virtual bool alwaysShowOutTimestamp() {
			return false;
		}
		virtual ~Content() = default;
	};

	UnwrappedMedia(
		not_null<Element*> parent,
		std::unique_ptr<Content> content);

	void draw(Painter &p, const PaintContext &context) const override;
	PointState pointState(QPoint point) const override;
	TextState textState(QPoint point, StateRequest request) const override;

	bool toggleSelectionByHandlerClick(const ClickHandlerPtr &p) const override {
		return true;
	}
	bool dragItem() const override {
		return true;
	}
	bool dragItemByHandler(const ClickHandlerPtr &p) const override {
		return true;
	}

	DocumentData *getDocument() const override {
		return _content->document();
	}

	bool needsBubble() const override {
		return false;
	}
	bool customInfoLayout() const override {
		return true;
	}
	void stickerClearLoopPlayed() override {
		_content->stickerClearLoopPlayed();
	}
	std::unique_ptr<Lottie::SinglePlayer> stickerTakeLottie(
		not_null<DocumentData*> data,
		const Lottie::ColorReplacements *replacements) override;

	bool hasHeavyPart() const override {
		return _content->hasHeavyPart();
	}
	void unloadHeavyPart() override {
		_content->unloadHeavyPart();
	}

private:
	struct SurroundingInfo {
		int height = 0;
		int forwardedHeight = 0;
		bool forwardedBreakEverywhere = false;

		explicit operator bool() const {
			return (height > 0);
		}
	};
	[[nodiscard]] SurroundingInfo surroundingInfo(
		const HistoryMessageVia *via,
		const HistoryMessageReply *reply,
		const HistoryMessageForwarded *forwarded,
		int outerw) const;
	void drawSurrounding(
		Painter &p,
		const QRect &inner,
		const PaintContext &context,
		const HistoryMessageVia *via,
		const HistoryMessageReply *reply,
		const HistoryMessageForwarded *forwarded) const;

	QSize countOptimalSize() override;
	QSize countCurrentSize(int newWidth) override;

	bool needInfoDisplay() const;
	int additionalWidth(
		const HistoryMessageVia *via,
		const HistoryMessageReply *reply,
		const HistoryMessageForwarded *forwarded) const;

	int calculateFullRight(const QRect &inner) const;
	QPoint calculateFastActionPosition(
		int fullBottom,
		int replyRight,
		int fullRight,
		QSize size) const;

	const HistoryMessageForwarded *getDisplayedForwardedInfo() const;

	std::unique_ptr<Content> _content;
	QSize _contentSize;

	rpl::lifetime _lifetime;

};

} // namespace HistoryView<|MERGE_RESOLUTION|>--- conflicted
+++ resolved
@@ -47,12 +47,6 @@
 		}
 		virtual void refreshLink() {
 		}
-<<<<<<< HEAD
-		[[nodiscard]] virtual bool hidesForwardedInfo() {
-			return false;
-		}
-=======
->>>>>>> 2ec92f54
 		[[nodiscard]] virtual bool alwaysShowOutTimestamp() {
 			return false;
 		}
