/*
This file is part of Telegram Desktop,
the official desktop application for the Telegram messaging service.

For license and copyright information please follow this link:
https://github.com/telegramdesktop/tdesktop/blob/master/LEGAL
*/
#include "history/view/media/history_view_sticker.h"

#include "layout.h"
#include "boxes/sticker_set_box.h"
#include "history/history.h"
#include "history/history_item_components.h"
#include "history/history_item.h"
#include "history/view/history_view_element.h"
#include "history/view/history_view_cursor_state.h"
#include "history/view/media/history_view_media_common.h"
#include "ui/image/image.h"
#include "ui/emoji_config.h"
#include "main/main_session.h"
#include "main/main_account.h"
#include "main/main_app_config.h"
#include "mainwindow.h" // App::wnd()->sessionController.
#include "window/window_session_controller.h" // isGifPausedAtLeastFor.
#include "data/data_session.h"
#include "data/data_document.h"
#include "data/data_document_media.h"
#include "data/data_file_origin.h"
#include "lottie/lottie_single_player.h"
#include "styles/style_history.h"

namespace HistoryView {
namespace {

[[nodiscard]] double GetEmojiStickerZoom(not_null<Main::Session*> session) {
	return session->account().appConfig().get<double>(
		"emojies_animated_zoom",
		0.625);
}

[[nodiscard]] QImage CacheDiceImage(
		const QString &emoji,
		int index,
		const QImage &image) {
	static auto Cache = base::flat_map<std::pair<QString, int>, QImage>();
	const auto key = std::make_pair(emoji, index);
	const auto i = Cache.find(key);
	if (i != end(Cache) && i->second.size() == image.size()) {
		return i->second;
	}
	Cache[key] = image;
	return image;
}

} // namespace

Sticker::Sticker(
	not_null<Element*> parent,
	not_null<DocumentData*> data,
	const Lottie::ColorReplacements *replacements)
: _parent(parent)
, _data(data)
, _replacements(replacements) {
	_data->loadThumbnail(parent->data()->fullId());
}

Sticker::~Sticker() {
	if (_lottie || _dataMedia) {
		unloadLottie();
		if (_dataMedia) {
			_data->owner().keepAlive(base::take(_dataMedia));
		}
		_parent->checkHeavyPart();
	}
}

bool Sticker::isEmojiSticker() const {
	return (_parent->data()->media() == nullptr);
}

void Sticker::initSize() {
<<<<<<< HEAD
	_size = _document->dimensions;
	const auto maxHeight = int(st::maxStickerSize / 256.0 * StickerHeight());
	const auto maxWidth = StickerScaleBoth() ? maxHeight : st::maxStickerSize;
=======
	_size = _data->dimensions;
>>>>>>> ef30c776
	if (isEmojiSticker() || _diceIndex >= 0) {
		_size = GetAnimatedEmojiSize(&_data->session(), _size);
		if (_diceIndex > 0) {
			[[maybe_unused]] bool result = readyToDrawLottie();
		}
	} else {
		_size = DownscaledSize(
			_size,
			{ maxWidth, maxHeight });
	}
}

QSize Sticker::size() {
	initSize();
	return _size;
}

bool Sticker::readyToDrawLottie() {
	if (!_lastDiceFrame.isNull()) {
		return true;
	}
	const auto sticker = _data->sticker();
	if (!sticker) {
		return false;
	}

	ensureDataMediaCreated();
	_dataMedia->checkStickerLarge();
	const auto loaded = _dataMedia->loaded();
	if (sticker->animated && !_lottie && loaded) {
		setupLottie();
	}
	return (_lottie && _lottie->ready());
}

QSize Sticker::GetAnimatedEmojiSize(not_null<Main::Session*> session) {
	return GetAnimatedEmojiSize(session, { 512, 512 });
}

QSize Sticker::GetAnimatedEmojiSize(
		not_null<Main::Session*> session,
		QSize documentSize) {
	const auto maxHeight = int(st::maxStickerSize / 256.0 * StickerHeight());
	constexpr auto kIdealStickerSize = 512;
	const auto zoom = GetEmojiStickerZoom(session);
	const auto convert = [&](int size) {
		return int(size * maxHeight * zoom / kIdealStickerSize);
	};
	return { convert(documentSize.width()), convert(documentSize.height()) };
}

void Sticker::draw(Painter &p, const QRect &r, bool selected) {
	ensureDataMediaCreated();
	if (readyToDrawLottie()) {
		paintLottie(p, r, selected);
	} else if (_data->sticker()
		&& (!_data->sticker()->animated || !_replacements)) {
		paintPixmap(p, r, selected);
	}
}

void Sticker::paintLottie(Painter &p, const QRect &r, bool selected) {
	auto request = Lottie::FrameRequest();
	request.box = _size * cIntRetinaFactor();
	if (selected && !_nextLastDiceFrame) {
		request.colored = st::msgStickerOverlay->c;
	}
	const auto frame = _lottie
		? _lottie->frameInfo(request)
		: Lottie::Animation::FrameInfo();
	if (_nextLastDiceFrame) {
		_nextLastDiceFrame = false;
		_lastDiceFrame = CacheDiceImage(_diceEmoji, _diceIndex, frame.image);
	}
	const auto &image = _lastDiceFrame.isNull()
		? frame.image
		: _lastDiceFrame;
	const auto prepared = (!_lastDiceFrame.isNull() && selected)
		? Images::prepareColored(st::msgStickerOverlay->c, image)
		: image;
	const auto size = prepared.size() / cIntRetinaFactor();
	p.drawImage(
		QRect(
			QPoint(
				r.x() + (r.width() - size.width()) / 2,
				r.y() + (r.height() - size.height()) / 2),
			size),
		prepared);
	if (!_lastDiceFrame.isNull()) {
		return;
	}

	const auto paused = App::wnd()->sessionController()->isGifPausedAtLeastFor(Window::GifPauseReason::Any);
	const auto playOnce = (_diceIndex > 0)
		? true
		: (_diceIndex == 0)
		? false
		: (isEmojiSticker()
			|| !_data->session().settings().loopAnimatedStickers());
	const auto count = _lottie->information().framesCount;
	_atTheEnd = (frame.index + 1 == count);
	_nextLastDiceFrame = !paused
		&& (_diceIndex > 0)
		&& (frame.index + 2 == count);
	const auto lastDiceFrame = (_diceIndex > 0) && _atTheEnd;
	const auto switchToNext = !playOnce
		|| (!lastDiceFrame && (frame.index != 0 || !_lottieOncePlayed));
	if (!paused
		&& switchToNext
		&& _lottie->markFrameShown()
		&& playOnce
		&& !_lottieOncePlayed) {
		_lottieOncePlayed = true;
		_parent->delegate()->elementStartStickerLoop(_parent);
	}
}

void Sticker::paintPixmap(Painter &p, const QRect &r, bool selected) {
	const auto pixmap = paintedPixmap(selected);
	if (!pixmap.isNull()) {
		p.drawPixmap(
			QPoint(
				r.x() + (r.width() - _size.width()) / 2,
				r.y() + (r.height() - _size.height()) / 2),
			pixmap);
	}
}

QPixmap Sticker::paintedPixmap(bool selected) const {
	const auto w = _size.width();
	const auto h = _size.height();
	const auto &c = st::msgStickerOverlay;
	const auto good = _dataMedia->goodThumbnail();
	if (const auto image = _dataMedia->getStickerLarge()) {
		return selected
			? image->pixColored(c, w, h)
			: image->pix(w, h);
	//
	// Inline thumbnails can't have alpha channel.
	//
	//} else if (const auto blurred = _data->thumbnailInline()) {
	//	return selected
	//		? blurred->pixBlurredColored(c, w, h)
	//		: blurred->pixBlurred(w, h);
	} else if (good) {
		return selected
			? good->pixColored(c, w, h)
			: good->pix(w, h);
	} else if (const auto thumbnail = _dataMedia->thumbnail()) {
		return selected
			? thumbnail->pixBlurredColored(c, w, h)
			: thumbnail->pixBlurred(w, h);
	}
	return QPixmap();
}

void Sticker::refreshLink() {
	if (_link) {
		return;
	}
	const auto sticker = _data->sticker();
	if (isEmojiSticker()) {
		const auto weak = base::make_weak(this);
		_link = std::make_shared<LambdaClickHandler>([weak] {
			const auto that = weak.get();
			if (!that) {
				return;
			}
			that->_lottieOncePlayed = false;
			that->_parent->history()->owner().requestViewRepaint(
				that->_parent);
		});
	} else if (sticker && sticker->set.type() != mtpc_inputStickerSetEmpty) {
		_link = std::make_shared<LambdaClickHandler>([document = _data] {
			StickerSetBox::Show(App::wnd()->sessionController(), document);
		});
	}
}

void Sticker::ensureDataMediaCreated() const {
	if (_dataMedia) {
		return;
	}
	_dataMedia = _data->createMediaView();
	_dataMedia->goodThumbnailWanted();
	_dataMedia->thumbnailWanted(_parent->data()->fullId());
	_parent->history()->owner().registerHeavyViewPart(_parent);
}

void Sticker::setDiceIndex(const QString &emoji, int index) {
	_diceEmoji = emoji;
	_diceIndex = index;
}

void Sticker::setupLottie() {
	Expects(_dataMedia != nullptr);

	_lottie = Stickers::LottiePlayerFromDocument(
		_dataMedia.get(),
		_replacements,
		Stickers::LottieSize::MessageHistory,
		_size * cIntRetinaFactor(),
		Lottie::Quality::High);
	_parent->history()->owner().registerHeavyViewPart(_parent);

	_lottie->updates(
	) | rpl::start_with_next([=](Lottie::Update update) {
		update.data.match([&](const Lottie::Information &information) {
			_parent->history()->owner().requestViewResize(_parent);
		}, [&](const Lottie::DisplayFrameRequest &request) {
			_parent->history()->owner().requestViewRepaint(_parent);
		});
	}, _lifetime);
}

bool Sticker::hasHeavyPart() const {
	return _lottie || _dataMedia;
}

void Sticker::unloadHeavyPart() {
	unloadLottie();
	_dataMedia = nullptr;
}

void Sticker::unloadLottie() {
	if (!_lottie) {
		return;
	}
	if (_diceIndex > 0 && _lastDiceFrame.isNull()) {
		_nextLastDiceFrame = false;
		_lottieOncePlayed = false;
	}
	_lottie = nullptr;
	_parent->checkHeavyPart();
}

} // namespace HistoryView<|MERGE_RESOLUTION|>--- conflicted
+++ resolved
@@ -79,13 +79,9 @@
 }
 
 void Sticker::initSize() {
-<<<<<<< HEAD
-	_size = _document->dimensions;
+	_size = _data->dimensions;
 	const auto maxHeight = int(st::maxStickerSize / 256.0 * StickerHeight());
 	const auto maxWidth = StickerScaleBoth() ? maxHeight : st::maxStickerSize;
-=======
-	_size = _data->dimensions;
->>>>>>> ef30c776
 	if (isEmojiSticker() || _diceIndex >= 0) {
 		_size = GetAnimatedEmojiSize(&_data->session(), _size);
 		if (_diceIndex > 0) {
