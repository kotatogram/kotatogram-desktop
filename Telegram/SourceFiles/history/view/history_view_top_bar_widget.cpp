/*
This file is part of Telegram Desktop,
the official desktop application for the Telegram messaging service.

For license and copyright information please follow this link:
https://github.com/telegramdesktop/tdesktop/blob/master/LEGAL
*/
#include "history/view/history_view_top_bar_widget.h"

#include <rpl/combine.h>
#include <rpl/combine_previous.h>
#include "history/history.h"
#include "history/view/history_view_send_action.h"
#include "boxes/add_contact_box.h"
#include "boxes/confirm_box.h"
#include "info/info_memento.h"
#include "info/info_controller.h"
#include "storage/storage_shared_media.h"
#include "mainwidget.h"
#include "mainwindow.h"
#include "main/main_session.h"
#include "mtproto/mtproto_config.h"
#include "lang/lang_keys.h"
#include "core/shortcuts.h"
#include "core/application.h"
#include "core/core_settings.h"
#include "ui/widgets/buttons.h"
#include "ui/widgets/dropdown_menu.h"
#include "ui/effects/radial_animation.h"
#include "ui/special_buttons.h"
#include "ui/text_options.h"
#include "ui/unread_badge.h"
#include "ui/ui_utility.h"
#include "window/window_session_controller.h"
#include "window/window_peer_menu.h"
#include "calls/calls_instance.h"
#include "data/data_peer_values.h"
#include "data/data_folder.h"
#include "data/data_session.h"
#include "data/data_channel.h"
#include "data/data_chat.h"
#include "data/data_user.h"
#include "data/data_changes.h"
#include "base/unixtime.h"
#include "support/support_helper.h"
#include "apiwrap.h"
#include "facades.h"
#include "styles/style_window.h"
#include "styles/style_dialogs.h"
#include "styles/style_chat.h"
#include "styles/style_info.h"

namespace HistoryView {

TopBarWidget::TopBarWidget(
	QWidget *parent,
	not_null<Window::SessionController*> controller)
: RpWidget(parent)
, _controller(controller)
, _clear(this, tr::lng_selected_clear(), st::ktgTopBarClearButton)
, _forward(this, tr::lng_selected_forward(), st::ktgTopBarActiveButton)
, _sendNow(this, tr::lng_selected_send_now(), st::ktgTopBarActiveButton)
, _delete(this, tr::lng_selected_delete(), st::ktgTopBarActiveButton)
, _back(this, st::ktgHistoryTopBarBack)
, _call(this, st::ktgTopBarCall)
, _search(this, st::ktgTopBarSearch)
, _infoToggle(this, st::ktgTopBarInfo)
, _menuToggle(this, st::ktgTopBarMenuToggle)
, _titlePeerText(st::windowMinWidth / 3)
, _onlineUpdater([=] { updateOnlineDisplay(); }) {
	setAttribute(Qt::WA_OpaquePaintEvent);

	Lang::Updated(
	) | rpl::start_with_next([=] {
		refreshLang();
	}, lifetime());

	_forward->setClickedCallback([=] { _forwardSelection.fire({}); });
	_forward->setWidthChangedCallback([=] { updateControlsGeometry(); });
	_sendNow->setClickedCallback([=] { _sendNowSelection.fire({}); });
	_sendNow->setWidthChangedCallback([=] { updateControlsGeometry(); });
	_delete->setClickedCallback([=] { _deleteSelection.fire({}); });
	_delete->setWidthChangedCallback([=] { updateControlsGeometry(); });
	_clear->setClickedCallback([=] { _clearSelection.fire({}); });
	_call->setClickedCallback([=] { onCall(); });
	_search->setClickedCallback([=] { onSearch(); });
	_menuToggle->setClickedCallback([=] { showMenu(); });
	_infoToggle->setClickedCallback([=] { toggleInfoSection(); });
	_back->addClickHandler([=] { backClicked(); });

	rpl::combine(
		_controller->activeChatValue(),
		_controller->searchInChat.value()
	) | rpl::combine_previous(
		std::make_tuple(Dialogs::Key(), Dialogs::Key())
	) | rpl::map([](
			const std::tuple<Dialogs::Key, Dialogs::Key> &previous,
			const std::tuple<Dialogs::Key, Dialogs::Key> &current) {
		const auto &active = std::get<0>(current);
		const auto &search = std::get<1>(current);
		const auto activeChanged = (active != std::get<0>(previous));
		const auto searchInChat = search && (active == search);
		return std::make_tuple(searchInChat, activeChanged);
	}) | rpl::start_with_next([=](
			bool searchInActiveChat,
			bool activeChanged) {
		auto animated = activeChanged
			? anim::type::instant
			: anim::type::normal;
		_search->setForceRippled(searchInActiveChat, animated);
	}, lifetime());

	subscribe(Adaptive::Changed(), [=] { updateAdaptiveLayout(); });
	refreshUnreadBadge();
	{
		using AnimationUpdate = Data::Session::SendActionAnimationUpdate;
		session().data().sendActionAnimationUpdated(
		) | rpl::filter([=](const AnimationUpdate &update) {
			return (update.history == _activeChat.history());
		}) | rpl::start_with_next([=] {
			update();
		}, lifetime());
	}

	using UpdateFlag = Data::PeerUpdate::Flag;
	session().changes().peerUpdates(
		UpdateFlag::HasCalls
		| UpdateFlag::OnlineStatus
		| UpdateFlag::Members
		| UpdateFlag::SupportInfo
	) | rpl::start_with_next([=](const Data::PeerUpdate &update) {
		if (update.flags & UpdateFlag::HasCalls) {
			if (update.peer->isUser()) {
				updateControlsVisibility();
			}
		} else {
			updateOnlineDisplay();
		}
	}, lifetime());

	session().serverConfig().phoneCallsEnabled.changes(
	) | rpl::start_with_next([=] {
		updateControlsVisibility();
	}, lifetime());

	rpl::combine(
		Core::App().settings().thirdSectionInfoEnabledValue(),
		Core::App().settings().tabbedReplacedWithInfoValue()
	) | rpl::start_with_next([=] {
		updateInfoToggleActive();
	}, lifetime());

	rpl::single(rpl::empty_value()) | rpl::then(
		base::ObservableViewer(Global::RefConnectionTypeChanged())
	) | rpl::start_with_next([=] {
		updateConnectingState();
	}, lifetime());

	setCursor(style::cur_pointer);
}

TopBarWidget::~TopBarWidget() = default;

Main::Session &TopBarWidget::session() const {
	return _controller->session();
}

void TopBarWidget::updateConnectingState() {
	const auto state = _controller->session().mtp().dcstate();
	if (state == MTP::ConnectedState) {
		if (_connecting) {
			_connecting = nullptr;
			update();
		}
	} else if (!_connecting) {
		_connecting = std::make_unique<Ui::InfiniteRadialAnimation>(
			[=] { connectingAnimationCallback(); },
			st::topBarConnectingAnimation);
		_connecting->start();
		update();
	}
}

void TopBarWidget::connectingAnimationCallback() {
	if (!anim::Disabled()) {
		update();
	}
}

void TopBarWidget::refreshLang() {
	InvokeQueued(this, [this] { updateControlsGeometry(); });
}

void TopBarWidget::onSearch() {
	if (_activeChat) {
		_controller->content()->searchInChat(_activeChat);
	}
}

void TopBarWidget::onCall() {
	if (const auto peer = _activeChat.peer()) {
		if (const auto user = peer->asUser()) {
			if (cConfirmBeforeCall()) {
				Ui::show(Box<ConfirmBox>(tr::ktg_call_sure(tr::now), tr::ktg_call_button(tr::now), [=] {
					Ui::hideLayer();
					Core::App().calls().startOutgoingCall(user, false);
				}));
			} else {
				Core::App().calls().startOutgoingCall(user, false);
			}
		}
	}
}

void TopBarWidget::showMenu() {
	if (!_activeChat || _menu) {
		return;
	}
	_menu.create(parentWidget());
	_menu->setHiddenCallback([weak = Ui::MakeWeak(this), menu = _menu.data()]{
		menu->deleteLater();
		if (weak && weak->_menu == menu) {
			weak->_menu = nullptr;
			weak->_menuToggle->setForceRippled(false);
		}
	});
	_menu->setShowStartCallback(crl::guard(this, [this, menu = _menu.data()]{
		if (_menu == menu) {
			_menuToggle->setForceRippled(true);
		}
	}));
	_menu->setHideStartCallback(crl::guard(this, [this, menu = _menu.data()]{
		if (_menu == menu) {
			_menuToggle->setForceRippled(false);
		}
	}));
	_menuToggle->installEventFilter(_menu);
	const auto addAction = [&](
		const QString & text,
		Fn<void()> callback) {
		return _menu->addAction(text, std::move(callback));
	};
	if (const auto peer = _activeChat.peer()) {
		Window::FillPeerMenu(
			_controller,
			peer,
			FilterId(),
			addAction,
			(_section == Section::Scheduled)
				? Window::PeerMenuSource::ScheduledSection
				: Window::PeerMenuSource::History);
	} else if (const auto folder = _activeChat.folder()) {
		Window::FillFolderMenu(
			_controller,
			folder,
			addAction,
			Window::PeerMenuSource::History);
	} else {
		Unexpected("Empty active chat in TopBarWidget::showMenu.");
	}
	if (_menu->actions().empty()) {
		_menu.destroy();
	} else {
		_menu->moveToRight((parentWidget()->width() - width()) + st::topBarMenuPosition.x(), st::topBarMenuPosition.y());
		_menu->showAnimated(Ui::PanelAnimation::Origin::TopRight);
	}
}

void TopBarWidget::toggleInfoSection() {
	if (Adaptive::ThreeColumn()
		&& (Core::App().settings().thirdSectionInfoEnabled()
			|| Core::App().settings().tabbedReplacedWithInfo())) {
		_controller->closeThirdSection();
	} else if (_activeChat.peer()) {
		if (_controller->canShowThirdSection()) {
			Core::App().settings().setThirdSectionInfoEnabled(true);
			Core::App().saveSettingsDelayed();
			if (Adaptive::ThreeColumn()) {
				_controller->showSection(
					Info::Memento::Default(_activeChat.peer()),
					Window::SectionShow().withThirdColumn());
			} else {
				_controller->resizeForThirdSection();
				_controller->updateColumnLayout();
			}
		} else {
			infoClicked();
		}
	} else {
		updateControlsVisibility();
	}
}

bool TopBarWidget::eventFilter(QObject *obj, QEvent *e) {
	if (obj == _membersShowArea) {
		switch (e->type()) {
		case QEvent::MouseButtonPress:
			mousePressEvent(static_cast<QMouseEvent*>(e));
			return true;

		case QEvent::Enter:
			_membersShowAreaActive.fire(true);
			break;

		case QEvent::Leave:
			_membersShowAreaActive.fire(false);
			break;
		}
	}
	return RpWidget::eventFilter(obj, e);
}

int TopBarWidget::resizeGetHeight(int newWidth) {
	return st::topBarHeight;
}

void TopBarWidget::paintEvent(QPaintEvent *e) {
	if (_animatingMode) {
		return;
	}
	Painter p(this);

	auto hasSelected = (_selectedCount > 0);
	auto selectedButtonsTop = countSelectedButtonsTop(_selectedShown.value(hasSelected ? 1. : 0.));

	p.fillRect(QRect(0, 0, width(), st::topBarHeight), st::ktgTopBarBg);
	if (selectedButtonsTop < 0) {
		p.translate(0, selectedButtonsTop + st::topBarHeight);
		paintTopBar(p);
	}
}

void TopBarWidget::paintTopBar(Painter &p) {
	if (!_activeChat) {
		return;
	}
	auto nameleft = _leftTaken;
	auto nametop = st::topBarArrowPadding.top();
	auto statustop = st::topBarHeight - st::topBarArrowPadding.bottom() - st::dialogsTextFont->height;
	auto availableWidth = width() - _rightTaken - nameleft;

	const auto history = _activeChat.history();
	const auto folder = _activeChat.folder();
	if (folder
		|| history->peer->sharedMediaInfo()
<<<<<<< HEAD
		|| (_section == Section::Scheduled
			&& (history && history->peer->isSelf()))) {
		// #TODO feed name emoji.
		auto text = (_section == Section::Scheduled)
			? tr::lng_reminder_messages(tr::now)
=======
		|| (_section == Section::Scheduled)
		|| (_section == Section::Pinned)) {
		// #TODO feed name emoji.
		auto text = (_section == Section::Scheduled)
			? ((history && history->peer->isSelf())
				? tr::lng_reminder_messages(tr::now)
				: tr::lng_scheduled_messages(tr::now))
			: (_section == Section::Pinned)
			? _customTitleText
>>>>>>> 620639ef
			: folder
			? folder->chatListName()
			: history->peer->isSelf()
			? tr::lng_saved_messages(tr::now)
			: tr::lng_replies_messages(tr::now);
		const auto textWidth = st::historySavedFont->width(text);
		if (availableWidth < textWidth) {
			text = st::historySavedFont->elided(text, availableWidth);
		}
		p.setPen(st::ktgTopBarNameFg);
		p.setFont(st::historySavedFont);
		p.drawTextLeft(
			nameleft,
			(height() - st::historySavedFont->height) / 2,
			width(),
			text);
	} else if (_section == Section::Replies
			|| _section == Section::Scheduled) {
		p.setPen(st::ktgTopBarNameFg);
		p.setFont(st::semiboldFont);
		p.drawTextLeft(
			nameleft,
			nametop,
			width(),
			(_section == Section::Replies
				? tr::lng_manage_discussion_group(tr::now)
				: tr::lng_scheduled_messages(tr::now)));

		p.setFont(st::dialogsTextFont);
		if (!paintConnectingState(p, nameleft, statustop, width())
			&& (_section != Section::Replies
				|| !_sendAction->paint(
					p,
					nameleft,
					statustop,
					availableWidth,
					width(),
					st::ktgTopBarStatusFgActive,
					crl::now()))) {
			p.setPen(st::ktgTopBarStatusFg);
			p.drawTextLeft(nameleft, statustop, width(), _customTitleText);
		}
	} else if (const auto history = _activeChat.history()) {
		const auto peer = history->peer;
		const auto &text = peer->topBarNameText();
		const auto badgeStyle = Ui::PeerBadgeStyle{
			nullptr,
			&st::attentionButtonFg };
		const auto badgeWidth = Ui::DrawPeerBadgeGetWidth(
			peer,
			p,
			QRect(
				nameleft,
				nametop,
				availableWidth,
				st::msgNameStyle.font->height),
			text.maxWidth(),
			width(),
			badgeStyle);
		const auto namewidth = availableWidth - badgeWidth;

		p.setPen(st::ktgTopBarNameFg);
		peer->topBarNameText().drawElided(
			p,
			nameleft,
			nametop,
			namewidth);

		p.setFont(st::dialogsTextFont);
		if (!paintConnectingState(p, nameleft, statustop, width())
			&& !_sendAction->paint(
				p,
				nameleft,
				statustop,
				availableWidth,
				width(),
				st::ktgTopBarStatusFgActive,
				crl::now())) {
			paintStatus(p, nameleft, statustop, availableWidth, width());
		}
	}
}

bool TopBarWidget::paintConnectingState(
		Painter &p,
		int left,
		int top,
		int outerWidth) {
	if (!_connecting) {
		return false;
	}
	_connecting->draw(
		p,
		{
			st::topBarConnectingPosition.x() + left,
			st::topBarConnectingPosition.y() + top
		},
		outerWidth);
	left += st::topBarConnectingPosition.x()
		+ st::topBarConnectingAnimation.size.width()
		+ st::topBarConnectingSkip;
	p.setPen(st::ktgTopBarStatusFg);
	p.drawTextLeft(left, top, outerWidth, tr::lng_status_connecting(tr::now));
	return true;
}

void TopBarWidget::paintStatus(
		Painter &p,
		int left,
		int top,
		int availableWidth,
		int outerWidth) {
	p.setPen(_titlePeerTextOnline
		? st::ktgTopBarStatusFgActive
		: st::ktgTopBarStatusFg);
	_titlePeerText.drawLeftElided(p, left, top, availableWidth, outerWidth);
}

QRect TopBarWidget::getMembersShowAreaGeometry() const {
	int membersTextLeft = _leftTaken;
	int membersTextTop = st::topBarHeight - st::topBarArrowPadding.bottom() - st::dialogsTextFont->height;
	int membersTextWidth = _titlePeerText.maxWidth();
	int membersTextHeight = st::topBarHeight - membersTextTop;

	return myrtlrect(membersTextLeft, membersTextTop, membersTextWidth, membersTextHeight);
}

void TopBarWidget::mousePressEvent(QMouseEvent *e) {
	auto handleClick = (e->button() == Qt::LeftButton)
		&& (e->pos().y() < st::topBarHeight)
		&& (!_selectedCount);
	if (handleClick) {
		if (_animatingMode && _back->rect().contains(e->pos())) {
			backClicked();
		} else  {
			infoClicked();
		}
	}
}

void TopBarWidget::infoClicked() {
	if (!_activeChat) {
		return;
	} else if (_activeChat.folder()) {
		_controller->closeFolder();
	//} else if (const auto feed = _activeChat.feed()) { // #feed
	//	_controller->showSection(Info::Memento(
	//		feed,
	//		Info::Section(Info::Section::Type::Profile)));
	} else if (_activeChat.peer()->isSelf()) {
		_controller->showSection(Info::Memento(
			_activeChat.peer(),
			Info::Section(Storage::SharedMediaType::Photo)));
	} else if (_activeChat.peer()->isRepliesChat()) {
		_controller->showSection(Info::Memento(
			_activeChat.peer(),
			Info::Section(Storage::SharedMediaType::Photo)));
	} else {
		_controller->showPeerInfo(_activeChat.peer());
	}
}

void TopBarWidget::backClicked() {
	if (_activeChat.folder()) {
		_controller->closeFolder();
	} else {
		_controller->showBackFromStack();
	}
}

void TopBarWidget::setActiveChat(
		Dialogs::Key chat,
		Section section,
		SendActionPainter *sendAction) {
	if (_activeChat == chat && _section == section) {
		return;
	}
	_activeChat = chat;
	_section = section;
	_sendAction = sendAction;
	_back->clearState();
	update();

	updateUnreadBadge();
	refreshInfoButton();
	if (_menu) {
		_menuToggle->removeEventFilter(_menu);
		_menu->hideFast();
	}
	updateOnlineDisplay();
	updateControlsVisibility();
	refreshUnreadBadge();
}

void TopBarWidget::setCustomTitle(const QString &title) {
	if (_customTitleText != title) {
		_customTitleText = title;
		update();
	}
}

void TopBarWidget::refreshInfoButton() {
	if (const auto peer = _activeChat.peer()) {
		auto info = object_ptr<Ui::UserpicButton>(
			this,
			_controller,
			peer,
			Ui::UserpicButton::Role::Custom,
			st::topBarInfoButton);
		info->showSavedMessagesOnSelf(true);
		_info.destroy();
		_info = std::move(info);
	//} else if (const auto feed = _activeChat.feed()) { // #feed
	//	_info.destroy();
	//	_info = object_ptr<Ui::FeedUserpicButton>(
	//		this,
	//		_controller,
	//		feed,
	//		st::topBarFeedInfoButton);
	}
	if (_info) {
		_info->setAttribute(Qt::WA_TransparentForMouseEvents);
	}
}

void TopBarWidget::resizeEvent(QResizeEvent *e) {
	updateSearchVisibility();
	updateControlsGeometry();
}

int TopBarWidget::countSelectedButtonsTop(float64 selectedShown) {
	return (1. - selectedShown) * (-st::topBarHeight);
}

void TopBarWidget::updateSearchVisibility() {
	const auto historyMode = (_section == Section::History);
	const auto smallDialogsColumn = _activeChat.folder()
		&& (width() < _back->width() + _search->width());
	_search->setVisible(historyMode && !smallDialogsColumn);
}

void TopBarWidget::updateControlsGeometry() {
	if (!_activeChat) {
		return;
	}
	auto hasSelected = (_selectedCount > 0);
	auto selectedButtonsTop = countSelectedButtonsTop(_selectedShown.value(hasSelected ? 1. : 0.));
	auto otherButtonsTop = selectedButtonsTop + st::topBarHeight;
	auto buttonsLeft = st::topBarActionSkip + (Adaptive::OneColumn() ? 0 : st::lineWidth);
	auto buttonsWidth = (_forward->isHidden() ? 0 : _forward->contentWidth())
		+ (_sendNow->isHidden() ? 0 : _sendNow->contentWidth())
		+ (_delete->isHidden() ? 0 : _delete->contentWidth())
		+ _clear->width();
	buttonsWidth += buttonsLeft + st::topBarActionSkip * 3;

	auto widthLeft = qMin(width() - buttonsWidth, -2 * st::defaultActiveButton.width);
	auto buttonFullWidth = qMin(-(widthLeft / 2), 0);
	_forward->setFullWidth(buttonFullWidth);
	_sendNow->setFullWidth(buttonFullWidth);
	_delete->setFullWidth(buttonFullWidth);

	selectedButtonsTop += (height() - _forward->height()) / 2;

	_forward->moveToLeft(buttonsLeft, selectedButtonsTop);
	if (!_forward->isHidden()) {
		buttonsLeft += _forward->width() + st::topBarActionSkip;
	}

	_sendNow->moveToLeft(buttonsLeft, selectedButtonsTop);
	if (!_sendNow->isHidden()) {
		buttonsLeft += _sendNow->width() + st::topBarActionSkip;
	}

	_delete->moveToLeft(buttonsLeft, selectedButtonsTop);
	_clear->moveToRight(st::topBarActionSkip, selectedButtonsTop);

	if (_back->isHidden()) {
		if (cShowTopBarUserpic()) {
			_leftTaken = st::topBarActionSkip;
		} else {
			_leftTaken = st::topBarArrowPadding.right();
		}
	} else {
		const auto smallDialogsColumn = _activeChat.folder()
			&& (width() < _back->width() + _search->width());
		_leftTaken = smallDialogsColumn ? (width() - _back->width()) / 2 : 0;
		_back->moveToLeft(_leftTaken, otherButtonsTop);
		_leftTaken += _back->width();
	}

	if (!_back->isHidden() || cShowTopBarUserpic()) {
		if (_info && !_info->isHidden()) {
			_info->moveToLeft(_leftTaken, otherButtonsTop);
			_leftTaken += _info->width();
		}
	}

	_rightTaken = 0;
	_menuToggle->moveToRight(_rightTaken, otherButtonsTop);
	if (_menuToggle->isHidden()) {
		_rightTaken += (_menuToggle->width() - _search->width());
	} else {
		_rightTaken += _menuToggle->width() + st::topBarSkip;
	}
	_infoToggle->moveToRight(_rightTaken, otherButtonsTop);
	if (!_infoToggle->isHidden()) {
		_rightTaken += _infoToggle->width() + st::topBarSkip;
	}
	_search->moveToRight(_rightTaken, otherButtonsTop);
	_rightTaken += _search->width() + st::topBarCallSkip;
	_call->moveToRight(_rightTaken, otherButtonsTop);
	_rightTaken += _call->width();

	updateMembersShowArea();
}

void TopBarWidget::finishAnimating() {
	_selectedShown.stop();
	updateControlsVisibility();
	update();
}

void TopBarWidget::setAnimatingMode(bool enabled) {
	if (_animatingMode != enabled) {
		_animatingMode = enabled;
		setAttribute(Qt::WA_OpaquePaintEvent, !_animatingMode);
		finishAnimating();
	}
}

void TopBarWidget::updateControlsVisibility() {
	if (!_activeChat) {
		return;
	} else if (_animatingMode) {
		hideChildren();
		return;
	}
	_clear->show();
	_delete->setVisible(_canDelete);
	_forward->setVisible(_canForward);
	_sendNow->setVisible(_canSendNow);

	auto backVisible = Adaptive::OneColumn()
		|| !_controller->content()->stackIsEmpty()
		|| _activeChat.folder();
	_back->setVisible(backVisible);
	if (_info) {
		_info->setVisible(cShowTopBarUserpic() || Adaptive::OneColumn());
	}
	if (_unreadBadge) {
		_unreadBadge->show();
	}
	const auto historyMode = (_section == Section::History);
	const auto scheduledMode = (_section == Section::Scheduled);
	const auto showInScheduledMode = (_activeChat.peer()
		&& _activeChat.peer()->canSendPolls());
	updateSearchVisibility();
	_menuToggle->setVisible(!_activeChat.folder()
		&& (scheduledMode ? showInScheduledMode : historyMode));
	_infoToggle->setVisible(historyMode
		&& !_activeChat.folder()
		&& !Adaptive::OneColumn()
		&& _controller->canShowThirdSection());
	const auto callsEnabled = [&] {
		if (const auto peer = _activeChat.peer()) {
			if (const auto user = peer->asUser()) {
				return session().serverConfig().phoneCallsEnabled.current()
					&& user->hasCalls();
			}
		}
		return false;
	}();
	_call->setVisible(historyMode && callsEnabled);

	if (_membersShowArea) {
		_membersShowArea->show();
	}
	updateControlsGeometry();
}

void TopBarWidget::updateMembersShowArea() {
	const auto membersShowAreaNeeded = [&] {
		const auto peer = _activeChat.peer();
		if ((_selectedCount > 0) || !peer) {
			return false;
		} else if (const auto chat = peer->asChat()) {
			return chat->amIn();
		} else if (const auto megagroup = peer->asMegagroup()) {
			return megagroup->canViewMembers()
				&& (megagroup->membersCount()
					< megagroup->session().serverConfig().chatSizeMax);
		}
		return false;
	}();
	if (!membersShowAreaNeeded) {
		if (_membersShowArea) {
			_membersShowAreaActive.fire(false);
			_membersShowArea.destroy();
		}
		return;
	} else if (!_membersShowArea) {
		_membersShowArea.create(this);
		_membersShowArea->show();
		_membersShowArea->installEventFilter(this);
	}
	_membersShowArea->setGeometry(getMembersShowAreaGeometry());
}

void TopBarWidget::showSelected(SelectedState state) {
	auto canDelete = (state.count > 0 && state.count == state.canDeleteCount);
	auto canForward = (state.count > 0 && state.count == state.canForwardCount);
	auto canSendNow = (state.count > 0 && state.count == state.canSendNowCount);
	if (_selectedCount == state.count && _canDelete == canDelete && _canForward == canForward && _canSendNow == canSendNow) {
		return;
	}
	if (state.count == 0) {
		// Don't change the visible buttons if the selection is cancelled.
		canDelete = _canDelete;
		canForward = _canForward;
		canSendNow = _canSendNow;
	}

	auto wasSelected = (_selectedCount > 0);
	_selectedCount = state.count;
	if (_selectedCount > 0) {
		_forward->setNumbersText(_selectedCount);
		_sendNow->setNumbersText(_selectedCount);
		_delete->setNumbersText(_selectedCount);
		if (!wasSelected) {
			_forward->finishNumbersAnimation();
			_sendNow->finishNumbersAnimation();
			_delete->finishNumbersAnimation();
		}
	}
	auto hasSelected = (_selectedCount > 0);
	if (_canDelete != canDelete || _canForward != canForward || _canSendNow != canSendNow) {
		_canDelete = canDelete;
		_canForward = canForward;
		_canSendNow = canSendNow;
		updateControlsVisibility();
	}
	if (wasSelected != hasSelected) {
		setCursor(hasSelected ? style::cur_default : style::cur_pointer);

		updateMembersShowArea();
		_selectedShown.start(
			[this] { selectedShowCallback(); },
			hasSelected ? 0. : 1.,
			hasSelected ? 1. : 0.,
			st::slideWrapDuration,
			anim::easeOutCirc);
	} else {
		updateControlsGeometry();
	}
}

void TopBarWidget::selectedShowCallback() {
	updateControlsGeometry();
	update();
}

void TopBarWidget::updateAdaptiveLayout() {
	updateControlsVisibility();
	updateInfoToggleActive();
	refreshUnreadBadge();
}

void TopBarWidget::refreshUnreadBadge() {
	if (!Adaptive::OneColumn() && !_activeChat.folder()) {
		_unreadBadge.destroy();
		return;
	} else if (_unreadBadge) {
		return;
	}
	_unreadBadge.create(this);

	rpl::combine(
		_back->geometryValue(),
		_unreadBadge->widthValue()
	) | rpl::start_with_next([=](QRect geometry, int width) {
		_unreadBadge->move(
			geometry.x() + geometry.width() - width,
			geometry.y() + st::titleUnreadCounterTop);
	}, _unreadBadge->lifetime());

	_unreadBadge->show();
	_unreadBadge->setAttribute(Qt::WA_TransparentForMouseEvents);
	_controller->session().data().unreadBadgeChanges(
	) | rpl::start_with_next([=] {
		updateUnreadBadge();
	}, _unreadBadge->lifetime());
	updateUnreadBadge();
}

void TopBarWidget::updateUnreadBadge() {
	if (!_unreadBadge) return;

	const auto muted = session().data().unreadBadgeMutedIgnoreOne(_activeChat);
	const auto counter = session().data().unreadBadgeIgnoreOne(_activeChat);
	const auto text = [&] {
		if (!counter) {
			return QString();
		}
		return (counter > 999)
			? qsl("..%1").arg(counter % 100, 2, 10, QChar('0'))
			: QString::number(counter);
	}();
	_unreadBadge->setText(text, !muted);
}

void TopBarWidget::updateInfoToggleActive() {
	auto infoThirdActive = Adaptive::ThreeColumn()
		&& (Core::App().settings().thirdSectionInfoEnabled()
			|| Core::App().settings().tabbedReplacedWithInfo());
	auto iconOverride = infoThirdActive
		? &st::ktgTopBarInfoActive
		: nullptr;
	auto rippleOverride = infoThirdActive
		? &st::ktgTopBarIconBgActiveRipple
		: nullptr;
	_infoToggle->setIconOverride(iconOverride, iconOverride);
	_infoToggle->setRippleColorOverride(rippleOverride);
}

void TopBarWidget::updateOnlineDisplay() {
	if (!_activeChat.peer()) return;

	QString text;
	const auto now = base::unixtime::now();
	bool titlePeerTextOnline = false;
	if (const auto user = _activeChat.peer()->asUser()) {
		if (session().supportMode()
			&& !session().supportHelper().infoCurrent(user).text.empty()) {
			text = QString::fromUtf8("\xe2\x9a\xa0\xef\xb8\x8f check info");
			titlePeerTextOnline = false;
		} else {
			text = Data::OnlineText(user, now);
			titlePeerTextOnline = Data::OnlineTextActive(user, now);
		}
	} else if (const auto chat = _activeChat.peer()->asChat()) {
		if (!chat->amIn()) {
			text = tr::lng_chat_status_unaccessible(tr::now);
		} else if (chat->participants.empty()) {
			if (!_titlePeerText.isEmpty()) {
				text = _titlePeerText.toString();
			} else if (chat->count <= 0) {
				text = tr::lng_group_status(tr::now);
			} else {
				text = tr::lng_chat_status_members(tr::now, lt_count_decimal, chat->count);
			}
		} else {
			const auto self = session().user();
			auto online = 0;
			auto onlyMe = true;
			for (const auto user : chat->participants) {
				if (user->onlineTill > now) {
					++online;
					if (onlyMe && user != self) onlyMe = false;
				}
			}
			if (online > 0 && !onlyMe) {
				auto membersCount = tr::lng_chat_status_members(tr::now, lt_count_decimal, chat->participants.size());
				auto onlineCount = tr::lng_chat_status_online(tr::now, lt_count, online);
				text = tr::lng_chat_status_members_online(tr::now, lt_members_count, membersCount, lt_online_count, onlineCount);
			} else if (chat->participants.size() > 0) {
				text = tr::lng_chat_status_members(tr::now, lt_count_decimal, chat->participants.size());
			} else {
				text = tr::lng_group_status(tr::now);
			}
		}
	} else if (const auto channel = _activeChat.peer()->asChannel()) {
		if (channel->isMegagroup()
			&& (channel->membersCount() > 0)
			&& (channel->membersCount()
				<= channel->session().serverConfig().chatSizeMax)) {
			if (channel->lastParticipantsRequestNeeded()) {
				session().api().requestLastParticipants(channel);
			}
			const auto self = session().user();
			auto online = 0;
			auto onlyMe = true;
			for (auto &participant : std::as_const(channel->mgInfo->lastParticipants)) {
				if (participant->onlineTill > now) {
					++online;
					if (onlyMe && participant != self) {
						onlyMe = false;
					}
				}
			}
			if (online && !onlyMe) {
				auto membersCount = tr::lng_chat_status_members(tr::now, lt_count_decimal, channel->membersCount());
				auto onlineCount = tr::lng_chat_status_online(tr::now, lt_count, online);
				text = tr::lng_chat_status_members_online(tr::now, lt_members_count, membersCount, lt_online_count, onlineCount);
			} else if (channel->membersCount() > 0) {
				text = tr::lng_chat_status_members(tr::now, lt_count_decimal, channel->membersCount());
			} else {
				text = tr::lng_group_status(tr::now);
			}
		} else if (channel->membersCount() > 0) {
			text = channel->isMegagroup()
				? tr::lng_chat_status_members(tr::now, lt_count_decimal, channel->membersCount())
				: tr::lng_chat_status_subscribers(tr::now, lt_count_decimal, channel->membersCount());

		} else {
			text = channel->isMegagroup() ? tr::lng_group_status(tr::now) : tr::lng_channel_status(tr::now);
		}
	}
	if (_titlePeerText.toString() != text) {
		_titlePeerText.setText(st::dialogsTextStyle, text);
		_titlePeerTextOnline = titlePeerTextOnline;
		updateMembersShowArea();
		update();
	}
	updateOnlineDisplayTimer();
}

void TopBarWidget::updateOnlineDisplayTimer() {
	if (!_activeChat.peer()) return;

	const auto now = base::unixtime::now();
	auto minTimeout = crl::time(86400);
	const auto handleUser = [&](not_null<UserData*> user) {
		auto hisTimeout = Data::OnlineChangeTimeout(user, now);
		accumulate_min(minTimeout, hisTimeout);
	};
	if (const auto user = _activeChat.peer()->asUser()) {
		handleUser(user);
	} else if (auto chat = _activeChat.peer()->asChat()) {
		for (const auto user : chat->participants) {
			handleUser(user);
		}
	} else if (_activeChat.peer()->isChannel()) {
	}
	updateOnlineDisplayIn(minTimeout);
}

void TopBarWidget::updateOnlineDisplayIn(crl::time timeout) {
	_onlineUpdater.callOnce(timeout);
}

} // namespace HistoryView<|MERGE_RESOLUTION|>--- conflicted
+++ resolved
@@ -28,7 +28,7 @@
 #include "ui/widgets/dropdown_menu.h"
 #include "ui/effects/radial_animation.h"
 #include "ui/special_buttons.h"
-#include "ui/text_options.h"
+#include "ui/text/text_options.h"
 #include "ui/unread_badge.h"
 #include "ui/ui_utility.h"
 #include "window/window_session_controller.h"
@@ -341,25 +341,10 @@
 
 	const auto history = _activeChat.history();
 	const auto folder = _activeChat.folder();
-	if (folder
-		|| history->peer->sharedMediaInfo()
-<<<<<<< HEAD
-		|| (_section == Section::Scheduled
-			&& (history && history->peer->isSelf()))) {
+	if (folder || history->peer->sharedMediaInfo()) {
 		// #TODO feed name emoji.
 		auto text = (_section == Section::Scheduled)
 			? tr::lng_reminder_messages(tr::now)
-=======
-		|| (_section == Section::Scheduled)
-		|| (_section == Section::Pinned)) {
-		// #TODO feed name emoji.
-		auto text = (_section == Section::Scheduled)
-			? ((history && history->peer->isSelf())
-				? tr::lng_reminder_messages(tr::now)
-				: tr::lng_scheduled_messages(tr::now))
-			: (_section == Section::Pinned)
-			? _customTitleText
->>>>>>> 620639ef
 			: folder
 			? folder->chatListName()
 			: history->peer->isSelf()
@@ -377,7 +362,8 @@
 			width(),
 			text);
 	} else if (_section == Section::Replies
-			|| _section == Section::Scheduled) {
+			|| _section == Section::Scheduled
+			|| _section == Section::Pinned) {
 		p.setPen(st::ktgTopBarNameFg);
 		p.setFont(st::semiboldFont);
 		p.drawTextLeft(
@@ -386,7 +372,9 @@
 			width(),
 			(_section == Section::Replies
 				? tr::lng_manage_discussion_group(tr::now)
-				: tr::lng_scheduled_messages(tr::now)));
+				: history->peer->isSelf()
+				? tr::lng_saved_messages(tr::now)
+				: history->peer->topBarNameText().toString()));
 
 		p.setFont(st::dialogsTextFont);
 		if (!paintConnectingState(p, nameleft, statustop, width())
