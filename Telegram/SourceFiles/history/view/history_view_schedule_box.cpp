--- conflicted
+++ resolved
@@ -30,630 +30,6 @@
 namespace HistoryView {
 namespace {
 
-<<<<<<< HEAD
-constexpr auto kMinimalSchedule = TimeId(10);
-
-tr::phrase<> MonthDay(int index) {
-	switch (index) {
-	case 1: return tr::lng_month_day1;
-	case 2: return tr::lng_month_day2;
-	case 3: return tr::lng_month_day3;
-	case 4: return tr::lng_month_day4;
-	case 5: return tr::lng_month_day5;
-	case 6: return tr::lng_month_day6;
-	case 7: return tr::lng_month_day7;
-	case 8: return tr::lng_month_day8;
-	case 9: return tr::lng_month_day9;
-	case 10: return tr::lng_month_day10;
-	case 11: return tr::lng_month_day11;
-	case 12: return tr::lng_month_day12;
-	}
-	Unexpected("Index in MonthDay.");
-}
-
-QString DayString(const QDate &date) {
-	return tr::lng_month_day(
-		tr::now,
-		lt_month,
-		MonthDay(date.month())(tr::now),
-		lt_day,
-		QString::number(date.day()));
-}
-
-QString TimeString(TimeId time) {
-	const auto parsed = base::unixtime::parse(time).time();
-	return QString("%1:%2"
-	).arg(parsed.hour()
-	).arg(parsed.minute(), 2, 10, QLatin1Char('0'));
-}
-
-int ProcessWheelEvent(not_null<QWheelEvent*> e) {
-	// Only a mouse wheel is accepted.
-	constexpr auto step = static_cast<int>(QWheelEvent::DefaultDeltasPerStep);
-	const auto delta = e->angleDelta().y();
-	const auto absDelta = std::abs(delta);
-	if (absDelta != step) {
-		return 0;
-	}
-	return (delta / absDelta);
-}
-
-class TimePart final : public Ui::MaskedInputField {
-public:
-	using MaskedInputField::MaskedInputField;
-
-	void setMaxValue(int value);
-	void setWheelStep(int value, int ctrlValue, int shiftValue);
-
-	rpl::producer<> erasePrevious() const;
-	rpl::producer<QChar> putNext() const;
-
-	void setOverflowCallback(Fn<bool(int)> callback);
-	bool hasOverflowCallback();
-	bool add(int value);
-	bool remove(int value);
-
-protected:
-	void keyPressEvent(QKeyEvent *e) override;
-	void wheelEvent(QWheelEvent *e) override;
-
-	void correctValue(
-		const QString &was,
-		int wasCursor,
-		QString &now,
-		int &nowCursor) override;
-
-private:
-	int _maxValue = 0;
-	int _maxDigits = 0;
-	int _wheelStep = 0;
-	int _wheelStepCtrl = 0;
-	int _wheelStepShift = 0;
-	rpl::event_stream<> _erasePrevious;
-	rpl::event_stream<QChar> _putNext;
-
-	Fn<bool(int)> _overflowCallback = nullptr;
-
-};
-
-int Number(not_null<TimePart*> field) {
-	const auto text = field->getLastText();
-	auto ref = text.midRef(0);
-	while (!ref.isEmpty() && ref.at(0) == '0') {
-		ref = ref.mid(1);
-	}
-	return ref.toInt();
-}
-
-class TimeInput final : public Ui::RpWidget {
-public:
-	TimeInput(QWidget *parent, const QString &value);
-
-	bool setFocusFast();
-	rpl::producer<QString> value() const;
-	rpl::producer<> submitRequests() const;
-	QString valueCurrent() const;
-	void showError();
-
-	int resizeGetHeight(int width) override;
-	void setOverflowCallback(Fn<bool(int)> callback);
-
-protected:
-	void paintEvent(QPaintEvent *e) override;
-	void mousePressEvent(QMouseEvent *e) override;
-	void mouseMoveEvent(QMouseEvent *e) override;
-
-private:
-	void setInnerFocus();
-	void putNext(const object_ptr<TimePart> &field, QChar ch);
-	void erasePrevious(const object_ptr<TimePart> &field);
-	void finishInnerAnimating();
-	void setErrorShown(bool error);
-	void setFocused(bool focused);
-	void startBorderAnimation();
-	template <typename Widget>
-	bool insideSeparator(QPoint position, const Widget &widget) const;
-
-	int hour() const;
-	int minute() const;
-
-	object_ptr<TimePart> _hour;
-	object_ptr<Ui::PaddingWrap<Ui::FlatLabel>> _separator1;
-	object_ptr<TimePart> _minute;
-	rpl::variable<QString> _value;
-	rpl::event_stream<> _submitRequests;
-
-	style::cursor _cursor = style::cur_default;
-	Ui::Animations::Simple _a_borderShown;
-	int _borderAnimationStart = 0;
-	Ui::Animations::Simple _a_borderOpacity;
-	bool _borderVisible = false;
-
-	Ui::Animations::Simple _a_error;
-	bool _error = false;
-	Ui::Animations::Simple _a_focused;
-	bool _focused = false;
-
-	Fn<bool(int)> _overflowCallback = nullptr;
-
-};
-
-QTime ValidateTime(const QString &value) {
-	const auto match = QRegularExpression(
-		"^(\\d{1,2})\\:(\\d\\d)$").match(value);
-	if (!match.hasMatch()) {
-		return QTime();
-	}
-	const auto readInt = [](const QString &value) {
-		auto ref = value.midRef(0);
-		while (!ref.isEmpty() && ref.at(0) == '0') {
-			ref = ref.mid(1);
-		}
-		return ref.toInt();
-	};
-	return QTime(readInt(match.captured(1)), readInt(match.captured(2)));
-}
-
-QString GetHour(const QString &value) {
-	if (const auto time = ValidateTime(value); time.isValid()) {
-		return QString::number(time.hour());
-	}
-	return QString();
-}
-
-QString GetMinute(const QString &value) {
-	if (const auto time = ValidateTime(value); time.isValid()) {
-		return QString("%1").arg(time.minute(), 2, 10, QChar('0'));
-	}
-	return QString();
-}
-
-void TimePart::setMaxValue(int value) {
-	_maxValue = value;
-	_maxDigits = 0;
-	while (value > 0) {
-		++_maxDigits;
-		value /= 10;
-	}
-}
-
-void TimePart::setWheelStep(int value, int ctrlValue, int shiftValue) {
-	_wheelStep = value;
-	_wheelStepCtrl = ctrlValue;
-	_wheelStepShift = shiftValue;
-}
-
-rpl::producer<> TimePart::erasePrevious() const {
-	return _erasePrevious.events();
-}
-
-rpl::producer<QChar> TimePart::putNext() const {
-	return _putNext.events();
-}
-
-void TimePart::setOverflowCallback(Fn<bool(int)> callback) {
-	_overflowCallback = std::move(callback);
-}
-
-bool TimePart::hasOverflowCallback() {
-	return _overflowCallback != nullptr;
-}
-
-bool TimePart::add(int value) {
-	auto time = Number(this) + value;
-	const auto max = _maxValue + 1;
-	if (time < 0) {
-		if (!_overflowCallback(time)) {
-			return false;
-		}
-		while (time < 0) {
-			time += max;
-		}
-	} else if (time >= max) {
-		if (!_overflowCallback(time)) {
-			return false;
-		}
-		while (time >= max) {
-			time -= max;
-		}
-	}
-	setText(QString::number(time));
-	return true;
-}
-
-bool TimePart::remove(int value) {
-	return add(-value);
-}
-
-void TimePart::keyPressEvent(QKeyEvent *e) {
-	const auto isBackspace = (e->key() == Qt::Key_Backspace);
-	const auto isBeginning = (cursorPosition() == 0);
-	const auto step = (e->modifiers().testFlag(Qt::ShiftModifier))
-			? _wheelStepShift
-			: (e->modifiers().testFlag(Qt::ControlModifier))
-				? _wheelStepCtrl
-				: _wheelStep;
-	if (e->key() == Qt::Key_Up) {
-		add(step);
-	} else if (e->key() == Qt::Key_Down) {
-		remove(step);
-	} else if (isBackspace && isBeginning && !hasSelectedText()) {
-		_erasePrevious.fire({});
-	} else {
-		MaskedInputField::keyPressEvent(e);
-	}
-}
-
-void TimePart::wheelEvent(QWheelEvent *e) {
-	const auto direction = ProcessWheelEvent(e);
-	const auto step = (e->modifiers().testFlag(Qt::ShiftModifier))
-			? _wheelStepShift
-			: (e->modifiers().testFlag(Qt::ControlModifier))
-				? _wheelStepCtrl
-				: _wheelStep;
-	add(direction * step);
-}
-
-void TimePart::correctValue(
-		const QString &was,
-		int wasCursor,
-		QString &now,
-		int &nowCursor) {
-	auto newText = QString();
-	auto newCursor = -1;
-	const auto oldCursor = nowCursor;
-	const auto oldLength = now.size();
-	auto accumulated = 0;
-	auto limit = 0;
-	for (; limit != oldLength; ++limit) {
-		if (now[limit].isDigit()) {
-			accumulated *= 10;
-			accumulated += (now[limit].unicode() - '0');
-			if (accumulated > _maxValue || limit == _maxDigits) {
-				break;
-			}
-		}
-	}
-	for (auto i = 0; i != limit;) {
-		if (now[i].isDigit()) {
-			newText += now[i];
-		}
-		if (++i == oldCursor) {
-			newCursor = newText.size();
-		}
-	}
-	if (newCursor < 0) {
-		newCursor = newText.size();
-	}
-	if (newText != now) {
-		now = newText;
-		setText(now);
-		startPlaceholderAnimation();
-	}
-	if (newCursor != nowCursor) {
-		nowCursor = newCursor;
-		setCursorPosition(nowCursor);
-	}
-	if (accumulated > _maxValue
-		|| (limit == _maxDigits && oldLength > _maxDigits)) {
-		if (oldCursor > limit) {
-			_putNext.fire('0' + (accumulated % 10));
-		} else {
-			_putNext.fire(0);
-		}
-	}
-}
-
-TimeInput::TimeInput(QWidget *parent, const QString &value)
-: RpWidget(parent)
-, _hour(
-	this,
-	st::scheduleTimeField,
-	rpl::never<QString>(),
-	GetHour(value))
-, _separator1(
-	this,
-	object_ptr<Ui::FlatLabel>(
-		this,
-		QString(":"),
-		st::scheduleTimeSeparator),
-	st::scheduleTimeSeparatorPadding)
-, _minute(
-	this,
-	st::scheduleTimeField,
-	rpl::never<QString>(),
-	GetMinute(value))
-, _value(valueCurrent()) {
-	const auto focused = [=](const object_ptr<TimePart> &field) {
-		return [this, pointer = Ui::MakeWeak(field.data())]{
-			_borderAnimationStart = pointer->borderAnimationStart()
-				+ pointer->x()
-				- _hour->x();
-			setFocused(true);
-		};
-	};
-	const auto blurred = [=] {
-		setFocused(false);
-	};
-	const auto changed = [=] {
-		_value = valueCurrent();
-	};
-	connect(_hour, &Ui::MaskedInputField::focused, focused(_hour));
-	connect(_minute, &Ui::MaskedInputField::focused, focused(_minute));
-	connect(_hour, &Ui::MaskedInputField::blurred, blurred);
-	connect(_minute, &Ui::MaskedInputField::blurred, blurred);
-	connect(_hour, &Ui::MaskedInputField::changed, changed);
-	connect(_minute, &Ui::MaskedInputField::changed, changed);
-	_hour->setMaxValue(23);
-	_hour->setWheelStep(1, 5, 12);
-	_hour->putNext() | rpl::start_with_next([=](QChar ch) {
-		putNext(_minute, ch);
-	}, lifetime());
-	_hour->setOverflowCallback([=] (int h) {
-		if (_overflowCallback) {
-			return _overflowCallback(h);
-		}
-
-		return true;
-	});
-	_minute->setMaxValue(59);
-	_minute->setWheelStep(1, 10, 30);
-	_minute->erasePrevious() | rpl::start_with_next([=] {
-		erasePrevious(_hour);
-	}, lifetime());
-	_minute->setOverflowCallback([=] (int m) {
-		if (_hour->hasOverflowCallback()) {
-			if (m > 59) {
-				return _hour->add(1);
-			} else if (m < 0) {
-				return _hour->remove(1);
-			}
-		}
-
-		return true;
-	});
-	_separator1->setAttribute(Qt::WA_TransparentForMouseEvents);
-	setMouseTracking(true);
-
-	_value.changes(
-	) | rpl::start_with_next([=] {
-		setErrorShown(false);
-	}, lifetime());
-
-	const auto submitHour = [=] {
-		if (hour()) {
-			_minute->setFocus();
-		}
-	};
-	const auto submitMinute = [=] {
-		if (minute()) {
-			if (hour()) {
-				_submitRequests.fire({});
-			} else {
-				_hour->setFocus();
-			}
-		}
-	};
-	connect(
-		_hour,
-		&Ui::MaskedInputField::submitted,
-		submitHour);
-	connect(
-		_minute,
-		&Ui::MaskedInputField::submitted,
-		submitMinute);
-}
-
-void TimeInput::putNext(const object_ptr<TimePart> &field, QChar ch) {
-	field->setCursorPosition(0);
-	if (ch.unicode()) {
-		field->setText(ch + field->getLastText());
-		field->setCursorPosition(1);
-	}
-	field->setFocus();
-}
-
-void TimeInput::erasePrevious(const object_ptr<TimePart> &field) {
-	const auto text = field->getLastText();
-	if (!text.isEmpty()) {
-		field->setCursorPosition(text.size() - 1);
-		field->setText(text.mid(0, text.size() - 1));
-	}
-	field->setFocus();
-}
-
-bool TimeInput::setFocusFast() {
-	if (hour()) {
-		_minute->setFocusFast();
-	} else {
-		_hour->setFocusFast();
-	}
-	return true;
-}
-
-int TimeInput::hour() const {
-	return Number(_hour);
-}
-
-int TimeInput::minute() const {
-	return Number(_minute);
-}
-
-QString TimeInput::valueCurrent() const {
-	const auto result = QString("%1:%2"
-		).arg(hour()
-		).arg(minute(), 2, 10, QChar('0'));
-	return ValidateTime(result).isValid() ? result : QString();
-}
-
-rpl::producer<QString> TimeInput::value() const {
-	return _value.value();
-}
-
-rpl::producer<> TimeInput::submitRequests() const {
-	return _submitRequests.events();
-}
-
-void TimeInput::paintEvent(QPaintEvent *e) {
-	Painter p(this);
-
-	const auto &_st = st::scheduleDateField;
-	const auto height = _st.heightMin;
-	if (_st.border) {
-		p.fillRect(0, height - _st.border, width(), _st.border, _st.borderFg);
-	}
-	auto errorDegree = _a_error.value(_error ? 1. : 0.);
-	auto focusedDegree = _a_focused.value(_focused ? 1. : 0.);
-	auto borderShownDegree = _a_borderShown.value(1.);
-	auto borderOpacity = _a_borderOpacity.value(_borderVisible ? 1. : 0.);
-	if (_st.borderActive && (borderOpacity > 0.)) {
-		auto borderStart = snap(_borderAnimationStart, 0, width());
-		auto borderFrom = qRound(borderStart * (1. - borderShownDegree));
-		auto borderTo = borderStart + qRound((width() - borderStart) * borderShownDegree);
-		if (borderTo > borderFrom) {
-			auto borderFg = anim::brush(_st.borderFgActive, _st.borderFgError, errorDegree);
-			p.setOpacity(borderOpacity);
-			p.fillRect(borderFrom, height - _st.borderActive, borderTo - borderFrom, _st.borderActive, borderFg);
-			p.setOpacity(1);
-		}
-	}
-}
-
-template <typename Widget>
-bool TimeInput::insideSeparator(QPoint position, const Widget &widget) const {
-	const auto x = position.x();
-	const auto y = position.y();
-	return (x >= widget->x() && x < widget->x() + widget->width())
-		&& (y >= _hour->y() && y < _hour->y() + _hour->height());
-}
-
-void TimeInput::mouseMoveEvent(QMouseEvent *e) {
-	const auto cursor = insideSeparator(e->pos(), _separator1)
-		? style::cur_text
-		: style::cur_default;
-	if (_cursor != cursor) {
-		_cursor = cursor;
-		setCursor(_cursor);
-	}
-}
-
-void TimeInput::mousePressEvent(QMouseEvent *e) {
-	const auto x = e->pos().x();
-	const auto focus1 = [&] {
-		if (_hour->getLastText().size() > 1) {
-			_minute->setFocus();
-		} else {
-			_hour->setFocus();
-		}
-	};
-	if (insideSeparator(e->pos(), _separator1)) {
-		focus1();
-		_borderAnimationStart = x - _hour->x();
-	}
-}
-
-int TimeInput::resizeGetHeight(int width) {
-	const auto &_st = st::scheduleTimeField;
-	const auto &font = _st.placeholderFont;
-	const auto addToWidth = st::scheduleTimeSeparatorPadding.left();
-	const auto hourWidth = _st.textMargins.left()
-		+ _st.placeholderMargins.left()
-		+ font->width(QString("23"))
-		+ _st.placeholderMargins.right()
-		+ _st.textMargins.right()
-		+ addToWidth;
-	const auto minuteWidth = _st.textMargins.left()
-		+ _st.placeholderMargins.left()
-		+ font->width(QString("59"))
-		+ _st.placeholderMargins.right()
-		+ _st.textMargins.right()
-		+ addToWidth;
-	const auto full = hourWidth
-		- addToWidth
-		+ _separator1->width()
-		+ minuteWidth
-		- addToWidth;
-	auto left = (width - full) / 2;
-	auto top = 0;
-	_hour->setGeometry(left, top, hourWidth, _hour->height());
-	left += hourWidth - addToWidth;
-	_separator1->resizeToNaturalWidth(width);
-	_separator1->move(left, top);
-	left += _separator1->width();
-	_minute->setGeometry(left, top, minuteWidth, _minute->height());
-	return st::scheduleDateField.heightMin;
-}
-
-void TimeInput::setOverflowCallback(Fn<bool(int)> callback) {
-	_overflowCallback = std::move(callback);
-}
-
-void TimeInput::showError() {
-	setErrorShown(true);
-	if (!_focused) {
-		setInnerFocus();
-	}
-}
-
-void TimeInput::setInnerFocus() {
-	if (hour()) {
-		_minute->setFocus();
-	} else {
-		_hour->setFocus();
-	}
-}
-
-void TimeInput::setErrorShown(bool error) {
-	if (_error != error) {
-		_error = error;
-		_a_error.start(
-			[=] { update(); },
-			_error ? 0. : 1.,
-			_error ? 1. : 0.,
-			st::scheduleDateField.duration);
-		startBorderAnimation();
-	}
-}
-
-void TimeInput::setFocused(bool focused) {
-	if (_focused != focused) {
-		_focused = focused;
-		_a_focused.start(
-			[=] { update(); },
-			_focused ? 0. : 1.,
-			_focused ? 1. : 0.,
-			st::scheduleDateField.duration);
-		startBorderAnimation();
-	}
-}
-
-void TimeInput::finishInnerAnimating() {
-	_hour->finishAnimating();
-	_minute->finishAnimating();
-	_a_borderOpacity.stop();
-	_a_borderShown.stop();
-	_a_error.stop();
-}
-
-void TimeInput::startBorderAnimation() {
-	auto borderVisible = (_error || _focused);
-	if (_borderVisible != borderVisible) {
-		_borderVisible = borderVisible;
-		const auto duration = st::scheduleDateField.duration;
-		if (_borderVisible) {
-			if (_a_borderOpacity.animating()) {
-				_a_borderOpacity.start([=] { update(); }, 0., 1., duration);
-			} else {
-				_a_borderShown.start([=] { update(); }, 0., 1., duration);
-			}
-		} else {
-			_a_borderOpacity.start([=] { update(); }, 1., 0., duration);
-		}
-	}
-}
-
-=======
->>>>>>> 740ffb3c
 void FillSendUntilOnlineMenu(
 		not_null<Ui::IconButton*> button,
 		Fn<void()> callback) {
@@ -671,7 +47,7 @@
 } // namespace
 
 TimeId DefaultScheduleTime() {
-	return base::unixtime::now() + 60;
+	return base::unixtime::now() + 600;
 }
 
 bool CanScheduleUntilOnline(not_null<PeerData*> peer) {
@@ -686,97 +62,8 @@
 		SendMenu::Type type,
 		Fn<void(Api::SendOptions)> done,
 		TimeId time) {
-<<<<<<< HEAD
-	box->setTitle((type == SendMenu::Type::Reminder)
-		? tr::lng_remind_title()
-		: tr::lng_schedule_title());
-	box->setWidth(st::boxWideWidth);
-
-	const auto date = Ui::CreateChild<rpl::variable<QDate>>(
-		box.get(),
-		base::unixtime::parse(time).date());
-	const auto content = box->addRow(
-		object_ptr<Ui::FixedHeightWidget>(box, st::scheduleHeight));
-	const auto dayInput = Ui::CreateChild<Ui::InputField>(
-		content,
-		st::scheduleDateField);
-	const auto timeInput = Ui::CreateChild<TimeInput>(
-		content,
-		TimeString(time));
-	const auto at = Ui::CreateChild<Ui::FlatLabel>(
-		content,
-		tr::lng_schedule_at(),
-		st::scheduleAtLabel);
-
-	date->value(
-	) | rpl::start_with_next([=](QDate date) {
-		dayInput->setText(DayString(date));
-		timeInput->setFocusFast();
-	}, dayInput->lifetime());
-
-	const auto minDate = QDate::currentDate();
-	const auto maxDate = minDate.addYears(1).addDays(-1);
-
-	const auto &dayViewport = dayInput->rawTextEdit()->viewport();
-	base::install_event_filter(dayViewport, [=](not_null<QEvent*> event) {
-		if (event->type() == QEvent::Wheel) {
-			const auto e = static_cast<QWheelEvent*>(event.get());
-			const auto step = (e->modifiers().testFlag(Qt::ShiftModifier))
-					? 14
-					: (e->modifiers().testFlag(Qt::ControlModifier))
-						? 7
-						: 1;
-			const auto direction = ProcessWheelEvent(e);
-			if (!direction) {
-				return base::EventFilterResult::Continue;
-			}
-			const auto d = date->current().addDays(direction * step);
-			*date = std::clamp(d, minDate, maxDate);
-			return base::EventFilterResult::Cancel;
-		}
-		return base::EventFilterResult::Continue;
-	});
-
-	timeInput->setOverflowCallback([=] (int h) {
-		// Since it will be triggered only on overflow, we don't need additional condition here.
-		const auto direction = (h < 0) ? -1 : 1;
-
-		const auto prevDate = date->current();
-		const auto d = date->current().addDays(direction);
-		*date = std::clamp(d, minDate, maxDate);
-
-		return prevDate != date->current();
-	});
-
-	content->widthValue(
-	) | rpl::start_with_next([=](int width) {
-		const auto paddings = width
-			- at->width()
-			- 2 * st::scheduleAtSkip
-			- st::scheduleDateWidth
-			- st::scheduleTimeWidth;
-		const auto left = paddings / 2;
-		dayInput->resizeToWidth(st::scheduleDateWidth);
-		dayInput->moveToLeft(left, st::scheduleDateTop, width);
-		at->moveToLeft(
-			left + st::scheduleDateWidth + st::scheduleAtSkip,
-			st::scheduleAtTop,
-			width);
-		timeInput->resizeToWidth(st::scheduleTimeWidth);
-		timeInput->moveToLeft(
-			width - left - st::scheduleTimeWidth,
-			st::scheduleDateTop,
-			width);
-	}, content->lifetime());
-
-	const auto calendar =
-		content->lifetime().make_state<QPointer<CalendarBox>>();
-	QObject::connect(dayInput, &Ui::InputField::focused, [=] {
-		if (*calendar) {
-=======
 	const auto save = [=](bool silent, TimeId scheduleDate) {
 		if (!scheduleDate) {
->>>>>>> 740ffb3c
 			return;
 		}
 		// Pro tip: Hold Ctrl key to send a silent scheduled message!
