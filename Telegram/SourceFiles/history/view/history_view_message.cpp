--- conflicted
+++ resolved
@@ -1809,13 +1809,9 @@
 	//	contentLeft += st::msgPhotoSkip - (hmaxwidth - hwidth);
 	}
 	accumulate_min(contentWidth, maxWidth());
-<<<<<<< HEAD
 	if (!AdaptiveBubbles()) {
-		accumulate_min(contentWidth, st::msgMaxWidth);
-	}
-=======
-	accumulate_min(contentWidth, _bubbleWidthLimit);
->>>>>>> cb586317
+		accumulate_min(contentWidth, _bubbleWidthLimit);
+	}
 	if (mediaWidth < contentWidth) {
 		const auto textualWidth = plainMaxWidth();
 		if (mediaWidth < textualWidth
@@ -1857,14 +1853,10 @@
 		contentWidth -= st::msgPhotoSkip;
 	}
 	accumulate_min(contentWidth, maxWidth());
-<<<<<<< HEAD
+	_bubbleWidthLimit = std::max(st::msgMaxWidth, monospaceMaxWidth());
 	if (!AdaptiveBubbles()) {
-		accumulate_min(contentWidth, st::msgMaxWidth);
-	}
-=======
-	_bubbleWidthLimit = std::max(st::msgMaxWidth, monospaceMaxWidth());
-	accumulate_min(contentWidth, _bubbleWidthLimit);
->>>>>>> cb586317
+		accumulate_min(contentWidth, _bubbleWidthLimit);
+	}
 	if (mediaDisplayed) {
 		media->resizeGetHeight(contentWidth);
 		if (media->width() < contentWidth) {
