--- conflicted
+++ resolved
@@ -151,122 +151,6 @@
 	return tr::lng_fast_reply(tr::now);
 }
 
-<<<<<<< HEAD
-void PaintBubble(Painter &p, QRect rect, int outerWidth, bool selected, bool outbg, RectPart tailSide, RectParts skip) {
-	auto &bg = selected ? (outbg ? st::msgOutBgSelected : st::msgInBgSelected) : (outbg ? st::msgOutBg : st::msgInBg);
-	auto sh = &(selected ? (outbg ? st::msgOutShadowSelected : st::msgInShadowSelected) : (outbg ? st::msgOutShadow : st::msgInShadow));
-	auto cors = selected ? (outbg ? Ui::MessageOutSelectedCorners : Ui::MessageInSelectedCorners) : (outbg ? Ui::MessageOutCorners : Ui::MessageInCorners);
-	auto parts = RectPart::None | RectPart::NoTopBottom;
-	if (skip & RectPart::Top) {
-		if (skip & RectPart::Bottom) {
-			p.fillRect(rect, bg);
-			return;
-		}
-		rect.setTop(rect.y() - st::historyMessageRadius);
-	} else {
-		parts |= RectPart::FullTop;
-	}
-	if (skip & RectPart::Bottom) {
-		rect.setHeight(rect.height() + st::historyMessageRadius);
-		sh = nullptr;
-		tailSide = RectPart::None;
-	} else {
-		parts |= RectPart::Bottom;
-	}
-	if (tailSide == RectPart::Right) {
-		parts |= RectPart::BottomLeft;
-		p.fillRect(rect.x() + rect.width() - st::historyMessageRadius, rect.y() + rect.height() - st::historyMessageRadius, st::historyMessageRadius, st::historyMessageRadius, bg);
-		if (cUserpicCornersType() != 0) {
-			auto &tail = (cUserpicCornersType() == 1)
-				? (selected ? st::historyBubbleTail1OutRightSelected : st::historyBubbleTail1OutRight)
-				: (cUserpicCornersType() == 2)
-				? (selected ? st::historyBubbleTail2OutRightSelected : st::historyBubbleTail2OutRight)
-				: (selected ? st::historyBubbleTailOutRightSelected : st::historyBubbleTailOutRight);
-			tail.paint(p, rect.x() + rect.width(), rect.y() + rect.height() - tail.height(), outerWidth);
-			p.fillRect(rect.x() + rect.width() - st::historyMessageRadius, rect.y() + rect.height(), st::historyMessageRadius + tail.width(), st::msgShadow, *sh);
-		} else {
-			p.fillRect(rect.x() + rect.width() - st::historyMessageRadius, rect.y() + rect.height(), st::historyMessageRadius, st::msgShadow, *sh);
-		}
-	} else if (tailSide == RectPart::Left) {
-		parts |= RectPart::BottomRight;
-		p.fillRect(rect.x(), rect.y() + rect.height() - st::historyMessageRadius, st::historyMessageRadius, st::historyMessageRadius, bg);
-		if (cUserpicCornersType() != 0) {
-			auto &tail = (cUserpicCornersType() == 1)
-				? (selected ? (outbg ? st::historyBubbleTail1OutLeftSelected : st::historyBubbleTail1InLeftSelected) : (outbg ? st::historyBubbleTail1OutLeft : st::historyBubbleTail1InLeft))
-				: (cUserpicCornersType() == 2)
-				? (selected ? (outbg ? st::historyBubbleTail2OutLeftSelected : st::historyBubbleTail2InLeftSelected) : (outbg ? st::historyBubbleTail2OutLeft : st::historyBubbleTail2InLeft))
-				: (selected ? (outbg ? st::historyBubbleTailOutLeftSelected : st::historyBubbleTailInLeftSelected) : (outbg ? st::historyBubbleTailOutLeft : st::historyBubbleTailInLeft));
-			tail.paint(p, rect.x() - tail.width(), rect.y() + rect.height() - tail.height(), outerWidth);
-			p.fillRect(rect.x() - tail.width(), rect.y() + rect.height(), st::historyMessageRadius + tail.width(), st::msgShadow, *sh);
-		} else {
-			p.fillRect(rect.x(), rect.y() + rect.height(), st::historyMessageRadius, st::msgShadow, *sh);
-		}
-	} else if (!(skip & RectPart::Bottom)) {
-		parts |= RectPart::FullBottom;
-	}
-	Ui::FillRoundRect(p, rect, bg, cors, sh, parts);
-}
-
-void PaintBubble(Painter &p, QRect rect, int outerWidth, bool selected, const std::vector<BubbleSelectionInterval> &selection, bool outbg, RectPart tailSide) {
-	if (selection.empty()) {
-		PaintBubble(
-			p,
-			rect,
-			outerWidth,
-			selected,
-			outbg,
-			tailSide,
-			RectPart::None);
-		return;
-	}
-	const auto left = rect.x();
-	const auto width = rect.width();
-	const auto top = rect.y();
-	const auto bottom = top + rect.height();
-	auto from = top;
-	for (const auto &selected : selection) {
-		if (selected.top > from) {
-			const auto skip = RectPart::Bottom
-				| (from > top ? RectPart::Top : RectPart::None);
-			PaintBubble(
-				p,
-				QRect(left, from, width, selected.top - from),
-				outerWidth,
-				false,
-				outbg,
-				tailSide,
-				skip);
-		}
-		const auto skip = ((selected.top > top)
-			? RectPart::Top
-			: RectPart::None)
-			| ((selected.top + selected.height < bottom)
-				? RectPart::Bottom
-				: RectPart::None);
-		PaintBubble(
-			p,
-			QRect(left, selected.top, width, selected.height),
-			outerWidth,
-			true,
-			outbg,
-			tailSide,
-			skip);
-		from = selected.top + selected.height;
-	}
-	if (from < bottom) {
-		PaintBubble(
-			p,
-			QRect(left, from, width, bottom - from),
-			outerWidth,
-			false,
-			outbg,
-			tailSide,
-			RectPart::Top);
-	}
-}
-
-=======
->>>>>>> b0f54822
 style::color FromNameFg(PeerId peerId, bool selected) {
 	if (selected) {
 		const style::color colors[] = {
