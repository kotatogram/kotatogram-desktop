/*
This file is part of Telegram Desktop,
the official desktop application for the Telegram messaging service.

For license and copyright information please follow this link:
https://github.com/telegramdesktop/tdesktop/blob/master/LEGAL
*/
#pragma once

#include "history/view/history_view_element.h"
#include "history/view/history_view_bottom_info.h"
#include "ui/effects/animations.h"
#include "base/weak_ptr.h"

class HistoryMessage;
struct HistoryMessageEdited;
struct HistoryMessageForwarded;

namespace HistoryView {

class ViewButton;
class WebPage;

namespace Reactions {
class InlineList;
} // namespace Reactions

// Special type of Component for the channel actions log.
struct LogEntryOriginal
	: public RuntimeComponent<LogEntryOriginal, Element> {
	LogEntryOriginal();
	LogEntryOriginal(LogEntryOriginal &&other);
	LogEntryOriginal &operator=(LogEntryOriginal &&other);
	~LogEntryOriginal();

	std::unique_ptr<WebPage> page;
};

struct PsaTooltipState : public RuntimeComponent<PsaTooltipState, Element> {
	QString type;
	mutable ClickHandlerPtr link;
	mutable Ui::Animations::Simple buttonVisibleAnimation;
	mutable bool buttonVisible = true;
};

class Message : public Element, public base::has_weak_ptr {
public:
	Message(
		not_null<ElementDelegate*> delegate,
		not_null<HistoryMessage*> data,
		Element *replacing);
	~Message();

	void clickHandlerPressedChanged(
		const ClickHandlerPtr &handler,
		bool pressed) override;

	not_null<HistoryMessage*> message() const;

	[[nodiscard]] const HistoryMessageEdited *displayedEditBadge() const;
	[[nodiscard]] HistoryMessageEdited *displayedEditBadge();

	[[nodiscard]] bool embedReactionsInBottomInfo() const;
	[[nodiscard]] bool embedReactionsInBubble() const;

	int marginTop() const override;
	int marginBottom() const override;
	void draw(Painter &p, const PaintContext &context) const override;
	PointState pointState(QPoint point) const override;
	TextState textState(
		QPoint point,
		StateRequest request) const override;
	void updatePressed(QPoint point) override;
	void drawInfo(
		Painter &p,
		const PaintContext &context,
		int right,
		int bottom,
		int width,
		InfoDisplayType type) const override;
	TextState bottomInfoTextState(
		int right,
		int bottom,
		QPoint point,
		InfoDisplayType type) const override;
	TextForMimeData selectedText(TextSelection selection) const override;
	TextSelection adjustSelection(
		TextSelection selection,
		TextSelectType type) const override;

	Reactions::ButtonParameters reactionButtonParameters(
		QPoint position,
		const TextState &reactionState) const override;

	bool hasHeavyPart() const override;
	void unloadHeavyPart() override;

	// hasFromPhoto() returns true even if we don't display the photo
	// but we need to skip a place at the left side for this photo
	bool hasFromPhoto() const override;
	bool displayFromPhoto() const override;
	bool hasFromName() const override;
	bool displayFromName() const override;
	bool displayForwardedFrom() const override;
	bool hasOutLayout() const override;
	bool drawBubble() const override;
	bool hasBubble() const override;
	int minWidthForMedia() const override;
	bool hasFastReply() const override;
	bool displayFastReply() const override;
	bool displayRightActionComments() const;
	std::optional<QSize> rightActionSize() const override;
	void drawRightAction(
		Painter &p,
		const PaintContext &context,
		int left,
		int top,
		int outerWidth) const override;
	[[nodiscard]] ClickHandlerPtr rightActionLink() const override;
	[[nodiscard]] bool displayEditedBadge() const override;
	[[nodiscard]] TimeId displayedEditDate() const override;
	[[nodiscard]] HistoryMessageReply *displayedReply() const override;
	[[nodiscard]] bool toggleSelectionByHandlerClick(
		const ClickHandlerPtr &handler) const override;
<<<<<<< HEAD
	int infoWidth() const override;
	[[nodiscard]] int plainMaxWidth() const override;
=======
	[[nodiscard]] int infoWidth() const override;
	[[nodiscard]] int bottomInfoFirstLineWidth() const override;
	[[nodiscard]] bool bottomInfoIsWide() const override;
	[[nodiscard]] bool isSignedAuthorElided() const override;

	void itemDataChanged() override;
>>>>>>> 5c9c8368

	VerticalRepaintRange verticalRepaintRange() const override;

	void applyGroupAdminChanges(
		const base::flat_set<UserId> &changes) override;

protected:
	void refreshDataIdHook() override;

private:
	struct CommentsButton;

	void initLogEntryOriginal();
	void initPsa();
	void fromNameUpdated(int width) const;

	[[nodiscard]] bool showForwardsFromSender(
		not_null<HistoryMessageForwarded*> forwarded) const;
	[[nodiscard]] TextSelection skipTextSelection(
		TextSelection selection) const;
	[[nodiscard]] TextSelection unskipTextSelection(
		TextSelection selection) const;

	void toggleCommentsButtonRipple(bool pressed);

	void paintCommentsButton(
		Painter &p,
		QRect &g,
		const PaintContext &context) const;
	void paintFromName(
		Painter &p,
		QRect &trect,
		const PaintContext &context) const;
	void paintForwardedInfo(
		Painter &p,
		QRect &trect,
		const PaintContext &context) const;
	void paintReplyInfo(
		Painter &p,
		QRect &trect,
		const PaintContext &context) const;
	// This method draws "via @bot" if it is not painted
	// in forwarded info or in from name.
	void paintViaBotIdInfo(
		Painter &p,
		QRect &trect,
		const PaintContext &context) const;
	void paintText(
		Painter &p,
		QRect &trect,
		const PaintContext &context) const;

	bool getStateCommentsButton(
		QPoint point,
		QRect &g,
		not_null<TextState*> outResult) const;
	bool getStateFromName(
		QPoint point,
		QRect &trect,
		not_null<TextState*> outResult) const;
	bool getStateForwardedInfo(
		QPoint point,
		QRect &trect,
		not_null<TextState*> outResult,
		StateRequest request) const;
	bool getStateReplyInfo(
		QPoint point,
		QRect &trect,
		not_null<TextState*> outResult) const;
	bool getStateViaBotIdInfo(
		QPoint point,
		QRect &trect,
		not_null<TextState*> outResult) const;
	bool getStateText(
		QPoint point,
		QRect &trect,
		not_null<TextState*> outResult,
		StateRequest request) const;

	void updateMediaInBubbleState();
	QRect countGeometry() const;

	int resizeContentGetHeight(int newWidth);
	QSize performCountOptimalSize() override;
	QSize performCountCurrentSize(int newWidth) override;
	bool hasVisibleText() const override;
	[[nodiscard]] bool needInfoDisplay() const;

	[[nodiscard]] bool isPinnedContext() const;

	[[nodiscard]] bool displayFastShare() const;
	[[nodiscard]] bool displayGoToOriginal() const;
	[[nodiscard]] ClickHandlerPtr fastReplyLink() const;

<<<<<<< HEAD
	void initTime() const;
	[[nodiscard]] int timeLeft() const;
	//[[nodiscard]] int plainMaxWidth() const;
=======
	void refreshInfoSkipBlock();
	[[nodiscard]] int plainMaxWidth() const;
>>>>>>> 5c9c8368
	[[nodiscard]] int monospaceMaxWidth() const;

	void updateViewButtonExistence();
	[[nodiscard]] int viewButtonHeight() const;

	[[nodiscard]] WebPage *logEntryOriginal() const;

	[[nodiscard]] ClickHandlerPtr createGoToCommentsLink() const;
	[[nodiscard]] ClickHandlerPtr psaTooltipLink() const;
	void psaTooltipToggled(bool shown) const;

	void refreshRightBadge();
	void refreshReactions();

	mutable ClickHandlerPtr _rightActionLink;
	mutable ClickHandlerPtr _fastReplyLink;
	mutable std::unique_ptr<ViewButton> _viewButton;
	std::unique_ptr<Reactions::InlineList> _reactions;
	mutable std::unique_ptr<CommentsButton> _comments;

	Ui::Text::String _rightBadge;
	int _bubbleWidthLimit = 0;

	BottomInfo _bottomInfo;

};

} // namespace HistoryView<|MERGE_RESOLUTION|>--- conflicted
+++ resolved
@@ -122,17 +122,13 @@
 	[[nodiscard]] HistoryMessageReply *displayedReply() const override;
 	[[nodiscard]] bool toggleSelectionByHandlerClick(
 		const ClickHandlerPtr &handler) const override;
-<<<<<<< HEAD
-	int infoWidth() const override;
+	[[nodiscard]] int infoWidth() const override;
 	[[nodiscard]] int plainMaxWidth() const override;
-=======
-	[[nodiscard]] int infoWidth() const override;
 	[[nodiscard]] int bottomInfoFirstLineWidth() const override;
 	[[nodiscard]] bool bottomInfoIsWide() const override;
 	[[nodiscard]] bool isSignedAuthorElided() const override;
 
 	void itemDataChanged() override;
->>>>>>> 5c9c8368
 
 	VerticalRepaintRange verticalRepaintRange() const override;
 
@@ -227,14 +223,8 @@
 	[[nodiscard]] bool displayGoToOriginal() const;
 	[[nodiscard]] ClickHandlerPtr fastReplyLink() const;
 
-<<<<<<< HEAD
-	void initTime() const;
-	[[nodiscard]] int timeLeft() const;
+	void refreshInfoSkipBlock();
 	//[[nodiscard]] int plainMaxWidth() const;
-=======
-	void refreshInfoSkipBlock();
-	[[nodiscard]] int plainMaxWidth() const;
->>>>>>> 5c9c8368
 	[[nodiscard]] int monospaceMaxWidth() const;
 
 	void updateViewButtonExistence();
