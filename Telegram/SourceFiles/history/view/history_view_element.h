/*
This file is part of Telegram Desktop,
the official desktop application for the Telegram messaging service.

For license and copyright information please follow this link:
https://github.com/telegramdesktop/tdesktop/blob/master/LEGAL
*/
#pragma once

#include "history/view/history_view_object.h"
#include "base/runtime_composer.h"
#include "base/flags.h"

class History;
class HistoryBlock;
class HistoryItem;
class HistoryMessage;
class HistoryService;
struct HistoryMessageReply;

namespace Data {
struct Reaction;
} // namespace Data

namespace Window {
class SessionController;
} // namespace Window

namespace Ui {
class PathShiftGradient;
struct BubblePattern;
struct ChatPaintContext;
class ChatStyle;
} // namespace Ui

namespace HistoryView {

enum class PointState : char;
enum class InfoDisplayType : char;
struct StateRequest;
struct TextState;
class Media;

using PaintContext = Ui::ChatPaintContext;

namespace Reactions {
struct ButtonParameters;
} // namespace Reactions

enum class Context : char {
	History,
	Replies,
	Pinned,
	AdminLog,
	ContactPreview
};

class Element;
class ElementDelegate {
public:
	virtual Context elementContext() = 0;
	virtual std::unique_ptr<Element> elementCreate(
		not_null<HistoryMessage*> message,
		Element *replacing = nullptr) = 0;
	virtual std::unique_ptr<Element> elementCreate(
		not_null<HistoryService*> message,
		Element *replacing = nullptr) = 0;
	virtual bool elementUnderCursor(not_null<const Element*> view) = 0;
	virtual crl::time elementHighlightTime(
		not_null<const HistoryItem*> item) = 0;
	virtual bool elementInSelectionMode() = 0;
	virtual bool elementIntersectsRange(
		not_null<const Element*> view,
		int from,
		int till) = 0;
	virtual void elementStartStickerLoop(not_null<const Element*> view) = 0;
	virtual void elementShowPollResults(
		not_null<PollData*> poll,
		FullMsgId context) = 0;
	virtual void elementOpenPhoto(
		not_null<PhotoData*> photo,
		FullMsgId context) = 0;
	virtual void elementOpenDocument(
		not_null<DocumentData*> document,
		FullMsgId context,
		bool showInMediaView = false) = 0;
	virtual void elementCancelUpload(const FullMsgId &context) = 0;
	virtual void elementShowTooltip(
		const TextWithEntities &text,
		Fn<void()> hiddenCallback) = 0;
	virtual bool elementIsGifPaused() = 0;
	virtual bool elementHideReply(not_null<const Element*> view) = 0;
	virtual bool elementShownUnread(not_null<const Element*> view) = 0;
	virtual void elementSendBotCommand(
		const QString &command,
		const FullMsgId &context) = 0;
	virtual void elementHandleViaClick(not_null<UserData*> bot) = 0;
	virtual bool elementIsChatWide() = 0;
	virtual not_null<Ui::PathShiftGradient*> elementPathShiftGradient() = 0;
	virtual void elementReplyTo(const FullMsgId &to) = 0;
	virtual void elementStartInteraction(not_null<const Element*> view) = 0;
	virtual void elementShowSpoilerAnimation() = 0;

	virtual ~ElementDelegate() {
	}

};

[[nodiscard]] std::unique_ptr<Ui::PathShiftGradient> MakePathShiftGradient(
	not_null<const Ui::ChatStyle*> st,
	Fn<void()> update);

class SimpleElementDelegate : public ElementDelegate {
public:
	SimpleElementDelegate(
		not_null<Window::SessionController*> controller,
		Fn<void()> update);
	~SimpleElementDelegate();

	std::unique_ptr<Element> elementCreate(
		not_null<HistoryMessage*> message,
		Element *replacing = nullptr) override;
	std::unique_ptr<Element> elementCreate(
		not_null<HistoryService*> message,
		Element *replacing = nullptr) override;
	bool elementUnderCursor(not_null<const Element*> view) override;
	crl::time elementHighlightTime(
		not_null<const HistoryItem*> item) override;
	bool elementInSelectionMode() override;
	bool elementIntersectsRange(
		not_null<const Element*> view,
		int from,
		int till) override;
	void elementStartStickerLoop(not_null<const Element*> view) override;
	void elementShowPollResults(
		not_null<PollData*> poll,
		FullMsgId context) override;
	void elementOpenPhoto(
		not_null<PhotoData*> photo,
		FullMsgId context) override;
	void elementOpenDocument(
		not_null<DocumentData*> document,
		FullMsgId context,
		bool showInMediaView = false) override;
	void elementCancelUpload(const FullMsgId &context) override;
	void elementShowTooltip(
		const TextWithEntities &text,
		Fn<void()> hiddenCallback) override;
	bool elementIsGifPaused() override;
	bool elementHideReply(not_null<const Element*> view) override;
	bool elementShownUnread(not_null<const Element*> view) override;
	void elementSendBotCommand(
		const QString &command,
		const FullMsgId &context) override;
	void elementHandleViaClick(not_null<UserData*> bot) override;
	bool elementIsChatWide() override;
	not_null<Ui::PathShiftGradient*> elementPathShiftGradient() override;
	void elementReplyTo(const FullMsgId &to) override;
	void elementStartInteraction(not_null<const Element*> view) override;
	void elementShowSpoilerAnimation() override;

protected:
	[[nodiscard]] not_null<Window::SessionController*> controller() const {
		return _controller;
	}

private:
	const not_null<Window::SessionController*> _controller;
	const std::unique_ptr<Ui::PathShiftGradient> _pathGradient;

};

TextSelection UnshiftItemSelection(
	TextSelection selection,
	uint16 byLength);
TextSelection ShiftItemSelection(
	TextSelection selection,
	uint16 byLength);
TextSelection UnshiftItemSelection(
	TextSelection selection,
	const Ui::Text::String &byText);
TextSelection ShiftItemSelection(
	TextSelection selection,
	const Ui::Text::String &byText);

QString DateTooltipText(not_null<Element*> view);

// Any HistoryView::Element can have this Component for
// displaying the unread messages bar above the message.
struct UnreadBar : public RuntimeComponent<UnreadBar, Element> {
	void init(const QString &string);

	static int height();
	static int marginTop();

	void paint(
		Painter &p,
		const PaintContext &context,
		int y,
		int w,
		bool chatWide) const;

	QString text;
	int width = 0;
	rpl::lifetime lifetime;

};

// Any HistoryView::Element can have this Component for
// displaying the day mark above the message.
struct DateBadge : public RuntimeComponent<DateBadge, Element> {
	void init(const QString &date);

	int height() const;
	void paint(
		Painter &p,
		not_null<const Ui::ChatStyle*> st,
		int y,
		int w,
		bool chatWide) const;

	QString text;
	int width = 0;

};

class Element
	: public Object
	, public RuntimeComposer<Element>
	, public ClickHandlerHost {
public:
	Element(
		not_null<ElementDelegate*> delegate,
		not_null<HistoryItem*> data,
		Element *replacing);

	enum class Flag : uchar {
		NeedsResize        = 0x01,
		AttachedToPrevious = 0x02,
		AttachedToNext     = 0x04,
		HiddenByGroup      = 0x08,
	};
	using Flags = base::flags<Flag>;
	friend inline constexpr auto is_flag_type(Flag) { return true; }

	not_null<ElementDelegate*> delegate() const;
	not_null<HistoryItem*> data() const;
	not_null<History*> history() const;
	Media *media() const;
	Context context() const;
	void refreshDataId();

	QDateTime dateTime() const;

	int y() const;
	void setY(int y);

	virtual int marginTop() const = 0;
	virtual int marginBottom() const = 0;

	void setPendingResize();
	bool pendingResize() const;
	bool isUnderCursor() const;

	bool isLastAndSelfMessage() const;

	bool isAttachedToPrevious() const;
	bool isAttachedToNext() const;

	int skipBlockWidth() const;
	int skipBlockHeight() const;
	QString skipBlock() const;
	virtual int infoWidth() const;
<<<<<<< HEAD
	virtual int plainMaxWidth() const;
=======
	virtual int bottomInfoFirstLineWidth() const;
	virtual bool bottomInfoIsWide() const;
>>>>>>> 5c9c8368

	bool isHiddenByGroup() const;
	virtual bool isHidden() const;

	// For blocks context this should be called only from recountAttachToPreviousInBlocks().
	void setAttachToPrevious(bool attachToNext);

	// For blocks context this should be called only from recountAttachToPreviousInBlocks()
	// of the next item or when the next item is removed through nextInBlocksRemoved() call.
	void setAttachToNext(bool attachToNext);

	// For blocks context this should be called only from recountDisplayDate().
	void setDisplayDate(bool displayDate);

	bool computeIsAttachToPrevious(not_null<Element*> previous);

	void createUnreadBar(rpl::producer<QString> text);
	void destroyUnreadBar();

	int displayedDateHeight() const;
	bool displayDate() const;
	bool isInOneDayWithPrevious() const;

	virtual void draw(Painter &p, const PaintContext &context) const = 0;
	[[nodiscard]] virtual PointState pointState(QPoint point) const = 0;
	[[nodiscard]] virtual TextState textState(
		QPoint point,
		StateRequest request) const = 0;
	virtual void updatePressed(QPoint point) = 0;
	virtual void drawInfo(
		Painter &p,
		const PaintContext &context,
		int right,
		int bottom,
		int width,
		InfoDisplayType type) const;
	virtual TextState bottomInfoTextState(
		int right,
		int bottom,
		QPoint point,
		InfoDisplayType type) const;
	virtual TextForMimeData selectedText(
		TextSelection selection) const = 0;
	[[nodiscard]] virtual TextSelection adjustSelection(
		TextSelection selection,
		TextSelectType type) const;

	[[nodiscard]] virtual auto reactionButtonParameters(
		QPoint position,
		const TextState &reactionState) const -> Reactions::ButtonParameters;

	// ClickHandlerHost interface.
	void clickHandlerActiveChanged(
		const ClickHandlerPtr &handler,
		bool active) override;
	void clickHandlerPressedChanged(
		const ClickHandlerPtr &handler,
		bool pressed) override;

	// hasFromPhoto() returns true even if we don't display the photo
	// but we need to skip a place at the left side for this photo
	[[nodiscard]] virtual bool hasFromPhoto() const;
	[[nodiscard]] virtual bool displayFromPhoto() const;
	[[nodiscard]] virtual bool hasFromName() const;
	[[nodiscard]] virtual bool displayFromName() const;
	[[nodiscard]] virtual bool displayForwardedFrom() const;
	[[nodiscard]] virtual bool hasOutLayout() const;
	[[nodiscard]] virtual bool drawBubble() const;
	[[nodiscard]] virtual bool hasBubble() const;
	[[nodiscard]] virtual int minWidthForMedia() const {
		return 0;
	}
	[[nodiscard]] virtual bool hasFastReply() const;
	[[nodiscard]] virtual bool displayFastReply() const;
	[[nodiscard]] virtual std::optional<QSize> rightActionSize() const;
	virtual void drawRightAction(
		Painter &p,
		const PaintContext &context,
		int left,
		int top,
		int outerWidth) const;
	[[nodiscard]] virtual ClickHandlerPtr rightActionLink() const;
	[[nodiscard]] virtual bool displayEditedBadge() const;
	[[nodiscard]] virtual TimeId displayedEditDate() const;
	[[nodiscard]] virtual bool hasVisibleText() const;
	[[nodiscard]] virtual HistoryMessageReply *displayedReply() const;
	virtual void applyGroupAdminChanges(
		const base::flat_set<UserId> &changes) {
	}
	[[nodiscard]] virtual bool toggleSelectionByHandlerClick(
		const ClickHandlerPtr &handler) const;

	struct VerticalRepaintRange {
		int top = 0;
		int height = 0;
	};
	[[nodiscard]] virtual VerticalRepaintRange verticalRepaintRange() const;

	[[nodiscard]] virtual bool isSignedAuthorElided() const;

	virtual void itemDataChanged();

	virtual bool hasHeavyPart() const;
	virtual void unloadHeavyPart();
	void checkHeavyPart();

	void paintCustomHighlight(
		Painter &p,
		const PaintContext &context,
		int y,
		int height,
		not_null<const HistoryItem*> item) const;
	float64 highlightOpacity(not_null<const HistoryItem*> item) const;

	// Legacy blocks structure.
	HistoryBlock *block();
	const HistoryBlock *block() const;
	void attachToBlock(not_null<HistoryBlock*> block, int index);
	void removeFromBlock();
	void refreshInBlock();
	void setIndexInBlock(int index);
	int indexInBlock() const;
	Element *previousInBlocks() const;
	Element *previousDisplayedInBlocks() const;
	Element *nextInBlocks() const;
	Element *nextDisplayedInBlocks() const;
	void previousInBlocksChanged();
	void nextInBlocksRemoved();

	[[nodiscard]] ClickHandlerPtr fromPhotoLink() const {
		return fromLink();
	}

	[[nodiscard]] bool markSponsoredViewed(int shownFromTop) const;

	virtual ~Element();

protected:
	void paintHighlight(
		Painter &p,
		const PaintContext &context,
		int geometryHeight) const;

	[[nodiscard]] ClickHandlerPtr fromLink() const;

	virtual void refreshDataIdHook();

private:
	// This should be called only from previousInBlocksChanged()
	// to add required bits to the Composer mask
	// after that always use Has<DateBadge>().
	void recountDisplayDateInBlocks();

	// This should be called only from previousInBlocksChanged() or when
	// DateBadge or UnreadBar bit is changed in the Composer mask
	// then the result should be cached in a client side flag
	// HistoryView::Element::Flag::AttachedToPrevious.
	void recountAttachToPreviousInBlocks();

	QSize countOptimalSize() final override;
	QSize countCurrentSize(int newWidth) final override;

	virtual QSize performCountOptimalSize() = 0;
	virtual QSize performCountCurrentSize(int newWidth) = 0;

	void refreshMedia(Element *replacing);

	const not_null<ElementDelegate*> _delegate;
	const not_null<HistoryItem*> _data;
	std::unique_ptr<Media> _media;
	mutable ClickHandlerPtr _fromLink;
	bool _isScheduledUntilOnline = false;
	const QDateTime _dateTime;

	int _y = 0;
	Context _context = Context();

	Flags _flags = Flag::NeedsResize;

	HistoryBlock *_block = nullptr;
	int _indexInBlock = -1;

};

} // namespace HistoryView<|MERGE_RESOLUTION|>--- conflicted
+++ resolved
@@ -271,12 +271,9 @@
 	int skipBlockHeight() const;
 	QString skipBlock() const;
 	virtual int infoWidth() const;
-<<<<<<< HEAD
 	virtual int plainMaxWidth() const;
-=======
 	virtual int bottomInfoFirstLineWidth() const;
 	virtual bool bottomInfoIsWide() const;
->>>>>>> 5c9c8368
 
 	bool isHiddenByGroup() const;
 	virtual bool isHidden() const;
