--- conflicted
+++ resolved
@@ -6155,23 +6155,7 @@
 		return;
 	}
 
-<<<<<<< HEAD
 	Ui::show(Box<UnpinMessageBox>(peer));
-=======
-	const auto session = &peer->session();
-	Ui::show(Box<ConfirmBox>(tr::lng_pinned_unpin_sure(tr::now), tr::lng_pinned_unpin(tr::now), crl::guard(session, [=] {
-		peer->clearPinnedMessage();
-
-		Ui::hideLayer();
-		session->api().request(MTPmessages_UpdatePinnedMessage(
-			MTP_flags(0),
-			peer->input,
-			MTP_int(0)
-		)).done([=](const MTPUpdates &result) {
-			session->api().applyUpdates(result);
-		}).send();
-	})));
->>>>>>> 0981335c
 }
 
 void HistoryWidget::hidePinnedMessage(bool force) {
