--- conflicted
+++ resolved
@@ -144,6 +144,101 @@
 	| Qt::ControlModifier;
 const auto kPsaAboutPrefix = "cloud_lng_about_psa_";
 
+object_ptr<Ui::FlatButton> SetupDiscussButton(
+		not_null<QWidget*> parent,
+		not_null<Window::SessionController*> controller) {
+	auto result = object_ptr<Ui::FlatButton>(
+		parent,
+		QString(),
+		st::historyComposeButton);
+	const auto button = result.data();
+	const auto label = Ui::CreateChild<Ui::FlatLabel>(
+		button,
+		tr::lng_channel_discuss() | Ui::Text::ToUpper(),
+		st::historyComposeButtonLabel);
+	const auto badge = Ui::CreateChild<Ui::UnreadBadge>(button);
+	label->show();
+
+	controller->activeChatValue(
+	) | rpl::map([=](Dialogs::Key chat) {
+		return chat.history();
+	}) | rpl::map([=](History *history) {
+		return history ? history->peer->asChannel() : nullptr;
+	}) | rpl::map([=](ChannelData *channel) -> rpl::producer<ChannelData*> {
+		if (channel && channel->isBroadcast()) {
+			return channel->session().changes().peerFlagsValue(
+				channel,
+				Data::PeerUpdate::Flag::ChannelLinkedChat
+			) | rpl::map([=] {
+				return channel->linkedChat();
+			});
+		}
+		return rpl::single<ChannelData*>(nullptr);
+	}) | rpl::flatten_latest(
+	) | rpl::distinct_until_changed(
+	) | rpl::map([=](ChannelData *chat)
+	-> rpl::producer<std::tuple<int, bool>> {
+		if (chat) {
+			using UpdateFlag = Data::PeerUpdate::Flag;
+			return rpl::merge(
+				chat->session().changes().historyUpdates(
+					Data::HistoryUpdate::Flag::UnreadView
+				) | rpl::filter([=](const Data::HistoryUpdate &update) {
+					return (update.history->peer == chat);
+				}) | rpl::to_empty,
+
+				chat->session().changes().peerFlagsValue(
+					chat,
+					UpdateFlag::Notifications | UpdateFlag::ChannelAmIn
+				) | rpl::to_empty
+			) | rpl::map([=] {
+				const auto history = chat->amIn()
+					? chat->owner().historyLoaded(chat)
+					: nullptr;
+				return history
+					? std::make_tuple(
+						history->unreadCountForBadge(),
+						!history->mute())
+					: std::make_tuple(0, false);
+			});
+		} else {
+			return rpl::single(std::make_tuple(0, false));
+		}
+	}) | rpl::flatten_latest(
+	) | rpl::distinct_until_changed(
+	) | rpl::start_with_next([=](int count, bool active) {
+		badge->setText(QString::number(count), active);
+		badge->setVisible(count > 0);
+	}, badge->lifetime());
+
+	rpl::combine(
+		badge->shownValue(),
+		badge->widthValue(),
+		label->widthValue(),
+		button->widthValue()
+	) | rpl::start_with_next([=](
+			bool badgeShown,
+			int badgeWidth,
+			int labelWidth,
+			int width) {
+		const auto textTop = st::historyComposeButton.textTop;
+		const auto badgeTop = textTop
+			+ st::historyComposeButton.font->height
+			- badge->textBaseline();
+		const auto add = badgeShown
+			? (textTop + badgeWidth)
+			: 0;
+		const auto total = labelWidth + add;
+		label->moveToLeft((width - total) / 2, textTop, width);
+		badge->moveToRight((width - total) / 2, textTop, width);
+	}, button->lifetime());
+
+	label->setAttribute(Qt::WA_TransparentForMouseEvents);
+	badge->setAttribute(Qt::WA_TransparentForMouseEvents);
+
+	return result;
+}
+
 [[nodiscard]] crl::time CountToastDuration(const TextWithEntities &text) {
 	return std::clamp(
 		crl::time(1000) * text.text.size() / 14,
@@ -180,6 +275,7 @@
 	this,
 	tr::lng_channel_mute(tr::now).toUpper(),
 	st::historyComposeButton)
+, _discuss(SetupDiscussButton(this, controller))
 , _attachToggle(this, st::historyAttach)
 , _tabbedSelectorToggle(this, st::historyAttachEmoji)
 , _botKeyboardShow(this, st::historyBotKeyboardShow)
@@ -219,6 +315,7 @@
 	_botStart->addClickHandler([=] { sendBotStartCommand(); });
 	_joinChannel->addClickHandler([=] { joinChannel(); });
 	_muteUnmute->addClickHandler([=] { toggleMuteUnmute(); });
+	_discuss->addClickHandler([=] { goToDiscussionGroup(); });
 	connect(
 		_field,
 		&Ui::InputField::submitted,
@@ -344,6 +441,7 @@
 	_botStart->hide();
 	_joinChannel->hide();
 	_muteUnmute->hide();
+	_discuss->hide();
 
 	_send->setRecordStartCallback([this] { recordStartCallback(); });
 	_send->setRecordStopCallback([this](bool active) { recordStopCallback(active); });
@@ -2149,6 +2247,7 @@
 		if (isBlocked()) {
 			_joinChannel->hide();
 			_muteUnmute->hide();
+			_discuss->hide();
 			_botStart->hide();
 			if (_unblock->isHidden()) {
 				_unblock->clearState();
@@ -2178,10 +2277,19 @@
 				_muteUnmute->clearState();
 				_muteUnmute->show();
 			}
+			if (hasDiscussionGroup()) {
+				if (_discuss->isHidden()) {
+					_discuss->clearState();
+					_discuss->show();
+				}
+			} else {
+				_discuss->hide();
+			}
 		} else if (isBotStart()) {
 			_unblock->hide();
 			_joinChannel->hide();
 			_muteUnmute->hide();
+			_discuss->hide();
 			if (_botStart->isHidden()) {
 				_botStart->clearState();
 				_botStart->show();
@@ -2223,6 +2331,7 @@
 		_botStart->hide();
 		_joinChannel->hide();
 		_muteUnmute->hide();
+		_discuss->hide();
 		_send->show();
 		updateSendButtonType();
 		if (_recording) {
@@ -2301,6 +2410,7 @@
 		_botStart->hide();
 		_joinChannel->hide();
 		_muteUnmute->hide();
+		_discuss->hide();
 		_attachToggle->hide();
 		if (_silent) {
 			_silent->hide();
@@ -3247,6 +3357,22 @@
 	session().data().updateNotifySettings(_peer, muteForSeconds);
 }
 
+void HistoryWidget::goToDiscussionGroup() {
+	const auto channel = _peer ? _peer->asChannel() : nullptr;
+	const auto chat = channel ? channel->linkedChat() : nullptr;
+	if (!chat) {
+		return;
+	}
+	controller()->showPeerHistory(chat, Window::SectionShow::Way::Forward);
+}
+
+bool HistoryWidget::hasDiscussionGroup() const {
+	const auto channel = _peer ? _peer->asChannel() : nullptr;
+	return channel
+		&& channel->isBroadcast()
+		&& (channel->flags() & MTPDchannel::Flag::f_has_link);
+}
+
 History *HistoryWidget::history() const {
 	return _history;
 }
@@ -4052,7 +4178,7 @@
 
 // _attachToggle --------- _inlineResults -------------------------------------- _tabbedPanel --------- _fieldBarCancel
 // (_attachDocument|_attachPhoto) _field (_scheduled) (_silent|_cmdStart|_kbShow) (_kbHide|_tabbedSelectorToggle) _send
-// (_botStart|_unblock|_joinChannel|_muteUnmute)
+// (_botStart|_unblock|_joinChannel|{_muteUnmute&_discuss})
 
 	auto buttonsBottom = bottom - _attachToggle->height();
 	auto left = 0;
@@ -4091,7 +4217,6 @@
 	_botStart->setGeometry(fullWidthButtonRect);
 	_unblock->setGeometry(fullWidthButtonRect);
 
-<<<<<<< HEAD
 	if (hasDiscussionGroup()) {
 		_joinChannel->setGeometry(myrtlrect(
 			0,
@@ -4112,9 +4237,6 @@
 		_joinChannel->setGeometry(fullWidthButtonRect);
 		_muteUnmute->setGeometry(fullWidthButtonRect);
 	}
-=======
-	_muteUnmute->setGeometry(fullWidthButtonRect);
->>>>>>> 744eccc5
 }
 
 void HistoryWidget::updateFieldSize() {
@@ -4499,10 +4621,7 @@
 			const auto botStart = isBotStart();
 			const auto joinChannel = isJoinChannel();
 			const auto muteUnmute = isMuteUnmute();
-<<<<<<< HEAD
 			const auto discuss = (muteUnmute || joinChannel) && hasDiscussionGroup();
-=======
->>>>>>> 744eccc5
 			const auto update = false
 				|| (_unblock->isHidden() == unblock)
 				|| (!unblock && _botStart->isHidden() == botStart)
@@ -5188,7 +5307,7 @@
 					updateForwardingTexts();
 				});
 			}
-			if (hasMediaToGroup && count > 1) {
+			if (!cForwardQuoted() && hasMediaToGroup && count > 1) {
 				_menu->addSeparator();
 				if (!cForwardAlbumsAsIs()) {
 					_menu->addAction(tr::ktg_forward_menu_default_albums(tr::now), [=] {
@@ -6182,14 +6301,10 @@
 	}
 	if (!_a_show.animating()) {
 		if (_unblock->isHidden() == isBlocked()
-<<<<<<< HEAD
 			|| (!isBlocked()
 				&& _joinChannel->isHidden() == isJoinChannel()
 				&& _discuss->isHidden() == hasDiscussionGroup())
 			|| (isMuteUnmute() && _discuss->isHidden() == hasDiscussionGroup())) {
-=======
-			|| (!isBlocked() && _joinChannel->isHidden() == isJoinChannel())) {
->>>>>>> 744eccc5
 			resize = true;
 		}
 		bool newCanSendMessages = _peer->canWrite();
@@ -6426,7 +6541,7 @@
 					: qsl(", ") + (cForwardCaptioned()
 						? tr::ktg_forward_subtitle_unquoted(tr::now)
 						: tr::ktg_forward_subtitle_uncaptioned(tr::now)))
-				+ (cForwardAlbumsAsIs() || !hasMediaToGroup
+				+ (cForwardQuoted() || cForwardAlbumsAsIs() || !hasMediaToGroup
 					? QString()
 					: qsl(", ") + (cForwardGrouped()
 						? tr::ktg_forward_subtitle_group_all_media(tr::now)
