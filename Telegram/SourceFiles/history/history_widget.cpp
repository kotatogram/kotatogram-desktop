/*
This file is part of Telegram Desktop,
the official desktop application for the Telegram messaging service.

For license and copyright information please follow this link:
https://github.com/telegramdesktop/tdesktop/blob/master/LEGAL
*/
#include "history/history_widget.h"

#include "kotato/kotato_lang.h"
#include "api/api_editing.h"
#include "api/api_bot.h"
#include "api/api_sending.h"
#include "api/api_text_entities.h"
#include "api/api_send_progress.h"
#include "boxes/confirm_box.h"
#include "boxes/send_files_box.h"
#include "boxes/share_box.h"
#include "boxes/edit_caption_box.h"
#include "boxes/peers/edit_peer_permissions_box.h" // ShowAboutGigagroup.
#include "kotato/boxes/kotato_confirm_box.h"
#include "core/file_utilities.h"
#include "ui/toast/toast.h"
#include "ui/toasts/common_toasts.h"
#include "ui/special_buttons.h"
#include "ui/emoji_config.h"
#include "ui/chat/attach/attach_prepare.h"
#include "ui/widgets/buttons.h"
#include "ui/widgets/inner_dropdown.h"
#include "ui/widgets/dropdown_menu.h"
#include "ui/widgets/labels.h"
#include "ui/widgets/shadow.h"
#include "ui/effects/ripple_animation.h"
#include "ui/text/text_utilities.h" // Ui::Text::ToUpper
#include "ui/text/format_values.h"
//#include "ui/chat/forward_options_box.h"
#include "ui/chat/message_bar.h"
#include "ui/chat/attach/attach_send_files_way.h"
#include "ui/image/image.h"
#include "ui/special_buttons.h"
#include "ui/controls/emoji_button.h"
#include "ui/controls/send_button.h"
#include "inline_bots/inline_bot_result.h"
#include "base/event_filter.h"
#include "base/qt_signal_producer.h"
#include "base/unixtime.h"
#include "base/call_delayed.h"
#include "data/data_changes.h"
#include "data/data_drafts.h"
#include "data/data_session.h"
#include "data/data_web_page.h"
#include "data/data_document.h"
#include "data/data_photo.h"
#include "data/data_media_types.h"
#include "data/data_channel.h"
#include "data/data_chat.h"
#include "data/data_user.h"
#include "data/data_chat_filters.h"
#include "data/data_scheduled_messages.h"
#include "data/data_file_origin.h"
#include "data/data_histories.h"
#include "data/data_group_call.h"
#include "data/stickers/data_stickers.h"
#include "history/history.h"
#include "history/history_item.h"
#include "history/history_message.h"
#include "history/history_drag_area.h"
#include "history/history_inner_widget.h"
#include "history/history_item_components.h"
#include "history/view/controls/history_view_voice_record_bar.h"
#include "history/view/controls/history_view_ttl_button.h"
#include "history/view/history_view_service_message.h"
#include "history/view/history_view_element.h"
#include "history/view/history_view_scheduled_section.h"
#include "history/view/history_view_schedule_box.h"
#include "history/view/history_view_webpage_preview.h"
#include "history/view/history_view_top_bar_widget.h"
#include "history/view/history_view_contact_status.h"
#include "history/view/history_view_context_menu.h"
#include "history/view/history_view_pinned_tracker.h"
#include "history/view/history_view_pinned_section.h"
#include "history/view/history_view_pinned_bar.h"
#include "history/view/history_view_group_call_tracker.h"
#include "history/view/media/history_view_media.h"
#include "profile/profile_block_group_members.h"
#include "info/info_memento.h"
#include "core/click_handler_types.h"
#include "chat_helpers/tabbed_panel.h"
#include "chat_helpers/tabbed_selector.h"
#include "chat_helpers/tabbed_section.h"
#include "chat_helpers/bot_keyboard.h"
#include "chat_helpers/message_field.h"
#include "chat_helpers/send_context_menu.h"
#include "mtproto/mtproto_config.h"
#include "lang/lang_keys.h"
#include "mainwidget.h"
#include "mainwindow.h"
#include "storage/localimageloader.h"
#include "storage/storage_account.h"
#include "storage/file_upload.h"
#include "storage/storage_media_prepare.h"
#include "media/audio/media_audio.h"
#include "media/audio/media_audio_capture.h"
#include "media/player/media_player_instance.h"
#include "core/application.h"
#include "apiwrap.h"
#include "base/qthelp_regex.h"
#include "ui/boxes/report_box.h"
#include "ui/chat/pinned_bar.h"
#include "ui/chat/group_call_bar.h"
#include "ui/chat/chat_theme.h"
#include "ui/chat/chat_style.h"
#include "ui/widgets/popup_menu.h"
#include "ui/item_text_options.h"
#include "ui/unread_badge.h"
#include "main/main_session.h"
#include "main/main_session_settings.h"
#include "main/main_account.h"
#include "window/notifications_manager.h"
#include "window/window_adaptive.h"
#include "window/window_controller.h"
#include "window/window_session_controller.h"
#include "window/window_slide_animation.h"
#include "window/window_peer_menu.h"
#include "inline_bots/inline_results_widget.h"
#include "info/profile/info_profile_values.h" // SharedMediaCountValue.
#include "chat_helpers/emoji_suggestions_widget.h"
#include "core/crash_reports.h"
#include "core/shortcuts.h"
#include "support/support_common.h"
#include "support/support_autocomplete.h"
#include "dialogs/dialogs_key.h"
#include "calls/calls_instance.h"
#include "facades.h"
#include "app.h"
#include "styles/style_chat.h"
#include "styles/style_dialogs.h"
#include "styles/style_window.h"
#include "styles/style_boxes.h"
#include "styles/style_profile.h"
#include "styles/style_chat_helpers.h"
#include "styles/style_info.h"

#include <QGuiApplication> // keyboardModifiers()
#include <QtGui/QWindow>
#include <QtCore/QMimeData>

namespace {

constexpr auto kMessagesPerPageFirst = 30;
constexpr auto kMessagesPerPage = 50;
constexpr auto kPreloadHeightsCount = 3; // when 3 screens to scroll left make a preload request
constexpr auto kScrollToVoiceAfterScrolledMs = 1000;
constexpr auto kSkipRepaintWhileScrollMs = 100;
constexpr auto kShowMembersDropdownTimeoutMs = 300;
constexpr auto kDisplayEditTimeWarningMs = 300 * 1000;
constexpr auto kFullDayInMs = 86400 * 1000;
constexpr auto kSaveDraftTimeout = 1000;
constexpr auto kSaveDraftAnywayTimeout = 5000;
constexpr auto kSaveCloudDraftIdleTimeout = 14000;
constexpr auto kRefreshSlowmodeLabelTimeout = crl::time(200);
constexpr auto kCommonModifiers = 0
	| Qt::ShiftModifier
	| Qt::MetaModifier
	| Qt::ControlModifier;
const auto kPsaAboutPrefix = "cloud_lng_about_psa_";

object_ptr<Ui::FlatButton> SetupDiscussButton(
		not_null<QWidget*> parent,
		not_null<Window::SessionController*> controller) {
	auto result = object_ptr<Ui::FlatButton>(
		parent,
		QString(),
		st::historyComposeButton);
	const auto button = result.data();
	const auto label = Ui::CreateChild<Ui::FlatLabel>(
		button,
		tr::lng_channel_discuss() | Ui::Text::ToUpper(),
		st::historyComposeButtonLabel);
	const auto badge = Ui::CreateChild<Ui::UnreadBadge>(button);
	label->show();

	controller->activeChatValue(
	) | rpl::map([=](Dialogs::Key chat) {
		return chat.history();
	}) | rpl::map([=](History *history) {
		return history ? history->peer->asChannel() : nullptr;
	}) | rpl::map([=](ChannelData *channel) -> rpl::producer<ChannelData*> {
		if (channel && channel->isBroadcast()) {
			return channel->session().changes().peerFlagsValue(
				channel,
				Data::PeerUpdate::Flag::ChannelLinkedChat
			) | rpl::map([=] {
				return channel->linkedChat();
			});
		}
		return rpl::single<ChannelData*>(nullptr);
	}) | rpl::flatten_latest(
	) | rpl::distinct_until_changed(
	) | rpl::map([=](ChannelData *chat)
	-> rpl::producer<std::tuple<int, bool>> {
		if (chat) {
			using UpdateFlag = Data::PeerUpdate::Flag;
			return rpl::merge(
				chat->session().changes().historyUpdates(
					Data::HistoryUpdate::Flag::UnreadView
				) | rpl::filter([=](const Data::HistoryUpdate &update) {
					return (update.history->peer == chat);
				}) | rpl::to_empty,

				chat->session().changes().peerFlagsValue(
					chat,
					UpdateFlag::Notifications | UpdateFlag::ChannelAmIn
				) | rpl::to_empty
			) | rpl::map([=] {
				const auto history = chat->amIn()
					? chat->owner().historyLoaded(chat)
					: nullptr;
				return history
					? std::make_tuple(
						history->unreadCountForBadge(),
						!history->mute())
					: std::make_tuple(0, false);
			});
		} else {
			return rpl::single(std::make_tuple(0, false));
		}
	}) | rpl::flatten_latest(
	) | rpl::distinct_until_changed(
	) | rpl::start_with_next([=](int count, bool active) {
		badge->setText(QString::number(count), active);
		badge->setVisible(count > 0);
	}, badge->lifetime());

	rpl::combine(
		badge->shownValue(),
		badge->widthValue(),
		label->widthValue(),
		button->widthValue()
	) | rpl::start_with_next([=](
			bool badgeShown,
			int badgeWidth,
			int labelWidth,
			int width) {
		const auto textTop = st::historyComposeButton.textTop;
		const auto badgeTop = textTop
			+ st::historyComposeButton.font->height
			- badge->textBaseline();
		const auto add = badgeShown
			? (textTop + badgeWidth)
			: 0;
		const auto total = labelWidth + add;
		label->moveToLeft((width - total) / 2, textTop, width);
		badge->moveToRight((width - total) / 2, textTop, width);
	}, button->lifetime());

	label->setAttribute(Qt::WA_TransparentForMouseEvents);
	badge->setAttribute(Qt::WA_TransparentForMouseEvents);

	return result;
}

[[nodiscard]] crl::time CountToastDuration(const TextWithEntities &text) {
	return std::clamp(
		crl::time(1000) * text.text.size() / 14,
		crl::time(1000) * 5,
		crl::time(1000) * 8);
}

[[nodiscard]] rpl::producer<PeerData*> ActivePeerValue(
		not_null<Window::SessionController*> controller) {
	return controller->activeChatValue(
	) | rpl::map([](const Dialogs::Key &key) {
		const auto history = key.history();
		return history ? history->peer.get() : nullptr;
	});
}

} // namespace

HistoryWidget::HistoryWidget(
	QWidget *parent,
	not_null<Window::SessionController*> controller)
: Window::AbstractSectionWidget(
	parent,
	controller,
	ActivePeerValue(controller))
, _api(&controller->session().mtp())
, _updateEditTimeLeftDisplay([=] { updateField(); })
, _fieldBarCancel(this, st::historyReplyCancel)
, _previewTimer([=] { requestPreview(); })
, _previewState(Data::PreviewState::Allowed)
, _topBar(this, controller)
, _scroll(
	this,
	controller->chatStyle()->value(lifetime(), st::historyScroll),
	false)
, _updateHistoryItems([=] { updateHistoryItemsByTimer(); })
, _historyDown(
	_scroll,
	controller->chatStyle()->value(lifetime(), st::historyToDown))
, _unreadMentions(
	_scroll,
	controller->chatStyle()->value(lifetime(), st::historyUnreadMentions))
, _fieldAutocomplete(this, controller)
, _supportAutocomplete(session().supportMode()
	? object_ptr<Support::Autocomplete>(this, &session())
	: nullptr)
, _send(std::make_shared<Ui::SendButton>(this))
, _unblock(this, tr::lng_unblock_button(tr::now).toUpper(), st::historyUnblock)
, _botStart(this, tr::lng_bot_start(tr::now).toUpper(), st::historyComposeButton)
, _joinChannel(
	this,
	tr::lng_profile_join_channel(tr::now).toUpper(),
	st::historyComposeButton)
, _muteUnmute(
	this,
	tr::lng_channel_mute(tr::now).toUpper(),
	st::historyComposeButton)
, _discuss(SetupDiscussButton(this, controller))
, _reportMessages(this, QString(), st::historyComposeButton)
, _attachToggle(this, st::historyAttach)
, _tabbedSelectorToggle(this, st::historyAttachEmoji)
, _botKeyboardShow(this, st::historyBotKeyboardShow)
, _botKeyboardHide(this, st::historyBotKeyboardHide)
, _botCommandStart(this, st::historyBotCommandStart)
, _voiceRecordBar(std::make_unique<HistoryWidget::VoiceRecordBar>(
		this,
		controller,
		_send,
		st::historySendSize.height()))
, _field(
	this,
	st::historyComposeField,
	Ui::InputField::Mode::MultiLine,
	tr::lng_message_ph())
, _kbScroll(this, st::botKbScroll)
, _keyboard(_kbScroll->setOwnedWidget(object_ptr<BotKeyboard>(
	controller,
	this)))
, _membersDropdownShowTimer([=] { showMembersDropdown(); })
, _scrollTimer([=] { scrollByTimer(); })
, _saveDraftTimer([=] { saveDraft(); })
, _saveCloudDraftTimer([=] { saveCloudDraft(); })
, _topShadow(this) {
	setAcceptDrops(true);

	session().downloaderTaskFinished(
	) | rpl::start_with_next([=] {
		update();
	}, lifetime());

	connect(_scroll, &Ui::ScrollArea::scrolled, [=] {
		handleScroll();
	});
	_historyDown->addClickHandler([=] { historyDownClicked(); });
	_unreadMentions->addClickHandler([=] { showNextUnreadMention(); });
	_fieldBarCancel->addClickHandler([=] { cancelFieldAreaState(); });
	_send->addClickHandler([=] { sendButtonClicked(); });

	SendMenu::SetupMenuAndShortcuts(
		_send.get(),
		[=] { return sendButtonMenuType(); },
		[=] { sendSilent(); },
		[=] { sendScheduled(); });

	_unblock->addClickHandler([=] { unblockUser(); });
	_botStart->addClickHandler([=] { sendBotStartCommand(); });
	_joinChannel->addClickHandler([=] { joinChannel(); });
	_muteUnmute->addClickHandler([=] { toggleMuteUnmute(); });
	_discuss->addClickHandler([=] { goToDiscussionGroup(); });
	_reportMessages->addClickHandler([=] { reportSelectedMessages(); });
	connect(
		_field,
		&Ui::InputField::submitted,
		[=](Qt::KeyboardModifiers modifiers) { sendWithModifiers(modifiers); });
	connect(_field, &Ui::InputField::cancelled, [=] {
		escape();
	});
	connect(_field, &Ui::InputField::tabbed, [=] {
		fieldTabbed();
	});
	connect(_field, &Ui::InputField::resized, [=] {
		fieldResized();
	});
	connect(_field, &Ui::InputField::focused, [=] {
		fieldFocused();
	});
	connect(_field, &Ui::InputField::changed, [=] {
		fieldChanged();
	});
	connect(
		controller->widget()->windowHandle(),
		&QWindow::visibleChanged,
		this,
		[=] { windowIsVisibleChanged(); });

	initTabbedSelector();

	_attachToggle->addClickHandler(App::LambdaDelayed(
		st::historyAttach.ripple.hideDuration,
		this,
		[=] { chooseAttach(); }));

	_highlightTimer.setCallback([this] { updateHighlightedMessage(); });

	const auto rawTextEdit = _field->rawTextEdit().get();
	rpl::merge(
		_field->scrollTop().changes() | rpl::to_empty,
		base::qt_signal_producer(
			rawTextEdit,
			&QTextEdit::cursorPositionChanged)
	) | rpl::start_with_next([=] {
		saveDraftDelayed();
	}, _field->lifetime());

	connect(rawTextEdit, &QTextEdit::cursorPositionChanged, this, [=] {
		checkFieldAutocomplete();
	}, Qt::QueuedConnection);

	_fieldBarCancel->hide();

	_topBar->hide();
	_scroll->hide();
	_kbScroll->hide();

	controller->chatStyle()->paletteChanged(
	) | rpl::start_with_next([=] {
		_scroll->updateBars();
	}, lifetime());

	_historyDown->installEventFilter(this);
	_unreadMentions->installEventFilter(this);
	SendMenu::SetupUnreadMentionsMenu(_unreadMentions.data(), [=] {
		return _history ? _history->peer.get() : nullptr;
	});

	InitMessageField(controller, _field);

	_keyboard->sendCommandRequests(
	) | rpl::start_with_next([=](Bot::SendCommandRequest r) {
		sendBotCommand(r);
	}, lifetime());

	_fieldAutocomplete->mentionChosen(
	) | rpl::start_with_next([=](FieldAutocomplete::MentionChosen data) {
		insertMention(data.user, data.method);
	}, lifetime());

	_fieldAutocomplete->hashtagChosen(
	) | rpl::start_with_next([=](FieldAutocomplete::HashtagChosen data) {
		insertHashtagOrBotCommand(data.hashtag, data.method);
	}, lifetime());

	_fieldAutocomplete->botCommandChosen(
	) | rpl::start_with_next([=](FieldAutocomplete::BotCommandChosen data) {
		insertHashtagOrBotCommand(data.command, data.method);
	}, lifetime());

	_fieldAutocomplete->stickerChosen(
	) | rpl::start_with_next([=](FieldAutocomplete::StickerChosen data) {
		sendExistingDocument(data.sticker, data.options);
	}, lifetime());

	_fieldAutocomplete->setModerateKeyActivateCallback([=](int key) {
		return _keyboard->isHidden()
			? false
			: _keyboard->moderateKeyActivate(key);
	});

	_fieldAutocomplete->choosingProcesses(
	) | rpl::start_with_next([=](FieldAutocomplete::Type type) {
		if (!_history) {
			return;
		}
		if (type == FieldAutocomplete::Type::Stickers) {
			session().sendProgressManager().update(
				_history,
				Api::SendProgressType::ChooseSticker);
		}
	}, lifetime());

	_fieldAutocomplete->setSendMenuType([=] { return sendMenuType(); });

	if (_supportAutocomplete) {
		supportInitAutocomplete();
	}
	_fieldLinksParser = std::make_unique<MessageLinksParser>(_field);
	_fieldLinksParser->list().changes(
	) | rpl::start_with_next([=](QStringList &&parsed) {
		if (_previewState == Data::PreviewState::EmptyOnEdit
			&& _parsedLinks != parsed) {
			_previewState = Data::PreviewState::Allowed;
		}
		_parsedLinks = std::move(parsed);
		checkPreview();
	}, lifetime());
	_field->rawTextEdit()->installEventFilter(this);
	_field->rawTextEdit()->installEventFilter(_fieldAutocomplete);
	_field->setMimeDataHook([=](
			not_null<const QMimeData*> data,
			Ui::InputField::MimeAction action) {
		if (action == Ui::InputField::MimeAction::Check) {
			return canSendFiles(data);
		} else if (action == Ui::InputField::MimeAction::Insert) {
			return confirmSendingFiles(data, std::nullopt, data->text());
		}
		Unexpected("action in MimeData hook.");
	});
	InitSpellchecker(controller, _field);

	const auto suggestions = Ui::Emoji::SuggestionsController::Init(
		this,
		_field,
		&controller->session());
	_raiseEmojiSuggestions = [=] { suggestions->raise(); };
	updateFieldSubmitSettings();

	_field->hide();
	_send->hide();
	_unblock->hide();
	_botStart->hide();
	_joinChannel->hide();
	_muteUnmute->hide();
	_discuss->hide();
	_reportMessages->hide();

	initVoiceRecordBar();

	_attachToggle->hide();
	_tabbedSelectorToggle->hide();
	_botKeyboardShow->hide();
	_botKeyboardHide->hide();
	_botCommandStart->hide();

	_botKeyboardShow->addClickHandler([=] { toggleKeyboard(); });
	_botKeyboardHide->addClickHandler([=] { toggleKeyboard(); });
	_botCommandStart->addClickHandler([=] { startBotCommand(); });

	_topShadow->hide();

	_attachDragAreas = DragArea::SetupDragAreaToContainer(
		this,
		crl::guard(this, [=](not_null<const QMimeData*> d) {
			return _history && _canSendMessages && !isRecording();
		}),
		crl::guard(this, [=](bool f) { _field->setAcceptDrops(f); }),
		crl::guard(this, [=] { updateControlsGeometry(); }));
	_attachDragAreas.document->setDroppedCallback([=](const QMimeData *data) {
		confirmSendingFiles(data, false);
		Window::ActivateWindow(controller);
	});
	_attachDragAreas.photo->setDroppedCallback([=](const QMimeData *data) {
		confirmSendingFiles(data, true);
		Window::ActivateWindow(controller);
	});

	controller->adaptive().changes(
	) | rpl::start_with_next([=] {
		if (_history) {
			_history->forceFullResize();
			if (_migrated) {
				_migrated->forceFullResize();
			}
			updateHistoryGeometry();
			update();
		}
	}, lifetime());

	session().data().newItemAdded(
	) | rpl::start_with_next([=](not_null<HistoryItem*> item) {
		newItemAdded(item);
	}, lifetime());

	session().data().historyChanged(
	) | rpl::start_with_next([=](not_null<History*> history) {
		handleHistoryChange(history);
	}, lifetime());

	session().data().viewResizeRequest(
	) | rpl::start_with_next([=](not_null<HistoryView::Element*> view) {
		if (view->data()->mainView() == view) {
			updateHistoryGeometry();
		}
	}, lifetime());

	Core::App().settings().largeEmojiChanges(
	) | rpl::start_with_next([=] {
		crl::on_main(this, [=] {
			updateHistoryGeometry();
		});
	}, lifetime());

	BigEmojiOutlineChanges(
	) | rpl::start_with_next([=] {
		crl::on_main(this, [=] {
			updateHistoryGeometry();
		});
	}, lifetime());

	StickerHeightChanges(
	) | rpl::start_with_next([=] {
		crl::on_main(this, [=] {
			updateHistoryGeometry();
		});
	}, lifetime());

	StickerScaleBothChanges(
	) | rpl::start_with_next([=] {
		crl::on_main(this, [=] {
			updateHistoryGeometry();
		});
	}, lifetime());

	AdaptiveBubblesChanges(
	) | rpl::start_with_next([=] {
		crl::on_main(this, [=] {
			if (_history) {
				_history->forceFullResize();
				if (_migrated) {
					_migrated->forceFullResize();
				}
				updateHistoryGeometry();
				update();
			}
		});
	}, lifetime());

	MonospaceLargeBubblesChanges(
	) | rpl::start_with_next([=] {
		crl::on_main(this, [=] {
			if (_history) {
				_history->forceFullResize();
				if (_migrated) {
					_migrated->forceFullResize();
				}
				updateHistoryGeometry();
				update();
			}
		});
	}, lifetime());

	HoverEmojiPanelChanges(
	) | rpl::start_with_next([=] {
		crl::on_main(this, [=] {
			refreshTabbedPanel();
		});
	}, lifetime());

	session().data().animationPlayInlineRequest(
	) | rpl::start_with_next([=](not_null<HistoryItem*> item) {
		if (const auto view = item->mainView()) {
			if (const auto media = view->media()) {
				media->playAnimation();
			}
		}
	}, lifetime());

	session().data().webPageUpdates(
	) | rpl::filter([=](not_null<WebPageData*> page) {
		return (_previewData == page.get());
	}) | rpl::start_with_next([=] {
		updatePreview();
	}, lifetime());

	session().data().channelDifferenceTooLong(
	) | rpl::filter([=](not_null<ChannelData*> channel) {
		return _peer == channel.get();
	}) | rpl::start_with_next([=] {
		updateHistoryDownVisibility();
		preloadHistoryIfNeeded();
	}, lifetime());

	session().data().userIsBotChanges(
	) | rpl::filter([=](not_null<UserData*> user) {
		return (_peer == user.get());
	}) | rpl::start_with_next([=](not_null<UserData*> user) {
		_list->notifyIsBotChanged();
		_list->updateBotInfo();
		updateControlsVisibility();
		updateControlsGeometry();
	}, lifetime());

	session().data().botCommandsChanges(
	) | rpl::filter([=](not_null<PeerData*> peer) {
		return _peer && (_peer == peer);
	}) | rpl::start_with_next([=] {
		if (_fieldAutocomplete->clearFilteredBotCommands()) {
			checkFieldAutocomplete();
		}
	}, lifetime());

	using HistoryUpdateFlag = Data::HistoryUpdate::Flag;
	session().changes().historyUpdates(
		HistoryUpdateFlag::MessageSent
		| HistoryUpdateFlag::ForwardDraft
		| HistoryUpdateFlag::BotKeyboard
		| HistoryUpdateFlag::CloudDraft
		| HistoryUpdateFlag::UnreadMentions
		| HistoryUpdateFlag::UnreadView
		| HistoryUpdateFlag::TopPromoted
		| HistoryUpdateFlag::LocalMessages
		| HistoryUpdateFlag::PinnedMessages
	) | rpl::filter([=](const Data::HistoryUpdate &update) {
		if (_migrated && update.history.get() == _migrated) {
			if (_pinnedTracker
				&& (update.flags & HistoryUpdateFlag::PinnedMessages)) {
				checkPinnedBarState();
			}
		}
		return (_history == update.history.get());
	}) | rpl::start_with_next([=](const Data::HistoryUpdate &update) {
		const auto flags = update.flags;
		if (flags & HistoryUpdateFlag::MessageSent) {
			synteticScrollToY(_scroll->scrollTopMax());
		}
		if (flags & HistoryUpdateFlag::ForwardDraft) {
			updateForwarding();
		}
		if (flags & HistoryUpdateFlag::BotKeyboard) {
			updateBotKeyboard(update.history);
		}
		if (flags & HistoryUpdateFlag::CloudDraft) {
			applyCloudDraft(update.history);
		}
		if (flags & HistoryUpdateFlag::LocalMessages) {
			updateSendButtonType();
		}
		if (flags & HistoryUpdateFlag::UnreadMentions) {
			updateUnreadMentionsVisibility();
		}
		if (flags & HistoryUpdateFlag::UnreadView) {
			unreadCountUpdated();
		}
		if (_pinnedTracker && (flags & HistoryUpdateFlag::PinnedMessages)) {
			checkPinnedBarState();
		}
		if (flags & HistoryUpdateFlag::TopPromoted) {
			updateHistoryGeometry();
			updateControlsVisibility();
			updateControlsGeometry();
			this->update();
		}
	}, lifetime());

	using MessageUpdateFlag = Data::MessageUpdate::Flag;
	session().changes().messageUpdates(
		MessageUpdateFlag::Destroyed
		| MessageUpdateFlag::Edited
		| MessageUpdateFlag::ReplyMarkup
		| MessageUpdateFlag::BotCallbackSent
	) | rpl::start_with_next([=](const Data::MessageUpdate &update) {
		const auto flags = update.flags;
		if (flags & MessageUpdateFlag::Destroyed) {
			itemRemoved(update.item);
			return;
		}
		if (flags & MessageUpdateFlag::Edited) {
			itemEdited(update.item);
		}
		if (flags & MessageUpdateFlag::ReplyMarkup) {
			if (_keyboard->forMsgId() == update.item->fullId()) {
				updateBotKeyboard(update.item->history(), true);
			}
		}
		if (flags & MessageUpdateFlag::BotCallbackSent) {
			botCallbackSent(update.item);
		}
	}, lifetime());

	subscribe(Media::Player::instance()->switchToNextNotifier(), [this](const Media::Player::Instance::Switch &pair) {
		if (pair.from.type() == AudioMsgId::Type::Voice) {
			scrollToCurrentVoiceMessage(pair.from.contextId(), pair.to);
		}
	});

	using PeerUpdateFlag = Data::PeerUpdate::Flag;
	session().changes().peerUpdates(
		PeerUpdateFlag::Rights
		| PeerUpdateFlag::Migration
		| PeerUpdateFlag::UnavailableReason
		| PeerUpdateFlag::IsBlocked
		| PeerUpdateFlag::Admins
		| PeerUpdateFlag::Members
		| PeerUpdateFlag::OnlineStatus
		| PeerUpdateFlag::Notifications
		| PeerUpdateFlag::ChannelAmIn
		| PeerUpdateFlag::ChannelLinkedChat
		| PeerUpdateFlag::Slowmode
		| PeerUpdateFlag::BotStartToken
		| PeerUpdateFlag::MessagesTTL
		| PeerUpdateFlag::ChatThemeEmoji
	) | rpl::filter([=](const Data::PeerUpdate &update) {
		return (update.peer.get() == _peer);
	}) | rpl::map([](const Data::PeerUpdate &update) {
		return update.flags;
	}) | rpl::start_with_next([=](Data::PeerUpdate::Flags flags) {
		if (flags & PeerUpdateFlag::Rights) {
			checkPreview();
			updateStickersByEmoji();
			updateFieldPlaceholder();
		}
		if (flags & PeerUpdateFlag::Migration) {
			handlePeerMigration();
		}
		if (flags & PeerUpdateFlag::Notifications) {
			updateNotifyControls();
		}
		if (flags & PeerUpdateFlag::UnavailableReason) {
			const auto unavailable = _peer->computeUnavailableReason();
			if (!unavailable.isEmpty()) {
				controller->showBackFromStack();
				controller->show(Box<InformBox>(unavailable));
				return;
			}
		}
		if (flags & PeerUpdateFlag::BotStartToken) {
			updateControlsVisibility();
			updateControlsGeometry();
		}
		if (flags & PeerUpdateFlag::Slowmode) {
			updateSendButtonType();
		}
		if (flags & (PeerUpdateFlag::IsBlocked
			| PeerUpdateFlag::Admins
			| PeerUpdateFlag::Members
			| PeerUpdateFlag::OnlineStatus
			| PeerUpdateFlag::Rights
			| PeerUpdateFlag::ChannelAmIn
			| PeerUpdateFlag::ChannelLinkedChat)) {
			handlePeerUpdate();
		}
		if (flags & PeerUpdateFlag::MessagesTTL) {
			checkMessagesTTL();
		}
		if ((flags & PeerUpdateFlag::ChatThemeEmoji) && _list) {
			const auto emoji = _peer->themeEmoji();
			if (Data::CloudThemes::TestingColors() && !emoji.isEmpty()) {
				_peer->owner().cloudThemes().themeForEmojiValue(
					emoji
				) | rpl::filter_optional(
				) | rpl::take(
					1
				) | rpl::start_with_next([=](const Data::ChatTheme &theme) {
					auto text = QStringList();
					const auto push = [&](QString label, const auto &theme) {
						using namespace Data;
						const auto &themes = _peer->owner().cloudThemes();
						const auto l = themes.prepareTestingLink(theme);
						if (!l.isEmpty()) {
							text.push_back(label + ": " + l);
						}
					};
					push("Light", theme.light);
					push("Dark", theme.dark);
					if (!text.isEmpty()) {
						_field->setText(text.join("\n\n"));
					}
				}, _list->lifetime());
			}
		}
	}, lifetime());

	rpl::merge(
		session().data().defaultUserNotifyUpdates(),
		session().data().defaultChatNotifyUpdates(),
		session().data().defaultBroadcastNotifyUpdates()
	) | rpl::start_with_next([=] {
		updateNotifyControls();
	}, lifetime());

	subscribe(session().data().queryItemVisibility(), [=](
			const Data::Session::ItemVisibilityQuery &query) {
		if (_a_show.animating()
			|| _history != query.item->history()
			|| !query.item->mainView() || !isVisible()) {
			return;
		}
		if (const auto view = query.item->mainView()) {
			auto top = _list->itemTop(view);
			if (top >= 0) {
				auto scrollTop = _scroll->scrollTop();
				if (top + view->height() > scrollTop
					&& top < scrollTop + _scroll->height()) {
					*query.isVisible = true;
				}
			}
		}
	});
	_topBar->membersShowAreaActive(
	) | rpl::start_with_next([=](bool active) {
		setMembersShowAreaActive(active);
	}, _topBar->lifetime());
	_topBar->forwardSelectionRequest(
	) | rpl::start_with_next([=] {
		forwardSelected();
	}, _topBar->lifetime());
	_topBar->deleteSelectionRequest(
	) | rpl::start_with_next([=] {
		confirmDeleteSelected();
	}, _topBar->lifetime());
	_topBar->clearSelectionRequest(
	) | rpl::start_with_next([=] {
		clearSelected();
	}, _topBar->lifetime());
	_topBar->cancelChooseForReportRequest(
	) | rpl::start_with_next([=] {
		setChooseReportMessagesDetails({}, nullptr);
	}, _topBar->lifetime());

	session().api().sendActions(
	) | rpl::filter([=](const Api::SendAction &action) {
		return (action.history == _history);
	}) | rpl::start_with_next([=](const Api::SendAction &action) {
		const auto lastKeyboardUsed = lastForceReplyReplied(FullMsgId(
			action.history->channelId(),
			action.replyTo));
		if (action.options.scheduled) {
			cancelReply(lastKeyboardUsed);
			crl::on_main(this, [=, history = action.history]{
				controller->showSection(
					std::make_shared<HistoryView::ScheduledMemento>(history));
			});
		} else {
			fastShowAtEnd(action.history);
			if (cancelReply(lastKeyboardUsed) && !action.clearDraft) {
				saveCloudDraft();
			}
		}
		if (action.options.handleSupportSwitch) {
			handleSupportSwitch(action.history);
		}
	}, lifetime());

	setupScheduledToggle();
	orderWidgets();
	setupShortcuts();
}

void HistoryWidget::setGeometryWithTopMoved(
		const QRect &newGeometry,
		int topDelta) {
	_topDelta = topDelta;
	bool willBeResized = (size() != newGeometry.size());
	if (geometry() != newGeometry) {
		auto weak = Ui::MakeWeak(this);
		setGeometry(newGeometry);
		if (!weak) {
			return;
		}
	}
	if (!willBeResized) {
		resizeEvent(nullptr);
	}
	_topDelta = 0;
}

Dialogs::EntryState HistoryWidget::computeDialogsEntryState() const {
	return Dialogs::EntryState{
		.key = _history,
		.section = Dialogs::EntryState::Section::History,
		.currentReplyToId = replyToId(),
	};
}

void HistoryWidget::refreshTopBarActiveChat() {
	const auto state = computeDialogsEntryState();
	_topBar->setActiveChat(state, _history->sendActionPainter());
	if (_inlineResults) {
		_inlineResults->setCurrentDialogsEntryState(state);
	}
}

void HistoryWidget::refreshTabbedPanel() {
	if (_peer && controller()->hasTabbedSelectorOwnership()) {
		createTabbedPanel();
	} else {
		setTabbedPanel(nullptr);
	}
}

void HistoryWidget::initVoiceRecordBar() {
	{
		auto scrollHeight = rpl::combine(
			_scroll->topValue(),
			_scroll->heightValue()
		) | rpl::map([=](int top, int height) {
			return top + height - st::historyRecordLockPosition.y();
		});
		_voiceRecordBar->setLockBottom(std::move(scrollHeight));
	}

	_voiceRecordBar->setSendButtonGeometryValue(_send->geometryValue());

	_voiceRecordBar->setStartRecordingFilter([=] {
		const auto error = _peer
			? Data::RestrictionError(_peer, ChatRestriction::SendMedia)
			: std::nullopt;
		if (error) {
			controller()->show(Box<InformBox>(*error));
			return true;
		} else if (showSlowmodeError()) {
			return true;
		}
		return false;
	});

	const auto applyLocalDraft = [=] {
		if (_history && _history->localDraft()) {
			applyDraft();
		}
	};

	_voiceRecordBar->sendActionUpdates(
	) | rpl::start_with_next([=](const auto &data) {
		if (!_history) {
			return;
		}
		session().sendProgressManager().update(
			_history,
			data.type,
			data.progress);
	}, lifetime());

	_voiceRecordBar->sendVoiceRequests(
	) | rpl::start_with_next([=](const auto &data) {
		if (!canWriteMessage() || data.bytes.isEmpty() || !_history) {
			return;
		}

		auto action = Api::SendAction(_history);
		action.replyTo = replyToId();
		action.options = data.options;
		session().api().sendVoiceMessage(
			data.bytes,
			data.waveform,
			data.duration,
			action);
		_voiceRecordBar->clearListenState();
		applyLocalDraft();
	}, lifetime());

	_voiceRecordBar->cancelRequests(
	) | rpl::start_with_next(applyLocalDraft, lifetime());

	_voiceRecordBar->lockShowStarts(
	) | rpl::start_with_next([=] {
		updateHistoryDownVisibility();
		updateUnreadMentionsVisibility();
	}, lifetime());

	_voiceRecordBar->updateSendButtonTypeRequests(
	) | rpl::start_with_next([=] {
		updateSendButtonType();
	}, lifetime());

	_voiceRecordBar->lockViewportEvents(
	) | rpl::start_with_next([=](not_null<QEvent*> e) {
		_scroll->viewportEvent(e);
	}, lifetime());

	_voiceRecordBar->hideFast();
}

void HistoryWidget::initTabbedSelector() {
	refreshTabbedPanel();

	_tabbedSelectorToggle->addClickHandler([=] {
		toggleTabbedSelectorMode();
	});

	base::install_event_filter(_tabbedSelectorToggle, [=](not_null<QEvent*> e) {
		if (e->type() == QEvent::ContextMenu && !HoverEmojiPanel() && _tabbedPanel) {
			_tabbedPanel->toggleAnimated();
			return base::EventFilterResult::Cancel;
		}
		return base::EventFilterResult::Continue;
	});

	const auto selector = controller()->tabbedSelector();

	base::install_event_filter(this, selector, [=](not_null<QEvent*> e) {
		if (_tabbedPanel && e->type() == QEvent::ParentChange) {
			setTabbedPanel(nullptr);
		}
		return base::EventFilterResult::Continue;
	});

	auto filter = rpl::filter([=] {
		return !isHidden();
	});
	using Selector = TabbedSelector;

	selector->emojiChosen(
	) | rpl::filter([=] {
		return !isHidden() && !_field->isHidden();
	}) | rpl::start_with_next([=](EmojiPtr emoji) {
		Ui::InsertEmojiAtCursor(_field->textCursor(), emoji);
	}, lifetime());

	selector->fileChosen(
	) | filter | rpl::start_with_next([=](Selector::FileChosen data) {
		sendExistingDocument(data.document, data.options);
	}, lifetime());

	selector->photoChosen(
	) | filter | rpl::start_with_next([=](Selector::PhotoChosen data) {
		sendExistingPhoto(data.photo, data.options);
	}, lifetime());

	selector->inlineResultChosen(
	) | filter | rpl::start_with_next([=](Selector::InlineChosen data) {
		if (data.sendPreview) {
			const auto request = data.result->openRequest();
			if (const auto photo = request.photo()) {
				sendExistingPhoto(photo, data.options);
			} else if (const auto document = request.document()) {
				sendExistingDocument(document, data.options);
			}

			addRecentBot(data.bot);
			clearFieldText();
			saveCloudDraft();
		} else {
			sendInlineResult(data);
		}
	}, lifetime());

	selector->contextMenuRequested(
	) | filter | rpl::start_with_next([=] {
		selector->showMenuWithType(sendMenuType());
	}, lifetime());

	selector->choosingStickerUpdated(
	) | rpl::start_with_next([=](const Selector::Action &data) {
		if (!_history) {
			return;
		}
		const auto type = Api::SendProgressType::ChooseSticker;
		if (data != Selector::Action::Cancel) {
			session().sendProgressManager().update(_history, type);
		} else {
			session().sendProgressManager().cancel(_history, type);
		}
	}, lifetime());
}

void HistoryWidget::supportInitAutocomplete() {
	_supportAutocomplete->hide();

	_supportAutocomplete->insertRequests(
	) | rpl::start_with_next([=](const QString &text) {
		supportInsertText(text);
	}, _supportAutocomplete->lifetime());

	_supportAutocomplete->shareContactRequests(
	) | rpl::start_with_next([=](const Support::Contact &contact) {
		supportShareContact(contact);
	}, _supportAutocomplete->lifetime());
}

void HistoryWidget::supportInsertText(const QString &text) {
	_field->setFocus();
	_field->textCursor().insertText(text);
	_field->ensureCursorVisible();
}

void HistoryWidget::supportShareContact(Support::Contact contact) {
	if (!_history) {
		return;
	}
	supportInsertText(contact.comment);
	contact.comment = _field->getLastText();

	const auto submit = [=](Qt::KeyboardModifiers modifiers) {
		const auto history = _history;
		if (!history) {
			return;
		}
		auto options = Api::SendOptions();
		auto action = Api::SendAction(history);
		send(options);
		options.handleSupportSwitch = Support::HandleSwitch(modifiers);
		action.options = options;
		session().api().shareContact(
			contact.phone,
			contact.firstName,
			contact.lastName,
			action);
	};
	const auto box = controller()->show(Box<Support::ConfirmContactBox>(
		controller(),
		_history,
		contact,
		crl::guard(this, submit)));
	box->boxClosing(
	) | rpl::start_with_next([=] {
		_field->document()->undo();
	}, lifetime());
}

void HistoryWidget::scrollToCurrentVoiceMessage(FullMsgId fromId, FullMsgId toId) {
	if (crl::now() <= _lastUserScrolled + kScrollToVoiceAfterScrolledMs) {
		return;
	}
	if (!_list) {
		return;
	}

	auto from = session().data().message(fromId);
	auto to = session().data().message(toId);
	if (!from || !to) {
		return;
	}

	// If history has pending resize items, the scrollTopItem won't be updated.
	// And the scrollTop will be reset back to scrollTopItem + scrollTopOffset.
	handlePendingHistoryUpdate();

	if (const auto toView = to->mainView()) {
		auto toTop = _list->itemTop(toView);
		if (toTop >= 0 && !isItemCompletelyHidden(from)) {
			auto scrollTop = _scroll->scrollTop();
			auto scrollBottom = scrollTop + _scroll->height();
			auto toBottom = toTop + toView->height();
			if ((toTop < scrollTop && toBottom < scrollBottom) || (toTop > scrollTop && toBottom > scrollBottom)) {
				animatedScrollToItem(to->id);
			}
		}
	}
}

void HistoryWidget::animatedScrollToItem(MsgId msgId) {
	Expects(_history != nullptr);

	if (hasPendingResizedItems()) {
		updateListSize();
	}

	auto to = session().data().message(_channel, msgId);
	if (_list->itemTop(to) < 0) {
		return;
	}

	auto scrollTo = std::clamp(
		itemTopForHighlight(to->mainView()),
		0,
		_scroll->scrollTopMax());
	animatedScrollToY(scrollTo, to);
}

void HistoryWidget::animatedScrollToY(int scrollTo, HistoryItem *attachTo) {
	Expects(_history != nullptr);

	if (hasPendingResizedItems()) {
		updateListSize();
	}

	// Attach our scroll animation to some item.
	auto itemTop = _list->itemTop(attachTo);
	auto scrollTop = _scroll->scrollTop();
	if (itemTop < 0 && !_history->isEmpty()) {
		attachTo = _history->blocks.back()->messages.back()->data();
		itemTop = _list->itemTop(attachTo);
	}
	if (itemTop < 0 || (scrollTop == scrollTo)) {
		synteticScrollToY(scrollTo);
		return;
	}

	_scrollToAnimation.stop();
	auto maxAnimatedDelta = _scroll->height();
	auto transition = anim::sineInOut;
	if (scrollTo > scrollTop + maxAnimatedDelta) {
		scrollTop = scrollTo - maxAnimatedDelta;
		synteticScrollToY(scrollTop);
		transition = anim::easeOutCubic;
	} else if (scrollTo + maxAnimatedDelta < scrollTop) {
		scrollTop = scrollTo + maxAnimatedDelta;
		synteticScrollToY(scrollTop);
		transition = anim::easeOutCubic;
	} else {
		// In local showHistory() we forget current scroll state,
		// so we need to restore it synchronously, otherwise we may
		// jump to the bottom of history in some updateHistoryGeometry() call.
		synteticScrollToY(scrollTop);
	}
	const auto itemId = attachTo->fullId();
	const auto relativeFrom = scrollTop - itemTop;
	const auto relativeTo = scrollTo - itemTop;
	_scrollToAnimation.start(
		[=] { scrollToAnimationCallback(itemId, relativeTo); },
		relativeFrom,
		relativeTo,
		st::slideDuration,
		anim::sineInOut);
}

void HistoryWidget::scrollToAnimationCallback(
		FullMsgId attachToId,
		int relativeTo) {
	auto itemTop = _list->itemTop(session().data().message(attachToId));
	if (itemTop < 0) {
		_scrollToAnimation.stop();
	} else {
		synteticScrollToY(qRound(_scrollToAnimation.value(relativeTo)) + itemTop);
	}
	if (!_scrollToAnimation.animating()) {
		preloadHistoryByScroll();
		checkReplyReturns();
	}
}

void HistoryWidget::enqueueMessageHighlight(
		not_null<HistoryView::Element*> view) {
	auto enqueueMessageId = [this](MsgId universalId) {
		if (_highlightQueue.empty() && !_highlightTimer.isActive()) {
			highlightMessage(universalId);
		} else if (_highlightedMessageId != universalId
			&& !base::contains(_highlightQueue, universalId)) {
			_highlightQueue.push_back(universalId);
			checkNextHighlight();
		}
	};
	const auto item = view->data();
	if (item->history() == _history) {
		enqueueMessageId(item->id);
	} else if (item->history() == _migrated) {
		enqueueMessageId(-item->id);
	}
}

void HistoryWidget::highlightMessage(MsgId universalMessageId) {
	_highlightStart = crl::now();
	_highlightedMessageId = universalMessageId;
	_highlightTimer.callEach(AnimationTimerDelta);
}

void HistoryWidget::checkNextHighlight() {
	if (_highlightTimer.isActive()) {
		return;
	}
	auto nextHighlight = [this] {
		while (!_highlightQueue.empty()) {
			auto msgId = _highlightQueue.front();
			_highlightQueue.pop_front();
			auto item = getItemFromHistoryOrMigrated(msgId);
			if (item && item->mainView()) {
				return msgId;
			}
		}
		return 0;
	}();
	if (!nextHighlight) {
		return;
	}
	highlightMessage(nextHighlight);
}

void HistoryWidget::updateHighlightedMessage() {
	const auto item = getItemFromHistoryOrMigrated(_highlightedMessageId);
	auto view = item ? item->mainView() : nullptr;
	if (!view) {
		return stopMessageHighlight();
	}
	auto duration = st::activeFadeInDuration + st::activeFadeOutDuration;
	if (crl::now() - _highlightStart > duration) {
		return stopMessageHighlight();
	}

	if (const auto group = session().data().groups().find(view->data())) {
		if (const auto leader = group->items.front()->mainView()) {
			view = leader;
		}
	}
	session().data().requestViewRepaint(view);
}

crl::time HistoryWidget::highlightStartTime(not_null<const HistoryItem*> item) const {
	auto isHighlighted = [this](not_null<const HistoryItem*> item) {
		if (item->id == _highlightedMessageId) {
			return (item->history() == _history);
		} else if (item->id == -_highlightedMessageId) {
			return (item->history() == _migrated);
		}
		return false;
	};
	return (isHighlighted(item) && _highlightTimer.isActive())
		? _highlightStart
		: 0;
}

void HistoryWidget::stopMessageHighlight() {
	_highlightTimer.cancel();
	_highlightedMessageId = 0;
	checkNextHighlight();
}

void HistoryWidget::clearHighlightMessages() {
	_highlightQueue.clear();
	stopMessageHighlight();
}

int HistoryWidget::itemTopForHighlight(
		not_null<HistoryView::Element*> view) const {
	if (const auto group = session().data().groups().find(view->data())) {
		if (const auto leader = group->items.front()->mainView()) {
			view = leader;
		}
	}
	auto itemTop = _list->itemTop(view);
	Assert(itemTop >= 0);

	auto heightLeft = (_scroll->height() - view->height());
	if (heightLeft <= 0) {
		return itemTop;
	}
	return qMax(itemTop - (heightLeft / 2), 0);
}

void HistoryWidget::start() {
	session().data().stickers().updated(
	) | rpl::start_with_next([=] {
		updateStickersByEmoji();
	}, lifetime());
	session().data().stickers().notifySavedGifsUpdated();
	subscribe(session().api().fullPeerUpdated(), [this](PeerData *peer) {
		fullPeerUpdated(peer);
	});
}

void HistoryWidget::insertMention(UserData *user, FieldAutocomplete::ChooseMethod method) {
	QString replacement, entityTag;
	if (user->username.isEmpty()
		|| method == FieldAutocomplete::ChooseMethod::ByRightClick
		|| method == FieldAutocomplete::ChooseMethod::ByCtrlEnter
		|| method == FieldAutocomplete::ChooseMethod::ByCtrlClick) {
		replacement = user->firstName;
		if (replacement.isEmpty()) {
			replacement = user->name;
		}
		entityTag = PrepareMentionTag(user);
	} else {
		replacement = '@' + user->username;
	}
	_field->insertTag(replacement, entityTag);
}

void HistoryWidget::insertHashtagOrBotCommand(
		QString str,
		FieldAutocomplete::ChooseMethod method) {
	if (!_peer) {
		return;
	}

	// Send bot command at once, if it was not inserted by pressing Tab.
	if (str.at(0) == '/' && method != FieldAutocomplete::ChooseMethod::ByTab) {
		sendBotCommand({ _peer, str, FullMsgId(), replyToId() });
		session().api().finishForwarding(Api::SendAction(_history));
		setFieldText(_field->getTextWithTagsPart(_field->textCursor().position()));
	} else {
		_field->insertTag(str);
	}
}

void HistoryWidget::updateInlineBotQuery() {
	if (!_history) {
		return;
	}
	const auto query = ParseInlineBotQuery(&session(), _field);
	if (_inlineBotUsername != query.username) {
		_inlineBotUsername = query.username;
		if (_inlineBotResolveRequestId) {
			_api.request(_inlineBotResolveRequestId).cancel();
			_inlineBotResolveRequestId = 0;
		}
		if (query.lookingUpBot) {
			_inlineBot = nullptr;
			_inlineLookingUpBot = true;
			const auto username = _inlineBotUsername;
			_inlineBotResolveRequestId = _api.request(MTPcontacts_ResolveUsername(
				MTP_string(username)
			)).done([=](const MTPcontacts_ResolvedPeer &result) {
				inlineBotResolveDone(result);
			}).fail([=](const MTP::Error &error) {
				inlineBotResolveFail(error, username);
			}).send();
		} else {
			applyInlineBotQuery(query.bot, query.query);
		}
	} else if (query.lookingUpBot) {
		if (!_inlineLookingUpBot) {
			applyInlineBotQuery(_inlineBot, query.query);
		}
	} else {
		applyInlineBotQuery(query.bot, query.query);
	}
}

void HistoryWidget::applyInlineBotQuery(UserData *bot, const QString &query) {
	if (bot) {
		if (_inlineBot != bot) {
			_inlineBot = bot;
			_inlineLookingUpBot = false;
			inlineBotChanged();
		}
		if (!_inlineResults) {
			_inlineResults.create(this, controller());
			_inlineResults->setResultSelectedCallback([=](
					InlineBots::ResultSelected result) {
				if (result.open) {
					const auto request = result.result->openRequest();
					if (const auto photo = request.photo()) {
						controller()->openPhoto(photo, FullMsgId());
					} else if (const auto document = request.document()) {
						controller()->openDocument(document, FullMsgId());
					}
				} else if (result.sendPreview) {
					const auto request = result.result->openRequest();
					if (const auto photo = request.photo()) {
						sendExistingPhoto(photo, result.options);
					} else if (const auto document = request.document()) {
						sendExistingDocument(document, result.options);
					}

					addRecentBot(result.bot);
					clearFieldText();
					saveCloudDraft();
				} else {
					sendInlineResult(result);
				}
			});
			_inlineResults->setCurrentDialogsEntryState(
				computeDialogsEntryState());
			_inlineResults->setSendMenuType([=] { return sendMenuType(); });
			_inlineResults->requesting(
			) | rpl::start_with_next([=](bool requesting) {
				_tabbedSelectorToggle->setLoading(requesting);
			}, _inlineResults->lifetime());
			updateControlsGeometry();
			orderWidgets();
		}
		_inlineResults->queryInlineBot(_inlineBot, _peer, query);
		if (!_fieldAutocomplete->isHidden()) {
			_fieldAutocomplete->hideAnimated();
		}
	} else {
		clearInlineBot();
	}
}

void HistoryWidget::orderWidgets() {
	_voiceRecordBar->raise();
	_send->raise();
	if (_contactStatus) {
		_contactStatus->raise();
	}
	if (_pinnedBar) {
		_pinnedBar->raise();
	}
	if (_groupCallBar) {
		_groupCallBar->raise();
	}
	_topShadow->raise();
	if (_fieldAutocomplete) {
		_fieldAutocomplete->raise();
	}
	if (_membersDropdown) {
		_membersDropdown->raise();
	}
	if (_inlineResults) {
		_inlineResults->raise();
	}
	if (_tabbedPanel) {
		_tabbedPanel->raise();
	}
	_raiseEmojiSuggestions();
	_attachDragAreas.document->raise();
	_attachDragAreas.photo->raise();
}

bool HistoryWidget::updateStickersByEmoji() {
	if (!_peer) {
		return false;
	}
	const auto emoji = [&] {
		const auto errorForStickers = Data::RestrictionError(
			_peer,
			ChatRestriction::SendStickers);
		if (!_editMsgId && !errorForStickers) {
			const auto &text = _field->getTextWithTags().text;
			auto length = 0;
			if (const auto emoji = Ui::Emoji::Find(text, &length)) {
				if (text.size() <= length) {
					return emoji;
				}
			}
		}
		return EmojiPtr(nullptr);
	}();
	_fieldAutocomplete->showStickers(emoji);
	return (emoji != nullptr);
}

void HistoryWidget::fieldChanged() {
	const auto typing = (_history
		&& !_inlineBot
		&& !_editMsgId
		&& (_textUpdateEvents & TextUpdateEvent::SendTyping));

	InvokeQueued(this, [=] {
		updateInlineBotQuery();
		const auto choosingSticker = updateStickersByEmoji();
		if (!choosingSticker && typing) {
			session().sendProgressManager().update(
				_history,
				Api::SendProgressType::Typing);
		}
	});

	updateSendButtonType();
	if (!HasSendText(_field)) {
		_previewState = Data::PreviewState::Allowed;
	}
	if (updateCmdStartShown()) {
		updateControlsVisibility();
		updateControlsGeometry();
	}

	_saveCloudDraftTimer.cancel();
	if (!_peer || !(_textUpdateEvents & TextUpdateEvent::SaveDraft)) {
		return;
	}

	_saveDraftText = true;
	saveDraft(true);
}

void HistoryWidget::saveDraftDelayed() {
	if (!_peer || !(_textUpdateEvents & TextUpdateEvent::SaveDraft)) {
		return;
	}
	if (!_field->textCursor().position()
		&& !_field->textCursor().anchor()
		&& !_field->scrollTop().current()) {
		if (!session().local().hasDraftCursors(_peer->id)) {
			return;
		}
	}
	saveDraft(true);
}

void HistoryWidget::saveDraft(bool delayed) {
	if (!_peer) {
		return;
	} else if (delayed) {
		auto ms = crl::now();
		if (!_saveDraftStart) {
			_saveDraftStart = ms;
			return _saveDraftTimer.callOnce(kSaveDraftTimeout);
		} else if (ms - _saveDraftStart < kSaveDraftAnywayTimeout) {
			return _saveDraftTimer.callOnce(kSaveDraftTimeout);
		}
	}
	writeDrafts();
}

void HistoryWidget::saveFieldToHistoryLocalDraft() {
	if (!_history) return;

	if (_editMsgId) {
		_history->setLocalEditDraft(std::make_unique<Data::Draft>(
			_field,
			_editMsgId,
			_previewState,
			_saveEditMsgRequestId));
	} else {
		if (_replyToId || !_field->empty()) {
			_history->setLocalDraft(std::make_unique<Data::Draft>(
				_field,
				_replyToId,
				_previewState));
		} else {
			_history->clearLocalDraft();
		}
		_history->clearLocalEditDraft();
	}
}

void HistoryWidget::saveCloudDraft() {
	controller()->session().api().saveCurrentDraftToCloud();
}

void HistoryWidget::writeDraftTexts() {
	Expects(_history != nullptr);

	session().local().writeDrafts(_history);
	if (_migrated) {
		_migrated->clearDrafts();
		session().local().writeDrafts(_migrated);
	}
}

void HistoryWidget::writeDraftCursors() {
	Expects(_history != nullptr);

	session().local().writeDraftCursors(_history);
	if (_migrated) {
		_migrated->clearDrafts();
		session().local().writeDraftCursors(_migrated);
	}
}

void HistoryWidget::writeDrafts() {
	const auto save = (_history != nullptr) && (_saveDraftStart > 0);
	_saveDraftStart = 0;
	_saveDraftTimer.cancel();
	if (save) {
		if (_saveDraftText) {
			writeDraftTexts();
		}
		writeDraftCursors();
	}
	_saveDraftText = false;

	if (!_editMsgId && !_inlineBot) {
		_saveCloudDraftTimer.callOnce(kSaveCloudDraftIdleTimeout);
	}
}

bool HistoryWidget::isRecording() const {
	return _voiceRecordBar->isRecording();
}

void HistoryWidget::activate() {
	if (_history) {
		if (!_historyInited) {
			updateHistoryGeometry(true);
		} else if (hasPendingResizedItems()) {
			updateHistoryGeometry();
		}
	}
	controller()->widget()->setInnerFocus();
}

void HistoryWidget::setInnerFocus() {
	if (_scroll->isHidden()) {
		setFocus();
	} else if (_list) {
		if (_nonEmptySelection
			|| (_list && _list->wasSelectedText())
			|| isRecording()
			|| isBotStart()
			|| isBlocked()
			|| !_canSendMessages) {
			_list->setFocus();
		} else {
			_field->setFocus();
		}
	}
}

bool HistoryWidget::notify_switchInlineBotButtonReceived(const QString &query, UserData *samePeerBot, MsgId samePeerReplyTo) {
	if (samePeerBot) {
		if (_history) {
			TextWithTags textWithTags = { '@' + samePeerBot->username + ' ' + query, TextWithTags::Tags() };
			MessageCursor cursor = { textWithTags.text.size(), textWithTags.text.size(), QFIXED_MAX };
			_history->setLocalDraft(std::make_unique<Data::Draft>(
				textWithTags,
				0,
				cursor,
				Data::PreviewState::Allowed));
			applyDraft();
			return true;
		}
	} else if (const auto bot = _peer ? _peer->asUser() : nullptr) {
		const auto to = bot->isBot()
			? bot->botInfo->inlineReturnTo
			: Dialogs::EntryState();
		const auto history = to.key.history();
		if (!history) {
			return false;
		}
		bot->botInfo->inlineReturnTo = Dialogs::EntryState();
		using Section = Dialogs::EntryState::Section;

		TextWithTags textWithTags = { '@' + bot->username + ' ' + query, TextWithTags::Tags() };
		MessageCursor cursor = { textWithTags.text.size(), textWithTags.text.size(), QFIXED_MAX };
		auto draft = std::make_unique<Data::Draft>(
			textWithTags,
			to.currentReplyToId,
			cursor,
			Data::PreviewState::Allowed);

		if (to.section == Section::Replies) {
			history->setDraft(
				Data::DraftKey::Replies(to.rootId),
				std::move(draft));
			controller()->showRepliesForMessage(history, to.rootId);
		} else if (to.section == Section::Scheduled) {
			history->setDraft(Data::DraftKey::Scheduled(), std::move(draft));
			controller()->showSection(
				std::make_shared<HistoryView::ScheduledMemento>(history));
		} else {
			history->setLocalDraft(std::move(draft));
			if (history == _history) {
				applyDraft();
			} else {
				Ui::showPeerHistory(history->peer, ShowAtUnreadMsgId);
			}
		}
		return true;
	}
	return false;
}

void HistoryWidget::notify_showScheduledButtonChanged() {
	refreshScheduledToggle();
	updateControlsVisibility();
	updateControlsGeometry();
}

void HistoryWidget::setupShortcuts() {
	Shortcuts::Requests(
	) | rpl::filter([=] {
		return Ui::AppInFocus()
			&& Ui::InFocusChain(this)
			&& !Ui::isLayerShown();
	}) | rpl::start_with_next([=](not_null<Shortcuts::Request*> request) {
		using Command = Shortcuts::Command;
		if (_history) {
			request->check(Command::Search, 1) && request->handle([=] {
				controller()->content()->searchInChat(_history);
				return true;
			});
			if (session().supportMode()) {
				request->check(
					Command::SupportToggleMuted
				) && request->handle([=] {
					toggleMuteUnmute();
					return true;
				});
			}
			request->check(Command::SaveDraft, 1) && request->handle([=] {
				saveCloudDraft();
				return true;
			});
			request->check(Command::JumpToDate, 1) && request->handle([=] {
				controller()->showJumpToDate(Dialogs::Key(_history), QDate());
				return true;
			});
		}
	}, lifetime());
}

void HistoryWidget::clearReplyReturns() {
	_replyReturns.clear();
	_replyReturn = nullptr;
}

void HistoryWidget::pushReplyReturn(not_null<HistoryItem*> item) {
	if (item->history() == _history) {
		_replyReturns.push_back(item->id);
	} else if (item->history() == _migrated) {
		_replyReturns.push_back(-item->id);
	} else {
		return;
	}
	_replyReturn = item;
	updateControlsVisibility();
}

QList<MsgId> HistoryWidget::replyReturns() {
	return _replyReturns;
}

void HistoryWidget::setReplyReturns(PeerId peer, const QList<MsgId> &replyReturns) {
	if (!_peer || _peer->id != peer) return;

	_replyReturns = replyReturns;
	if (_replyReturns.isEmpty()) {
		_replyReturn = nullptr;
	} else if (_replyReturns.back() < 0 && -_replyReturns.back() < ServerMaxMsgId) {
		_replyReturn = session().data().message(0, -_replyReturns.back());
	} else {
		_replyReturn = session().data().message(_channel, _replyReturns.back());
	}
	while (!_replyReturns.isEmpty() && !_replyReturn) {
		_replyReturns.pop_back();
		if (_replyReturns.isEmpty()) {
			_replyReturn = nullptr;
		} else if (_replyReturns.back() < 0 && -_replyReturns.back() < ServerMaxMsgId) {
			_replyReturn = session().data().message(0, -_replyReturns.back());
		} else {
			_replyReturn = session().data().message(_channel, _replyReturns.back());
		}
	}
}

void HistoryWidget::calcNextReplyReturn() {
	_replyReturn = nullptr;
	while (!_replyReturns.isEmpty() && !_replyReturn) {
		_replyReturns.pop_back();
		if (_replyReturns.isEmpty()) {
			_replyReturn = nullptr;
		} else if (_replyReturns.back() < 0 && -_replyReturns.back() < ServerMaxMsgId) {
			_replyReturn = session().data().message(0, -_replyReturns.back());
		} else {
			_replyReturn = session().data().message(_channel, _replyReturns.back());
		}
	}
	if (!_replyReturn) {
		updateControlsVisibility();
	}
}

void HistoryWidget::fastShowAtEnd(not_null<History*> history) {
	if (_history != history) {
		return;
	}

	clearAllLoadRequests();
	setMsgId(ShowAtUnreadMsgId);
	_pinnedClickedId = FullMsgId();
	_minPinnedId = std::nullopt;
	if (_history->isReadyFor(_showAtMsgId)) {
		historyLoaded();
	} else {
		firstLoadMessages();
		doneShow();
	}
}

void HistoryWidget::applyDraft(FieldHistoryAction fieldHistoryAction) {
	InvokeQueued(this, [=] { updateStickersByEmoji(); });

	if (_voiceRecordBar->isActive()) {
		return;
	}

	auto draft = !_history
		? nullptr
		: _history->localEditDraft()
		? _history->localEditDraft()
		: _history->localDraft();
	auto fieldAvailable = canWriteMessage();
	if (!draft || (!_history->localEditDraft() && !fieldAvailable)) {
		auto fieldWillBeHiddenAfterEdit = (!fieldAvailable && _editMsgId != 0);
		clearFieldText(0, fieldHistoryAction);
		_field->setFocus();
		_replyEditMsg = nullptr;
		_replyToId = 0;
		setEditMsgId(0);
		if (fieldWillBeHiddenAfterEdit) {
			updateControlsVisibility();
			updateControlsGeometry();
		}
		refreshTopBarActiveChat();
		return;
	}

	_textUpdateEvents = 0;
	setFieldText(draft->textWithTags, 0, fieldHistoryAction);
	_field->setFocus();
	draft->cursor.applyTo(_field);
	_textUpdateEvents = TextUpdateEvent::SaveDraft
		| TextUpdateEvent::SendTyping;

	// Save links from _field to _parsedLinks without generating preview.
	_previewState = Data::PreviewState::Cancelled;
	_fieldLinksParser->parseNow();
	_parsedLinks = _fieldLinksParser->list().current();
	_previewState = draft->previewState;

	_replyEditMsg = nullptr;
	if (const auto editDraft = _history->localEditDraft()) {
		setEditMsgId(editDraft->msgId);
		_replyToId = 0;
	} else {
		_replyToId = readyToForward() ? 0 : _history->localDraft()->msgId;
		setEditMsgId(0);
	}
	updateCmdStartShown();
	updateControlsVisibility();
	updateControlsGeometry();
	refreshTopBarActiveChat();
	if (_editMsgId || _replyToId) {
		updateReplyEditTexts();
		if (!_replyEditMsg) {
			requestMessageData(_editMsgId ? _editMsgId : _replyToId);
		}
	}
}

void HistoryWidget::applyCloudDraft(History *history) {
	Expects(!session().supportMode());

	if (_history == history && !_editMsgId) {
		applyDraft(Ui::InputField::HistoryAction::NewEntry);

		updateControlsVisibility();
		updateControlsGeometry();
	}
}

bool HistoryWidget::insideJumpToEndInsteadOfToUnread() const {
	if (session().supportMode()) {
		return true;
	} else if (!_historyInited) {
		return false;
	}
	_history->calculateFirstUnreadMessage();
	const auto unread = _history->firstUnreadMessage();
	const auto visibleBottom = _scroll->scrollTop() + _scroll->height();
	return unread && _list->itemTop(unread) <= visibleBottom;
}

void HistoryWidget::showHistory(
		const PeerId &peerId,
		MsgId showAtMsgId,
		bool reload) {
	_pinnedClickedId = FullMsgId();
	_minPinnedId = std::nullopt;

	const auto wasDialogsEntryState = computeDialogsEntryState();
	const auto startBot = (showAtMsgId == ShowAndStartBotMsgId);
	if (startBot) {
		showAtMsgId = ShowAtTheEndMsgId;
	}

	clearHighlightMessages();
	hideInfoTooltip(anim::type::instant);
	if (_history) {
		if (_peer->id == peerId && !reload) {
			updateForwarding();

			if (showAtMsgId == ShowAtUnreadMsgId
				&& insideJumpToEndInsteadOfToUnread()) {
				showAtMsgId = ShowAtTheEndMsgId;
			} else if (showAtMsgId == ShowForChooseMessagesMsgId) {
				if (_chooseForReport) {
					clearSelected();
					_chooseForReport->active = true;
					_list->setChooseReportReason(_chooseForReport->reason);
					updateControlsVisibility();
					updateControlsGeometry();
					updateTopBarChooseForReport();
				}
				return;
			}
			if (!IsServerMsgId(showAtMsgId)
				&& !IsServerMsgId(-showAtMsgId)) {
				// To end or to unread.
				destroyUnreadBar();
			}
			const auto canShowNow = _history->isReadyFor(showAtMsgId);
			if (!canShowNow) {
				delayedShowAt(showAtMsgId);
			} else {
				_history->forgetScrollState();
				if (_migrated) {
					_migrated->forgetScrollState();
				}

				clearDelayedShowAt();
				while (_replyReturn) {
					if (_replyReturn->history() == _history && _replyReturn->id == showAtMsgId) {
						calcNextReplyReturn();
					} else if (_replyReturn->history() == _migrated && -_replyReturn->id == showAtMsgId) {
						calcNextReplyReturn();
					} else {
						break;
					}
				}

				setMsgId(showAtMsgId);
				if (_historyInited) {
					const auto to = countInitialScrollTop();
					const auto item = getItemFromHistoryOrMigrated(
						_showAtMsgId);
					animatedScrollToY(
						std::clamp(to, 0, _scroll->scrollTopMax()),
						item);
				} else {
					historyLoaded();
				}
			}

			_topBar->update();
			update();

			if (const auto user = _peer->asUser()) {
				if (const auto &info = user->botInfo) {
					if (startBot) {
						if (wasDialogsEntryState.key) {
							info->inlineReturnTo = wasDialogsEntryState;
						}
						sendBotStartCommand();
						_history->clearLocalDraft();
						applyDraft();
						_send->finishAnimating();
					}
				}
			}
			return;
		}
		session().sendProgressManager().update(
			_history,
			Api::SendProgressType::Typing,
			-1);
		session().data().histories().sendPendingReadInbox(_history);
		session().sendProgressManager().cancelTyping(_history);
	}

	clearReplyReturns();
	if (_history) {
		if (Ui::InFocusChain(_list)) {
			// Removing focus from list clears selected and updates top bar.
			setFocus();
		}
		controller()->session().api().saveCurrentDraftToCloud();
		if (_migrated) {
			_migrated->clearDrafts(); // use migrated draft only once
		}

		_history->showAtMsgId = _showAtMsgId;

		destroyUnreadBarOnClose();
		_pinnedBar = nullptr;
		_pinnedTracker = nullptr;
		_groupCallBar = nullptr;
		_groupCallTracker = nullptr;
		_membersDropdown.destroy();
		_scrollToAnimation.stop();

		clearAllLoadRequests();
		setHistory(nullptr);
		_list = nullptr;
		_peer = nullptr;
		_channel = NoChannel;
		_canSendMessages = false;
		_silent.destroy();
		updateBotKeyboard();
	} else {
		Assert(_list == nullptr);
	}

	App::clearMousedItems();

	_saveEditMsgRequestId = 0;
	_replyEditMsg = nullptr;
	_editMsgId = _replyToId = 0;
	_previewData = nullptr;
	_previewCache.clear();
	_fieldBarCancel->hide();

	_membersDropdownShowTimer.cancel();
	_scroll->takeWidget<HistoryInner>().destroy();

	clearInlineBot();

	_showAtMsgId = showAtMsgId;
	_historyInited = false;
	_contactStatus = nullptr;

	// Unload lottie animations.
	session().data().unloadHeavyViewParts(HistoryInner::ElementDelegate());

	if (peerId) {
		_peer = session().data().peer(peerId);
		_channel = peerToChannel(_peer->id);
		_canSendMessages = _peer->canWrite();
		_contactStatus = std::make_unique<HistoryView::ContactStatus>(
			controller(),
			this,
			_peer);
		_contactStatus->heightValue() | rpl::start_with_next([=] {
			updateControlsGeometry();
		}, _contactStatus->lifetime());
		orderWidgets();
		controller()->tabbedSelector()->setCurrentPeer(_peer);
	}
	refreshTabbedPanel();

	if (_peer) {
		_unblock->setText(((_peer->isUser()
			&& _peer->asUser()->isBot()
			&& !_peer->asUser()->isSupport())
				? tr::lng_restart_button(tr::now)
				: tr::lng_unblock_button(tr::now)).toUpper());
		if (const auto channel = _peer->asChannel()) {
			channel->updateFull();
			_joinChannel->setText((channel->isMegagroup()
				? tr::lng_profile_join_group(tr::now)
				: tr::lng_profile_join_channel(tr::now)).toUpper());
		}
	}

	noSelectingScroll();
	_nonEmptySelection = false;
	_itemRevealPending.clear();
	_itemRevealAnimations.clear();
	_itemsRevealHeight = 0;

	if (_peer) {
		setHistory(_peer->owner().history(_peer));
		if (_migrated
			&& !_migrated->isEmpty()
			&& (!_history->loadedAtTop() || !_migrated->loadedAtBottom())) {
			_migrated->clear(History::ClearType::Unload);
		}
		_history->setFakeUnreadWhileOpened(true);

		if (_showAtMsgId == ShowForChooseMessagesMsgId) {
			_showAtMsgId = ShowAtUnreadMsgId;
			if (_chooseForReport) {
				_chooseForReport->active = true;
			}
		} else {
			_chooseForReport = nullptr;
		}
		refreshTopBarActiveChat();
		updateTopBarSelection();

		if (_channel) {
			updateNotifyControls();
			session().data().requestNotifySettings(_peer);
			refreshSilentToggle();
		} else if (_peer->isRepliesChat()) {
			updateNotifyControls();
		}
		refreshScheduledToggle();

		if (_showAtMsgId == ShowAtUnreadMsgId) {
			if (_history->scrollTopItem) {
				_showAtMsgId = _history->showAtMsgId;
			}
		} else {
			_history->forgetScrollState();
			if (_migrated) {
				_migrated->forgetScrollState();
			}
		}

		_scroll->hide();
		_list = _scroll->setOwnedWidget(
			object_ptr<HistoryInner>(this, _scroll, controller(), _history));
		_list->show();

		if (_chooseForReport && _chooseForReport->active) {
			_list->setChooseReportReason(_chooseForReport->reason);
		}
		updateTopBarChooseForReport();

		_updateHistoryItems.cancel();

		setupPinnedTracker();
		setupGroupCallTracker();
		checkMessagesTTL();
		if (_history->scrollTopItem
			|| (_migrated && _migrated->scrollTopItem)
			|| _history->isReadyFor(_showAtMsgId)) {
			historyLoaded();
		} else {
			firstLoadMessages();
			doneShow();
		}

		handlePeerUpdate();

		session().local().readDraftsWithCursors(_history);
		applyDraft();
		_send->finishAnimating();

		updateControlsGeometry();

		connect(_scroll, SIGNAL(geometryChanged()), _list, SLOT(onParentGeometryChanged()));

		if (const auto user = _peer->asUser()) {
			if (const auto &info = user->botInfo) {
				if (startBot) {
					if (wasDialogsEntryState.key) {
						info->inlineReturnTo = wasDialogsEntryState;
					}
					sendBotStartCommand();
				}
			}
		}
		if (!_history->folderKnown()) {
			session().data().histories().requestDialogEntry(_history);
		}
		if (_history->chatListUnreadMark()) {
			_history->owner().histories().changeDialogUnreadMark(
				_history,
				false);
			if (_migrated) {
				_migrated->owner().histories().changeDialogUnreadMark(
					_migrated,
					false);
			}

			// Must be done before unreadCountUpdated(), or we auto-close.
			_history->setUnreadMark(false);
			if (_migrated) {
				_migrated->setUnreadMark(false);
			}
		}
		unreadCountUpdated(); // set _historyDown badge.
		showAboutTopPromotion();
		_history->owner().session().account().addToRecent(_peer->id);
		_history->owner().chatsFilters().refreshHistory(_history);
	} else {
		_chooseForReport = nullptr;
		refreshTopBarActiveChat();
		updateTopBarSelection();
		checkMessagesTTL();

		clearFieldText();
		doneShow();
	}
	updateForwarding();
	updateOverStates(mapFromGlobal(QCursor::pos()));

	if (_history) {
		controller()->setActiveChatEntry({
			_history,
			FullMsgId(_history->channelId(), _showAtMsgId) });
	}
	update();
	controller()->floatPlayerAreaUpdated();

	crl::on_main(this, [=] { controller()->widget()->setInnerFocus(); });
}

void HistoryWidget::setHistory(History *history) {
	if (_history == history) {
		return;
	}
	unregisterDraftSources();
	_history = history;
	_migrated = _history ? _history->migrateFrom() : nullptr;
	registerDraftSource();
}

void HistoryWidget::unregisterDraftSources() {
	if (!_history) {
		return;
	}
	session().local().unregisterDraftSource(
		_history,
		Data::DraftKey::Local());
	session().local().unregisterDraftSource(
		_history,
		Data::DraftKey::LocalEdit());
}

void HistoryWidget::registerDraftSource() {
	if (!_history) {
		return;
	}
	const auto editMsgId = _editMsgId;
	const auto draft = [=] {
		return Storage::MessageDraft{
			editMsgId ? editMsgId : _replyToId,
			_field->getTextWithTags(),
			_previewState,
		};
	};
	auto draftSource = Storage::MessageDraftSource{
		.draft = draft,
		.cursor = [=] { return MessageCursor(_field); },
	};
	session().local().registerDraftSource(
		_history,
		editMsgId ? Data::DraftKey::LocalEdit() : Data::DraftKey::Local(),
		std::move(draftSource));
}

void HistoryWidget::setEditMsgId(MsgId msgId) {
	unregisterDraftSources();
	_editMsgId = msgId;
	registerDraftSource();
}

void HistoryWidget::clearDelayedShowAt() {
	_delayedShowAtMsgId = -1;
	clearDelayedShowAtRequest();
}

void HistoryWidget::clearDelayedShowAtRequest() {
	Expects(_history != nullptr);

	if (_delayedShowAtRequest) {
		_history->owner().histories().cancelRequest(_delayedShowAtRequest);
		_delayedShowAtRequest = 0;
	}
}

void HistoryWidget::clearAllLoadRequests() {
	Expects(_history != nullptr);

	auto &histories = _history->owner().histories();
	clearDelayedShowAtRequest();
	if (_firstLoadRequest) {
		histories.cancelRequest(_firstLoadRequest);
		_firstLoadRequest = 0;
	}
	if (_preloadRequest) {
		histories.cancelRequest(_preloadRequest);
		_preloadRequest = 0;
	}
	if (_preloadDownRequest) {
		histories.cancelRequest(_preloadDownRequest);
		_preloadDownRequest = 0;
	}
}

void HistoryWidget::updateFieldSubmitSettings() {
	const auto settings = _isInlineBot
		? Ui::InputField::SubmitSettings::None
		: Core::App().settings().sendSubmitWay();
	_field->setSubmitSettings(settings);
}

void HistoryWidget::updateNotifyControls() {
	if (!_peer || (!_peer->isChannel() && !_peer->isRepliesChat())) {
		return;
	}

	_muteUnmute->setText((_history->mute()
		? tr::lng_channel_unmute(tr::now)
		: tr::lng_channel_mute(tr::now)).toUpper());
	if (!session().data().notifySilentPostsUnknown(_peer)) {
		if (_silent) {
			_silent->setChecked(session().data().notifySilentPosts(_peer));
			updateFieldPlaceholder();
		} else if (hasSilentToggle()) {
			refreshSilentToggle();
			updateControlsVisibility();
			updateControlsGeometry();
		}
	}
}

void HistoryWidget::refreshSilentToggle() {
	if (!_silent && hasSilentToggle()) {
		_silent.create(this, _peer->asChannel());
		orderWidgets();
	} else if (_silent && !hasSilentToggle()) {
		_silent.destroy();
	}
}

void HistoryWidget::setupScheduledToggle() {
	controller()->activeChatValue(
	) | rpl::map([=](const Dialogs::Key &key) -> rpl::producer<> {
		if (const auto history = key.history()) {
			return session().data().scheduledMessages().updates(history);
		}
		return rpl::never<rpl::empty_value>();
	}) | rpl::flatten_latest(
	) | rpl::start_with_next([=] {
		refreshScheduledToggle();
		updateControlsVisibility();
		updateControlsGeometry();
	}, lifetime());
}

void HistoryWidget::refreshScheduledToggle() {
	const auto canWrite = _history && _peer->canWrite();
	const auto has = canWrite && (session().data().scheduledMessages().count(_history) > 0);
	if (_scheduled && !canWrite) {
		_scheduled.destroy();
	} else if (canWrite) {
		if (_scheduled) {
			_scheduled.destroy();
		}
		if (cAlwaysShowScheduled() || has){
			_scheduled.create(this, (has ? st::historyScheduledToggle : st::historyScheduledToggleEmpty));
			_scheduled->show();
			_scheduled->addClickHandler([=] {
				controller()->showSection(
					std::make_shared<HistoryView::ScheduledMemento>(_history));
			});
			orderWidgets(); // Raise drag areas to the top.
		}
	}
}

bool HistoryWidget::contentOverlapped(const QRect &globalRect) {
	return (_attachDragAreas.document->overlaps(globalRect)
			|| _attachDragAreas.photo->overlaps(globalRect)
			|| _fieldAutocomplete->overlaps(globalRect)
			|| (_tabbedPanel && _tabbedPanel->overlaps(globalRect))
			|| (_inlineResults && _inlineResults->overlaps(globalRect)));
}

bool HistoryWidget::canWriteMessage() const {
	if (!_history || !_canSendMessages) return false;
	if (isBlocked() || isJoinChannel() || isMuteUnmute() || isBotStart()) return false;
	return true;
}

std::optional<QString> HistoryWidget::writeRestriction() const {
	return _peer
		? Data::RestrictionError(_peer, ChatRestriction::SendMessages)
		: std::nullopt;
}

void HistoryWidget::updateControlsVisibility() {
	if (!_a_show.animating()) {
		_topShadow->setVisible(_peer != nullptr);
		_topBar->setVisible(_peer != nullptr);
	}
	updateHistoryDownVisibility();
	updateUnreadMentionsVisibility();
	if (!_history || _a_show.animating()) {
		hideChildWidgets();
		return;
	}

	if (_pinnedBar) {
		_pinnedBar->show();
	}
	if (_groupCallBar) {
		_groupCallBar->show();
	}
	if (_firstLoadRequest && !_scroll->isHidden()) {
		_scroll->hide();
	} else if (!_firstLoadRequest && _scroll->isHidden()) {
		_scroll->show();
	}
	if (_contactStatus) {
		_contactStatus->show();
	}
	if (!editingMessage() && (isBlocked() || isJoinChannel() || isMuteUnmute() || isBotStart() || isReportMessages())) {
		if (isReportMessages()) {
			_unblock->hide();
			_joinChannel->hide();
			_muteUnmute->hide();
			_botStart->hide();
			if (_reportMessages->isHidden()) {
				_reportMessages->clearState();
				_reportMessages->show();
			}
		} else if (isBlocked()) {
			_reportMessages->hide();
			_joinChannel->hide();
			_muteUnmute->hide();
			_discuss->hide();
			_botStart->hide();
			if (_unblock->isHidden()) {
				_unblock->clearState();
				_unblock->show();
			}
		} else if (isJoinChannel()) {
			_reportMessages->hide();
			_unblock->hide();
			_muteUnmute->hide();
			_botStart->hide();
			if (_joinChannel->isHidden()) {
				_joinChannel->clearState();
				_joinChannel->show();
			}
			if (hasDiscussionGroup()) {
				if (_discuss->isHidden()) {
					_discuss->clearState();
					_discuss->show();
				}
			} else {
				_discuss->hide();
			}
		} else if (isMuteUnmute()) {
			_reportMessages->hide();
			_unblock->hide();
			_joinChannel->hide();
			_botStart->hide();
			if (_muteUnmute->isHidden()) {
				_muteUnmute->clearState();
				_muteUnmute->show();
			}
			if (hasDiscussionGroup()) {
				if (_discuss->isHidden()) {
					_discuss->clearState();
					_discuss->show();
				}
			} else {
				_discuss->hide();
			}
		} else if (isBotStart()) {
			_reportMessages->hide();
			_unblock->hide();
			_joinChannel->hide();
			_muteUnmute->hide();
			_discuss->hide();
			if (_botStart->isHidden()) {
				_botStart->clearState();
				_botStart->show();
			}
		}
		_kbShown = false;
		_fieldAutocomplete->hide();
		if (_supportAutocomplete) {
			_supportAutocomplete->hide();
		}
		_send->hide();
		if (_silent) {
			_silent->hide();
		}
		if (_scheduled) {
			_scheduled->hide();
		}
		if (_ttlInfo) {
			_ttlInfo->hide();
		}
		_kbScroll->hide();
		_fieldBarCancel->hide();
		_attachToggle->hide();
		_tabbedSelectorToggle->hide();
		_botKeyboardShow->hide();
		_botKeyboardHide->hide();
		_botCommandStart->hide();
		if (_tabbedPanel) {
			_tabbedPanel->hide();
		}
		if (_voiceRecordBar) {
			_voiceRecordBar->hideFast();
		}
		if (_inlineResults) {
			_inlineResults->hide();
		}
		if (!_field->isHidden()) {
			_field->hide();
			updateControlsGeometry();
			update();
		}
	} else if (editingMessage() || _canSendMessages) {
		checkFieldAutocomplete();
		_unblock->hide();
		_botStart->hide();
		_joinChannel->hide();
		_muteUnmute->hide();
		_discuss->hide();
		_reportMessages->hide();
		_send->show();
		updateSendButtonType();

		_field->show();
		if (_kbShown) {
			_kbScroll->show();
			_tabbedSelectorToggle->hide();
			_botKeyboardHide->show();
			_botKeyboardShow->hide();
			_botCommandStart->hide();
		} else if (_kbReplyTo) {
			_kbScroll->hide();
			_tabbedSelectorToggle->show();
			_botKeyboardHide->hide();
			_botKeyboardShow->hide();
			_botCommandStart->hide();
		} else {
			_kbScroll->hide();
			_tabbedSelectorToggle->show();
			_botKeyboardHide->hide();
			if (_keyboard->hasMarkup()) {
				_botKeyboardShow->show();
				_botCommandStart->hide();
			} else {
				_botKeyboardShow->hide();
				_botCommandStart->setVisible(_cmdStartShown);
			}
		}
		_attachToggle->show();
		if (_silent) {
			_silent->show();
		}
		if (_scheduled) {
			_scheduled->show();
		}
		if (_ttlInfo) {
			_ttlInfo->show();
		}
		updateFieldPlaceholder();

		if (_editMsgId || _replyToId || readyToForward() || (_previewData && _previewData->pendingTill >= 0) || _kbReplyTo) {
			if (_fieldBarCancel->isHidden()) {
				_fieldBarCancel->show();
				updateControlsGeometry();
				update();
			}
		} else {
			_fieldBarCancel->hide();
		}
	} else {
		_fieldAutocomplete->hide();
		if (_supportAutocomplete) {
			_supportAutocomplete->hide();
		}
		_send->hide();
		_unblock->hide();
		_botStart->hide();
		_joinChannel->hide();
		_muteUnmute->hide();
		_discuss->hide();
		_reportMessages->hide();
		_attachToggle->hide();
		if (_silent) {
			_silent->hide();
		}
		if (_scheduled) {
			_scheduled->hide();
		}
		if (_ttlInfo) {
			_ttlInfo->hide();
		}
		_kbScroll->hide();
		_fieldBarCancel->hide();
		_attachToggle->hide();
		_tabbedSelectorToggle->hide();
		_botKeyboardShow->hide();
		_botKeyboardHide->hide();
		_botCommandStart->hide();
		if (_tabbedPanel) {
			_tabbedPanel->hide();
		}
		if (_voiceRecordBar) {
			_voiceRecordBar->hideFast();
		}
		if (_inlineResults) {
			_inlineResults->hide();
		}
		_kbScroll->hide();
		if (!_field->isHidden()) {
			_field->hide();
			updateControlsGeometry();
			update();
		}
	}
	//checkTabbedSelectorToggleTooltip();
	updateMouseTracking();
}

void HistoryWidget::showAboutTopPromotion() {
	Expects(_history != nullptr);
	Expects(_list != nullptr);

	if (!_history->useTopPromotion() || _history->topPromotionAboutShown()) {
		return;
	}
	_history->markTopPromotionAboutShown();
	const auto type = _history->topPromotionType();
	const auto custom = type.isEmpty()
		? QString()
		: Lang::GetNonDefaultValue(kPsaAboutPrefix + type.toUtf8());
	const auto text = type.isEmpty()
		? tr::lng_proxy_sponsor_about(tr::now, Ui::Text::RichLangValue)
		: custom.isEmpty()
		? tr::lng_about_psa_default(tr::now, Ui::Text::RichLangValue)
		: Ui::Text::RichLangValue(custom);
	showInfoTooltip(text, nullptr);
}

void HistoryWidget::updateMouseTracking() {
	const auto trackMouse = !_fieldBarCancel->isHidden();
	setMouseTracking(trackMouse);
}

void HistoryWidget::destroyUnreadBar() {
	if (_history) _history->destroyUnreadBar();
	if (_migrated) _migrated->destroyUnreadBar();
}

void HistoryWidget::destroyUnreadBarOnClose() {
	if (!_history || !_historyInited) {
		return;
	} else if (_scroll->scrollTop() == _scroll->scrollTopMax()) {
		destroyUnreadBar();
		return;
	}
	const auto top = unreadBarTop();
	if (top && *top < _scroll->scrollTop()) {
		destroyUnreadBar();
		return;
	}
}

void HistoryWidget::newItemAdded(not_null<HistoryItem*> item) {
	if (_history != item->history()
		|| !_historyInited
		|| item->isScheduled()) {
		return;
	}

	// If we get here in non-resized state we can't rely on results of
	// doWeReadServerHistory() and mark chat as read.
	// If we receive N messages being not at bottom:
	// - on first message we set unreadcount += 1, firstUnreadMessage.
	// - on second we get wrong doWeReadServerHistory() and read both.
	session().data().sendHistoryChangeNotifications();

	if (item->isSending()) {
		synteticScrollToY(_scroll->scrollTopMax());
	} else if (_scroll->scrollTop() < _scroll->scrollTopMax()) {
		return;
	}
	if (item->showNotification()) {
		destroyUnreadBar();
		if (doWeReadServerHistory()) {
			if (item->isUnreadMention() && !item->isUnreadMedia()) {
				session().api().markMediaRead(item);
			}
			session().data().histories().readInboxOnNewMessage(item);

			// Also clear possible scheduled messages notifications.
			Core::App().notifications().clearFromHistory(_history);
		}
	}
	const auto view = item->mainView();
	if (anim::Disabled() || !view) {
		return;
	}
	_itemRevealPending.emplace(item);
}

void HistoryWidget::unreadCountUpdated() {
	if (_history->chatListUnreadMark()) {
		crl::on_main(this, [=, history = _history] {
			if (history == _history) {
				controller()->showBackFromStack();
				_cancelRequests.fire({});
			}
		});
	} else {
		updateHistoryDownVisibility();
		_historyDown->setUnreadCount(_history->chatListUnreadCount());
	}
}

void HistoryWidget::messagesFailed(const MTP::Error &error, int requestId) {
	if (error.type() == qstr("CHANNEL_PRIVATE")
		&& _peer->isChannel()
		&& _peer->asChannel()->invitePeekExpires()) {
		_peer->asChannel()->privateErrorReceived();
	} else if (error.type() == qstr("CHANNEL_PRIVATE")
		|| error.type() == qstr("CHANNEL_PUBLIC_GROUP_NA")
		|| error.type() == qstr("USER_BANNED_IN_CHANNEL")) {
		auto was = _peer;
		controller()->showBackFromStack();
		Ui::ShowMultilineToast({
			.text = { (was && was->isMegagroup())
				? tr::lng_group_not_accessible(tr::now)
				: tr::lng_channel_not_accessible(tr::now) },
		});
		return;
	}

	LOG(("RPC Error: %1 %2: %3").arg(
		QString::number(error.code()),
		error.type(),
		error.description()));

	if (_preloadRequest == requestId) {
		_preloadRequest = 0;
	} else if (_preloadDownRequest == requestId) {
		_preloadDownRequest = 0;
	} else if (_firstLoadRequest == requestId) {
		_firstLoadRequest = 0;
		controller()->showBackFromStack();
	} else if (_delayedShowAtRequest == requestId) {
		_delayedShowAtRequest = 0;
	}
}

void HistoryWidget::messagesReceived(PeerData *peer, const MTPmessages_Messages &messages, int requestId) {
	Expects(_history != nullptr);

	bool toMigrated = (peer == _peer->migrateFrom());
	if (peer != _peer && !toMigrated) {
		if (_preloadRequest == requestId) {
			_preloadRequest = 0;
		} else if (_preloadDownRequest == requestId) {
			_preloadDownRequest = 0;
		} else if (_firstLoadRequest == requestId) {
			_firstLoadRequest = 0;
		} else if (_delayedShowAtRequest == requestId) {
			_delayedShowAtRequest = 0;
		}
		return;
	}

	auto count = 0;
	const QVector<MTPMessage> emptyList, *histList = &emptyList;
	switch (messages.type()) {
	case mtpc_messages_messages: {
		auto &d(messages.c_messages_messages());
		_history->owner().processUsers(d.vusers());
		_history->owner().processChats(d.vchats());
		histList = &d.vmessages().v;
		count = histList->size();
	} break;
	case mtpc_messages_messagesSlice: {
		auto &d(messages.c_messages_messagesSlice());
		_history->owner().processUsers(d.vusers());
		_history->owner().processChats(d.vchats());
		histList = &d.vmessages().v;
		count = d.vcount().v;
	} break;
	case mtpc_messages_channelMessages: {
		auto &d(messages.c_messages_channelMessages());
		if (peer && peer->isChannel()) {
			peer->asChannel()->ptsReceived(d.vpts().v);
		} else {
			LOG(("API Error: received messages.channelMessages when no channel was passed! (HistoryWidget::messagesReceived)"));
		}
		_history->owner().processUsers(d.vusers());
		_history->owner().processChats(d.vchats());
		histList = &d.vmessages().v;
		count = d.vcount().v;
	} break;
	case mtpc_messages_messagesNotModified: {
		LOG(("API Error: received messages.messagesNotModified! (HistoryWidget::messagesReceived)"));
	} break;
	}

	if (_preloadRequest == requestId) {
		addMessagesToFront(peer, *histList);
		_preloadRequest = 0;
		preloadHistoryIfNeeded();
	} else if (_preloadDownRequest == requestId) {
		addMessagesToBack(peer, *histList);
		_preloadDownRequest = 0;
		preloadHistoryIfNeeded();
		if (_history->loadedAtBottom()) {
			checkHistoryActivation();
		}
	} else if (_firstLoadRequest == requestId) {
		if (toMigrated) {
			_history->clear(History::ClearType::Unload);
		} else if (_migrated) {
			_migrated->clear(History::ClearType::Unload);
		}
		addMessagesToFront(peer, *histList);
		_firstLoadRequest = 0;
		if (_history->loadedAtTop() && _history->isEmpty() && count > 0) {
			firstLoadMessages();
			return;
		}

		historyLoaded();
	} else if (_delayedShowAtRequest == requestId) {
		if (toMigrated) {
			_history->clear(History::ClearType::Unload);
		} else if (_migrated) {
			_migrated->clear(History::ClearType::Unload);
		}

		clearAllLoadRequests();
		_firstLoadRequest = -1; // hack - don't updateListSize yet
		_history->getReadyFor(_delayedShowAtMsgId);
		if (_history->isEmpty()) {
			addMessagesToFront(peer, *histList);
		}
		_firstLoadRequest = 0;

		if (_history->loadedAtTop()
			&& _history->isEmpty()
			&& count > 0) {
			firstLoadMessages();
			return;
		}
		while (_replyReturn) {
			if (_replyReturn->history() == _history
				&& _replyReturn->id == _delayedShowAtMsgId) {
				calcNextReplyReturn();
			} else if (_replyReturn->history() == _migrated
				&& -_replyReturn->id == _delayedShowAtMsgId) {
				calcNextReplyReturn();
			} else {
				break;
			}
		}

		_delayedShowAtRequest = 0;
		setMsgId(_delayedShowAtMsgId);
		historyLoaded();
	}
}

void HistoryWidget::historyLoaded() {
	_historyInited = false;
	doneShow();
}

void HistoryWidget::windowShown() {
	updateControlsGeometry();
}

bool HistoryWidget::doWeReadServerHistory() const {
	return doWeReadMentions() && !session().supportMode();
}

bool HistoryWidget::doWeReadMentions() const {
	return _history
		&& _list
		&& _historyInited
		&& !_firstLoadRequest
		&& !_delayedShowAtRequest
		&& !_a_show.animating()
		&& controller()->widget()->doWeMarkAsRead();
}

void HistoryWidget::checkHistoryActivation() {
	if (_list) {
		_list->checkHistoryActivation();
	}
}

void HistoryWidget::firstLoadMessages() {
	if (!_history || _firstLoadRequest) {
		return;
	}

	auto from = _history;
	auto offsetId = 0;
	auto offset = 0;
	auto loadCount = kMessagesPerPage;
	if (_showAtMsgId == ShowAtUnreadMsgId) {
		if (const auto around = _migrated ? _migrated->loadAroundId() : 0) {
			_history->getReadyFor(_showAtMsgId);
			from = _migrated;
			offset = -loadCount / 2;
			offsetId = around;
		} else if (const auto around = _history->loadAroundId()) {
			_history->getReadyFor(_showAtMsgId);
			offset = -loadCount / 2;
			offsetId = around;
		} else {
			_history->getReadyFor(ShowAtTheEndMsgId);
		}
	} else if (_showAtMsgId == ShowAtTheEndMsgId) {
		_history->getReadyFor(_showAtMsgId);
		loadCount = kMessagesPerPageFirst;
	} else if (_showAtMsgId > 0) {
		_history->getReadyFor(_showAtMsgId);
		offset = -loadCount / 2;
		offsetId = _showAtMsgId;
	} else if (_showAtMsgId < 0 && _history->isChannel()) {
		if (_showAtMsgId < 0 && -_showAtMsgId < ServerMaxMsgId && _migrated) {
			_history->getReadyFor(_showAtMsgId);
			from = _migrated;
			offset = -loadCount / 2;
			offsetId = -_showAtMsgId;
		} else if (_showAtMsgId == SwitchAtTopMsgId) {
			_history->getReadyFor(_showAtMsgId);
		}
	}

	const auto offsetDate = 0;
	const auto maxId = 0;
	const auto minId = 0;
	const auto historyHash = uint64(0);

	const auto history = from;
	const auto type = Data::Histories::RequestType::History;
	auto &histories = history->owner().histories();
	_firstLoadRequest = histories.sendRequest(history, type, [=](Fn<void()> finish) {
		return history->session().api().request(MTPmessages_GetHistory(
			history->peer->input,
			MTP_int(offsetId),
			MTP_int(offsetDate),
			MTP_int(offset),
			MTP_int(loadCount),
			MTP_int(maxId),
			MTP_int(minId),
			MTP_long(historyHash)
		)).done([=](const MTPmessages_Messages &result) {
			messagesReceived(history->peer, result, _firstLoadRequest);
			finish();
		}).fail([=](const MTP::Error &error) {
			messagesFailed(error, _firstLoadRequest);
			finish();
		}).send();
	});
}

void HistoryWidget::loadMessages() {
	if (!_history || _preloadRequest) {
		return;
	}

	if (_history->isEmpty() && _migrated && _migrated->isEmpty()) {
		return firstLoadMessages();
	}

	auto loadMigrated = _migrated
		&& (_history->isEmpty()
			|| _history->loadedAtTop()
			|| (!_migrated->isEmpty() && !_migrated->loadedAtBottom()));
	const auto from = loadMigrated ? _migrated : _history;
	if (from->loadedAtTop()) {
		return;
	}

	const auto offsetId = from->minMsgId();
	const auto addOffset = 0;
	const auto loadCount = offsetId
		? kMessagesPerPage
		: kMessagesPerPageFirst;
	const auto offsetDate = 0;
	const auto maxId = 0;
	const auto minId = 0;
	const auto historyHash = uint64(0);

	const auto history = from;
	const auto type = Data::Histories::RequestType::History;
	auto &histories = history->owner().histories();
	_preloadRequest = histories.sendRequest(history, type, [=](Fn<void()> finish) {
		return history->session().api().request(MTPmessages_GetHistory(
			history->peer->input,
			MTP_int(offsetId),
			MTP_int(offsetDate),
			MTP_int(addOffset),
			MTP_int(loadCount),
			MTP_int(maxId),
			MTP_int(minId),
			MTP_long(historyHash)
		)).done([=](const MTPmessages_Messages &result) {
			messagesReceived(history->peer, result, _preloadRequest);
			finish();
		}).fail([=](const MTP::Error &error) {
			messagesFailed(error, _preloadRequest);
			finish();
		}).send();
	});
}

void HistoryWidget::loadMessagesDown() {
	if (!_history || _preloadDownRequest) {
		return;
	}

	if (_history->isEmpty() && _migrated && _migrated->isEmpty()) {
		return firstLoadMessages();
	}

	auto loadMigrated = _migrated && !(_migrated->isEmpty() || _migrated->loadedAtBottom() || (!_history->isEmpty() && !_history->loadedAtTop()));
	auto from = loadMigrated ? _migrated : _history;
	if (from->loadedAtBottom()) {
		return;
	}

	const auto loadCount = kMessagesPerPage;
	auto addOffset = -loadCount;
	auto offsetId = from->maxMsgId();
	if (!offsetId) {
		if (loadMigrated || !_migrated) return;
		++offsetId;
		++addOffset;
	}
	const auto offsetDate = 0;
	const auto maxId = 0;
	const auto minId = 0;
	const auto historyHash = uint64(0);

	const auto history = from;
	const auto type = Data::Histories::RequestType::History;
	auto &histories = history->owner().histories();
	_preloadDownRequest = histories.sendRequest(history, type, [=](Fn<void()> finish) {
		return history->session().api().request(MTPmessages_GetHistory(
			history->peer->input,
			MTP_int(offsetId + 1),
			MTP_int(offsetDate),
			MTP_int(addOffset),
			MTP_int(loadCount),
			MTP_int(maxId),
			MTP_int(minId),
			MTP_long(historyHash)
		)).done([=](const MTPmessages_Messages &result) {
			messagesReceived(history->peer, result, _preloadDownRequest);
			finish();
		}).fail([=](const MTP::Error &error) {
			messagesFailed(error, _preloadDownRequest);
			finish();
		}).send();
	});
}

void HistoryWidget::delayedShowAt(MsgId showAtMsgId) {
	if (!_history
		|| (_delayedShowAtRequest && _delayedShowAtMsgId == showAtMsgId)) {
		return;
	}

	clearAllLoadRequests();
	_delayedShowAtMsgId = showAtMsgId;

	auto from = _history;
	auto offsetId = 0;
	auto offset = 0;
	auto loadCount = kMessagesPerPage;
	if (_delayedShowAtMsgId == ShowAtUnreadMsgId) {
		if (const auto around = _migrated ? _migrated->loadAroundId() : 0) {
			from = _migrated;
			offset = -loadCount / 2;
			offsetId = around;
		} else if (const auto around = _history->loadAroundId()) {
			offset = -loadCount / 2;
			offsetId = around;
		} else {
			loadCount = kMessagesPerPageFirst;
		}
	} else if (_delayedShowAtMsgId == ShowAtTheEndMsgId) {
		loadCount = kMessagesPerPageFirst;
	} else if (_delayedShowAtMsgId > 0) {
		offset = -loadCount / 2;
		offsetId = _delayedShowAtMsgId;
	} else if (_delayedShowAtMsgId < 0 && _history->isChannel()) {
		if (_delayedShowAtMsgId < 0 && -_delayedShowAtMsgId < ServerMaxMsgId && _migrated) {
			from = _migrated;
			offset = -loadCount / 2;
			offsetId = -_delayedShowAtMsgId;
		}
	}
	const auto offsetDate = 0;
	const auto maxId = 0;
	const auto minId = 0;
	const auto historyHash = uint64(0);

	const auto history = from;
	const auto type = Data::Histories::RequestType::History;
	auto &histories = history->owner().histories();
	_delayedShowAtRequest = histories.sendRequest(history, type, [=](Fn<void()> finish) {
		return history->session().api().request(MTPmessages_GetHistory(
			history->peer->input,
			MTP_int(offsetId),
			MTP_int(offsetDate),
			MTP_int(offset),
			MTP_int(loadCount),
			MTP_int(maxId),
			MTP_int(minId),
			MTP_long(historyHash)
		)).done([=](const MTPmessages_Messages &result) {
			messagesReceived(history->peer, result, _delayedShowAtRequest);
			finish();
		}).fail([=](const MTP::Error &error) {
			messagesFailed(error, _delayedShowAtRequest);
			finish();
		}).send();
	});
}

void HistoryWidget::handleScroll() {
	if (!_itemsRevealHeight) {
		preloadHistoryIfNeeded();
	}
	visibleAreaUpdated();
	if (!_itemsRevealHeight) {
		updatePinnedViewer();
	}
	if (!_synteticScrollEvent) {
		_lastUserScrolled = crl::now();
	}
	const auto scrollTop = _scroll->scrollTop();
	if (scrollTop != _lastScrollTop) {
		if (!_synteticScrollEvent) {
			checkLastPinnedClickedIdReset(_lastScrollTop, scrollTop);
		}
		_lastScrolled = crl::now();
		_lastScrollTop = scrollTop;
	}
}

bool HistoryWidget::isItemCompletelyHidden(HistoryItem *item) const {
	const auto view = item ? item->mainView() : nullptr;
	if (!view) {
		return true;
	}
	auto top = _list ? _list->itemTop(item) : -2;
	if (top < 0) {
		return true;
	}

	auto bottom = top + view->height();
	auto scrollTop = _scroll->scrollTop();
	auto scrollBottom = scrollTop + _scroll->height();
	return (top >= scrollBottom || bottom <= scrollTop);
}

void HistoryWidget::visibleAreaUpdated() {
	if (_list && !_scroll->isHidden()) {
		const auto scrollTop = _scroll->scrollTop();
		const auto scrollBottom = scrollTop + _scroll->height();
		_list->visibleAreaUpdated(scrollTop, scrollBottom);
		controller()->floatPlayerAreaUpdated();
	}
}

void HistoryWidget::preloadHistoryIfNeeded() {
	if (_firstLoadRequest
		|| _delayedShowAtRequest
		|| _scroll->isHidden()
		|| !_peer
		|| !_historyInited) {
		return;
	}

	updateHistoryDownVisibility();
	updateUnreadMentionsVisibility();
	if (!_scrollToAnimation.animating()) {
		preloadHistoryByScroll();
		checkReplyReturns();
	}
}

void HistoryWidget::preloadHistoryByScroll() {
	if (_firstLoadRequest
		|| _delayedShowAtRequest
		|| _scroll->isHidden()
		|| !_peer
		|| !_historyInited) {
		return;
	}

	auto scrollTop = _scroll->scrollTop();
	auto scrollTopMax = _scroll->scrollTopMax();
	auto scrollHeight = _scroll->height();
	if (scrollTop + kPreloadHeightsCount * scrollHeight >= scrollTopMax) {
		loadMessagesDown();
	}
	if (scrollTop <= kPreloadHeightsCount * scrollHeight) {
		loadMessages();
	}
}

void HistoryWidget::checkReplyReturns() {
	if (_firstLoadRequest
		|| _scroll->isHidden()
		|| !_peer
		|| !_historyInited) {
		return;
	}
	auto scrollTop = _scroll->scrollTop();
	auto scrollTopMax = _scroll->scrollTopMax();
	auto scrollHeight = _scroll->height();
	while (_replyReturn) {
		auto below = (!_replyReturn->mainView() && _replyReturn->history() == _history && !_history->isEmpty() && _replyReturn->id < _history->blocks.back()->messages.back()->data()->id);
		if (!below) {
			below = (!_replyReturn->mainView() && _replyReturn->history() == _migrated && !_history->isEmpty());
		}
		if (!below) {
			below = (!_replyReturn->mainView() && _migrated && _replyReturn->history() == _migrated && !_migrated->isEmpty() && _replyReturn->id < _migrated->blocks.back()->messages.back()->data()->id);
		}
		if (!below && _replyReturn->mainView()) {
			below = (scrollTop >= scrollTopMax) || (_list->itemTop(_replyReturn) < scrollTop + scrollHeight / 2);
		}
		if (below) {
			calcNextReplyReturn();
		} else {
			break;
		}
	}
}

void HistoryWidget::cancelInlineBot() {
	auto &textWithTags = _field->getTextWithTags();
	if (textWithTags.text.size() > _inlineBotUsername.size() + 2) {
		setFieldText(
			{ '@' + _inlineBotUsername + ' ', TextWithTags::Tags() },
			TextUpdateEvent::SaveDraft,
			Ui::InputField::HistoryAction::NewEntry);
	} else {
		clearFieldText(
			TextUpdateEvent::SaveDraft,
			Ui::InputField::HistoryAction::NewEntry);
	}
}

void HistoryWidget::windowIsVisibleChanged() {
	InvokeQueued(this, [=] {
		preloadHistoryIfNeeded();
	});
}

void HistoryWidget::historyDownClicked() {
	if (QGuiApplication::keyboardModifiers() == Qt::ControlModifier) {
		showHistory(_peer->id, ShowAtUnreadMsgId);
	} else if (_replyReturn && _replyReturn->history() == _history) {
		showHistory(_peer->id, _replyReturn->id);
	} else if (_replyReturn && _replyReturn->history() == _migrated) {
		showHistory(_peer->id, -_replyReturn->id);
	} else if (_peer) {
		showHistory(_peer->id, ShowAtUnreadMsgId);
	}
}

void HistoryWidget::showNextUnreadMention() {
	const auto msgId = _history->getMinLoadedUnreadMention();
	const auto already = (_showAtMsgId == msgId);

	// Mark mention voice/video message as read.
	// See https://github.com/telegramdesktop/tdesktop/issues/5623
	if (msgId && already) {
		const auto item = _history->owner().message(
			_history->channelId(),
			msgId);
		if (const auto media = item ? item->media() : nullptr) {
			if (const auto document = media->document()) {
				if (!media->webpage()
					&& (document->isVoiceMessage()
						|| document->isVideoMessage())) {
					document->owner().markMediaRead(document);
				}
			}
		}
	}
	showHistory(_peer->id, msgId);
}

void HistoryWidget::saveEditMsg() {
	Expects(_history != nullptr);

	if (_saveEditMsgRequestId) {
		return;
	}

	const auto item = session().data().message(_channel, _editMsgId);
	if (!item) {
		cancelEdit();
		return;
	}
	const auto webPageId = (_previewState != Data::PreviewState::Allowed)
		? CancelledWebPageId
		: ((_previewData && _previewData->pendingTill >= 0)
			? _previewData->id
			: WebPageId(0));

	const auto textWithTags = _field->getTextWithAppliedMarkdown();
	const auto prepareFlags = Ui::ItemTextOptions(
		_history,
		session().user()).flags;
	auto sending = TextWithEntities();
	auto left = TextWithEntities {
		textWithTags.text,
		TextUtilities::ConvertTextTagsToEntities(textWithTags.tags) };
	TextUtilities::PrepareForSending(left, prepareFlags);

	if (!TextUtilities::CutPart(sending, left, MaxMessageSize)) {
		const auto suggestModerateActions = false;
		controller()->show(
			Box<DeleteMessagesBox>(item, suggestModerateActions));
		return;
	} else if (!left.text.isEmpty()) {
		controller()->show(Box<InformBox>(tr::lng_edit_too_long(tr::now)));
		return;
	}

	const auto weak = Ui::MakeWeak(this);
	const auto history = _history;

	const auto done = [=](const MTPUpdates &result, mtpRequestId requestId) {
		crl::guard(weak, [=] {
			if (requestId == _saveEditMsgRequestId) {
				_saveEditMsgRequestId = 0;
				cancelEdit();
			}
		})();
		if (const auto editDraft = history->localEditDraft()) {
			if (editDraft->saveRequestId == requestId) {
				history->clearLocalEditDraft();
				history->session().local().writeDrafts(history);
			}
		}
	};

	const auto fail = [=](const MTP::Error &error, mtpRequestId requestId) {
		if (const auto editDraft = history->localEditDraft()) {
			if (editDraft->saveRequestId == requestId) {
				editDraft->saveRequestId = 0;
			}
		}
		crl::guard(weak, [=] {
			if (requestId == _saveEditMsgRequestId) {
				_saveEditMsgRequestId = 0;
			}
			const auto &err = error.type();
			if (ranges::contains(Api::kDefaultEditMessagesErrors, err)) {
				controller()->show(
					Box<InformBox>(tr::lng_edit_error(tr::now)));
			} else if (err == u"MESSAGE_NOT_MODIFIED"_q) {
				cancelEdit();
			} else if (err == u"MESSAGE_EMPTY"_q) {
				_field->selectAll();
				_field->setFocus();
			} else {
				controller()->show(
					Box<InformBox>(tr::lng_edit_error(tr::now)));
			}
			update();
		})();
	};

	_saveEditMsgRequestId = Api::EditTextMessage(
		item,
		sending,
		{ .removeWebPageId = (webPageId == CancelledWebPageId) },
		done,
		fail);
}

void HistoryWidget::hideChildWidgets() {
	if (_tabbedPanel) {
		_tabbedPanel->hideFast();
	}
	if (_pinnedBar) {
		_pinnedBar->hide();
	}
	if (_groupCallBar) {
		_groupCallBar->hide();
	}
	if (_voiceRecordBar) {
		_voiceRecordBar->hideFast();
	}
	hideChildren();
}

void HistoryWidget::hideSelectorControlsAnimated() {
	_fieldAutocomplete->hideAnimated();
	if (_supportAutocomplete) {
		_supportAutocomplete->hide();
	}
	if (_tabbedPanel) {
		_tabbedPanel->hideAnimated();
	}
	if (_inlineResults) {
		_inlineResults->hideAnimated();
	}
}

void HistoryWidget::send(Api::SendOptions options) {
	if (!_history) {
		return;
	} else if (_editMsgId) {
		saveEditMsg();
		return;
	} else if (!options.scheduled && showSlowmodeError()) {
		return;
	}

	if (_voiceRecordBar->isListenState()) {
		_voiceRecordBar->requestToSendWithOptions(options);
		return;
	}

	const auto webPageId = (_previewState != Data::PreviewState::Allowed)
		? CancelledWebPageId
		: ((_previewData && _previewData->pendingTill >= 0)
			? _previewData->id
			: WebPageId(0));

	auto message = ApiWrap::MessageToSend(_history);
	message.textWithTags = _field->getTextWithAppliedMarkdown();
	message.action.options = options;
	message.action.replyTo = replyToId();
	message.webPageId = webPageId;

	if (_canSendMessages) {
		const auto error = GetErrorTextForSending(
			_peer,
			_toForward.items,
			message.textWithTags,
			options.scheduled);
		if (!error.isEmpty()) {
			Ui::ShowMultilineToast({
				.text = { error },
			});
			return;
		}
	}

	session().api().sendMessage(std::move(message));

	clearFieldText();
	_saveDraftText = true;
	_saveDraftStart = crl::now();
	saveDraft();

	hideSelectorControlsAnimated();

	if (_previewData && _previewData->pendingTill) previewCancel();
	_field->setFocus();

	if (!_keyboard->hasMarkup() && _keyboard->forceReply() && !_kbReplyTo) {
		toggleKeyboard();
	}
	session().changes().historyUpdated(
		_history,
		(options.scheduled
			? Data::HistoryUpdate::Flag::ScheduledSent
			: Data::HistoryUpdate::Flag::MessageSent));
}

void HistoryWidget::sendWithModifiers(Qt::KeyboardModifiers modifiers) {
	auto options = Api::SendOptions();
	options.handleSupportSwitch = Support::HandleSwitch(modifiers);
	send(options);
}

void HistoryWidget::sendSilent() {
	auto options = Api::SendOptions();
	options.silent = true;
	send(options);
}

void HistoryWidget::sendScheduled() {
	if (!_list) {
		return;
	}
	const auto callback = [=](Api::SendOptions options) { send(options); };
	controller()->show(
		HistoryView::PrepareScheduleBox(_list, sendMenuType(), callback),
		Ui::LayerOption::KeepOther);
}

SendMenu::Type HistoryWidget::sendMenuType() const {
	return !_peer
		? SendMenu::Type::Disabled
		: _peer->isSelf()
		? SendMenu::Type::Reminder
		: HistoryView::CanScheduleUntilOnline(_peer)
		? SendMenu::Type::ScheduledToUser
		: SendMenu::Type::Scheduled;
}

auto HistoryWidget::computeSendButtonType() const {
	using Type = Ui::SendButton::Type;

	if (_editMsgId) {
		return Type::Save;
	} else if (_isInlineBot) {
		return Type::Cancel;
	} else if (showRecordButton()) {
		return Type::Record;
	}
	return Type::Send;
}

SendMenu::Type HistoryWidget::sendButtonMenuType() const {
	return (computeSendButtonType() == Ui::SendButton::Type::Send)
		? sendMenuType()
		: SendMenu::Type::Disabled;
}

void HistoryWidget::unblockUser() {
	if (const auto user = _peer ? _peer->asUser() : nullptr) {
		Window::PeerMenuUnblockUserWithBotRestart(user);
	} else {
		updateControlsVisibility();
	}
}

void HistoryWidget::sendBotStartCommand() {
	if (!_peer
		|| !_peer->isUser()
		|| !_peer->asUser()->isBot()
		|| !_canSendMessages) {
		updateControlsVisibility();
		return;
	}
	session().api().sendBotStart(_peer->asUser());
	updateControlsVisibility();
	updateControlsGeometry();
}

void HistoryWidget::joinChannel() {
	if (!_peer || !_peer->isChannel() || !isJoinChannel()) {
		updateControlsVisibility();
		return;
	}
	session().api().joinChannel(_peer->asChannel());
}

void HistoryWidget::toggleMuteUnmute() {
	const auto muteForSeconds = _history->mute()
		? 0
		: Data::NotifySettings::kDefaultMutePeriod;
	session().data().updateNotifySettings(_peer, muteForSeconds);
}

void HistoryWidget::goToDiscussionGroup() {
	const auto channel = _peer ? _peer->asChannel() : nullptr;
	const auto chat = channel ? channel->linkedChat() : nullptr;
	if (!chat) {
		return;
	}
	controller()->showPeerHistory(chat, Window::SectionShow::Way::Forward);
}

bool HistoryWidget::hasDiscussionGroup() const {
	const auto channel = _peer ? _peer->asChannel() : nullptr;
	return channel
		&& channel->isBroadcast()
		&& (channel->flags() & ChannelDataFlag::HasLink);
}

void HistoryWidget::reportSelectedMessages() {
	if (!_list || !_chooseForReport || !_list->getSelectionState().count) {
		return;
	}
	const auto ids = _list->getSelectedItems();
	const auto peer = _peer;
	const auto reason = _chooseForReport->reason;
	const auto box = std::make_shared<QPointer<Ui::GenericBox>>();
	const auto weak = Ui::MakeWeak(_list.data());
	const auto send = [=](const QString &text) {
		if (weak) {
			clearSelected();
			controller()->clearChooseReportMessages();
		}
		HistoryView::SendReport(peer, reason, text, ids);
		if (*box) {
			(*box)->closeBox();
		}
	};
	*box = controller()->window().show(Box(Ui::ReportDetailsBox, send));
}

History *HistoryWidget::history() const {
	return _history;
}

PeerData *HistoryWidget::peer() const {
	return _peer;
}

// Sometimes _showAtMsgId is set directly.
void HistoryWidget::setMsgId(MsgId showAtMsgId) {
	if (_showAtMsgId != showAtMsgId) {
		_showAtMsgId = showAtMsgId;
		if (_history) {
			controller()->setActiveChatEntry({
				_history,
				FullMsgId(_history->channelId(), _showAtMsgId) });
		}
	}
}

MsgId HistoryWidget::msgId() const {
	return _showAtMsgId;
}

void HistoryWidget::showAnimated(
		Window::SlideDirection direction,
		const Window::SectionSlideParams &params) {
	_showDirection = direction;

	_a_show.stop();

	_cacheUnder = params.oldContentCache;

	// If we show pinned bar here, we don't want it to change the
	// calculated and prepared scrollTop of the messages history.
	_preserveScrollTop = true;
	show();
	_topBar->finishAnimating();
	historyDownAnimationFinish();
	unreadMentionsAnimationFinish();
	if (_pinnedBar) {
		_pinnedBar->finishAnimating();
	}
	if (_groupCallBar) {
		_groupCallBar->finishAnimating();
	}
	_topShadow->setVisible(params.withTopBarShadow ? false : true);
	_preserveScrollTop = false;

	_cacheOver = controller()->content()->grabForShowAnimation(params);

	hideChildWidgets();
	if (params.withTopBarShadow) _topShadow->show();

	if (_showDirection == Window::SlideDirection::FromLeft) {
		std::swap(_cacheUnder, _cacheOver);
	}
	_a_show.start([=] { animationCallback(); }, 0., 1., st::slideDuration, Window::SlideAnimation::transition());
	if (_history) {
		_topBar->show();
		_topBar->setAnimatingMode(true);
	}

	activate();
}

void HistoryWidget::animationCallback() {
	update();
	if (!_a_show.animating()) {
		historyDownAnimationFinish();
		unreadMentionsAnimationFinish();
		if (_pinnedBar) {
			_pinnedBar->finishAnimating();
		}
		if (_groupCallBar) {
			_groupCallBar->finishAnimating();
		}
		_cacheUnder = _cacheOver = QPixmap();
		doneShow();
		synteticScrollToY(_scroll->scrollTop());
	}
}

void HistoryWidget::doneShow() {
	_topBar->setAnimatingMode(false);
	updateBotKeyboard();
	updateControlsVisibility();
	if (!_historyInited) {
		updateHistoryGeometry(true);
	} else {
		handlePendingHistoryUpdate();
	}
	// If we show pinned bar here, we don't want it to change the
	// calculated and prepared scrollTop of the messages history.
	_preserveScrollTop = true;
	preloadHistoryIfNeeded();
	updatePinnedViewer();
	if (_pinnedBar) {
		_pinnedBar->finishAnimating();
	}
	if (_groupCallBar) {
		_groupCallBar->finishAnimating();
	}
	checkHistoryActivation();
	controller()->widget()->setInnerFocus();
	_preserveScrollTop = false;
	checkSuggestToGigagroup();
}

void HistoryWidget::checkSuggestToGigagroup() {
	const auto group = _peer ? _peer->asMegagroup() : nullptr;
	if (!group || !group->owner().suggestToGigagroup(group)) {
		return;
	}
	InvokeQueued(_list, [=] {
		if (!Ui::isLayerShown()) {
			group->owner().setSuggestToGigagroup(group, false);
			group->session().api().request(MTPhelp_DismissSuggestion(
				group->input,
				MTP_string("convert_to_gigagroup")
			)).send();
			controller()->show(Box([=](not_null<Ui::GenericBox*> box) {
				box->setTitle(tr::lng_gigagroup_suggest_title());
				box->addRow(
					object_ptr<Ui::FlatLabel>(
						box,
						tr::lng_gigagroup_suggest_text(
						) | Ui::Text::ToRichLangValue(),
						st::infoAboutGigagroup));
				box->addButton(
					tr::lng_gigagroup_suggest_more(),
					AboutGigagroupCallback(group));
				box->addButton(tr::lng_cancel(), [=] { box->closeBox(); });
			}));
		}
	});
}

void HistoryWidget::finishAnimating() {
	if (!_a_show.animating()) return;
	_a_show.stop();
	_topShadow->setVisible(_peer != nullptr);
	_topBar->setVisible(_peer != nullptr);
	historyDownAnimationFinish();
	unreadMentionsAnimationFinish();
}

void HistoryWidget::historyDownAnimationFinish() {
	_historyDownShown.stop();
	updateHistoryDownPosition();
}

void HistoryWidget::unreadMentionsAnimationFinish() {
	_unreadMentionsShown.stop();
	updateUnreadMentionsPosition();
}

void HistoryWidget::chooseAttach() {
	if (_editMsgId) {
		controller()->show(
			Box<InformBox>(tr::lng_edit_caption_attach(tr::now)));
		return;
	}

	if (!_peer || !_peer->canWrite()) {
		return;
	} else if (const auto error = Data::RestrictionError(
			_peer,
			ChatRestriction::SendMedia)) {
		Ui::ShowMultilineToast({
			.text = { *error },
		});
		return;
	} else if (showSlowmodeError()) {
		return;
	}

	const auto filter = FileDialog::AllOrImagesFilter();

	FileDialog::GetOpenPaths(this, tr::lng_choose_files(tr::now), filter, crl::guard(this, [=](
			FileDialog::OpenResult &&result) {
		if (result.paths.isEmpty() && result.remoteContent.isEmpty()) {
			return;
		}

		if (!result.remoteContent.isEmpty()) {
			auto read = Images::Read({
				.content = result.remoteContent,
			});
			if (!read.image.isNull() && !read.animated) {
				confirmSendingFiles(
					std::move(read.image),
					std::move(result.remoteContent));
			} else {
				uploadFile(result.remoteContent, SendMediaType::File);
			}
		} else {
			auto list = Storage::PrepareMediaList(
				result.paths,
				st::sendMediaPreviewSize);
			confirmSendingFiles(std::move(list));
		}
	}), nullptr);
}

void HistoryWidget::sendButtonClicked() {
	const auto type = _send->type();
	if (type == Ui::SendButton::Type::Cancel) {
		cancelInlineBot();
	} else if (type != Ui::SendButton::Type::Record) {
		send({});
	}
}

void HistoryWidget::leaveEventHook(QEvent *e) {
	if (hasMouseTracking()) {
		mouseMoveEvent(nullptr);
	}
}

void HistoryWidget::mouseMoveEvent(QMouseEvent *e) {
	auto pos = e ? e->pos() : mapFromGlobal(QCursor::pos());
	updateOverStates(pos);
}

void HistoryWidget::updateOverStates(QPoint pos) {
	auto inReplyEditForward = QRect(st::historyReplySkip, _field->y() - st::historySendPadding - st::historyReplyHeight, width() - st::historyReplySkip - _fieldBarCancel->width(), st::historyReplyHeight).contains(pos) && (_editMsgId || replyToId() || readyToForward());
	auto inClickable = inReplyEditForward;
	_inReplyEditForward = inReplyEditForward;
	if (inClickable != _inClickable) {
		_inClickable = inClickable;
		setCursor(_inClickable ? style::cur_pointer : style::cur_default);
	}
}

void HistoryWidget::leaveToChildEvent(QEvent *e, QWidget *child) { // e -- from enterEvent() of child TWidget
	if (hasMouseTracking()) {
		updateOverStates(mapFromGlobal(QCursor::pos()));
	}
}

void HistoryWidget::mouseReleaseEvent(QMouseEvent *e) {
	if (_replyForwardPressed) {
		_replyForwardPressed = false;
		update(0, _field->y() - st::historySendPadding - st::historyReplyHeight, width(), st::historyReplyHeight);
	}
}

void HistoryWidget::sendBotCommand(const Bot::SendCommandRequest &request) {
// replyTo != 0 from ReplyKeyboardMarkup, == 0 from command links
	if (_peer != request.peer.get()) {
		return;
	} else if (showSlowmodeError()) {
		return;
	}

	const auto lastKeyboardUsed = (_keyboard->forMsgId()
			== FullMsgId(_channel, _history->lastKeyboardId))
		&& (_keyboard->forMsgId() == FullMsgId(_channel, request.replyTo));

	// 'bot' may be nullptr in case of sending from FieldAutocomplete.
	const auto toSend = (request.replyTo/* || !bot*/)
		? request.command
		: Bot::WrapCommandInChat(_peer, request.command, request.context);

	auto message = ApiWrap::MessageToSend(_history);
	message.textWithTags = { toSend, TextWithTags::Tags() };
	message.action.replyTo = request.replyTo
		? ((!_peer->isUser()/* && (botStatus == 0 || botStatus == 2)*/)
			? request.replyTo
			: replyToId())
		: 0;
	session().api().sendMessage(std::move(message));
	if (request.replyTo) {
		if (_replyToId == request.replyTo) {
			cancelReply();
			saveCloudDraft();
		}
		if (_keyboard->singleUse() && _keyboard->hasMarkup() && lastKeyboardUsed) {
			if (_kbShown) toggleKeyboard(false);
			_history->lastKeyboardUsed = true;
		}
	}

	_field->setFocus();
}

void HistoryWidget::hideSingleUseKeyboard(PeerData *peer, MsgId replyTo) {
	if (!_peer || _peer != peer) return;

	bool lastKeyboardUsed = (_keyboard->forMsgId() == FullMsgId(_channel, _history->lastKeyboardId)) && (_keyboard->forMsgId() == FullMsgId(_channel, replyTo));
	if (replyTo) {
		if (_replyToId == replyTo) {
			cancelReply();
			saveCloudDraft();
		}
		if (_keyboard->singleUse() && _keyboard->hasMarkup() && lastKeyboardUsed) {
			if (_kbShown) toggleKeyboard(false);
			_history->lastKeyboardUsed = true;
		}
	}
}

bool HistoryWidget::insertBotCommand(const QString &cmd) {
	if (!canWriteMessage()) return false;

	auto insertingInlineBot = !cmd.isEmpty() && (cmd.at(0) == '@');
	auto toInsert = cmd;
	if (!toInsert.isEmpty() && !insertingInlineBot) {
		auto bot = _peer->isUser()
			? _peer
			: (App::hoveredLinkItem()
				? App::hoveredLinkItem()->data()->fromOriginal().get()
				: nullptr);
		if (bot && (!bot->isUser() || !bot->asUser()->isBot())) {
			bot = nullptr;
		}
		auto username = bot ? bot->asUser()->username : QString();
		auto botStatus = _peer->isChat() ? _peer->asChat()->botStatus : (_peer->isMegagroup() ? _peer->asChannel()->mgInfo->botStatus : -1);
		if (toInsert.indexOf('@') < 0 && !username.isEmpty() && (botStatus == 0 || botStatus == 2)) {
			toInsert += '@' + username;
		}
	}
	toInsert += ' ';

	if (!insertingInlineBot) {
		auto &textWithTags = _field->getTextWithTags();
		TextWithTags textWithTagsToSet;
		QRegularExpressionMatch m = QRegularExpression(qsl("^/[A-Za-z_0-9]{0,64}(@[A-Za-z_0-9]{0,32})?(\\s|$)")).match(textWithTags.text);
		if (m.hasMatch()) {
			textWithTagsToSet = _field->getTextWithTagsPart(m.capturedLength());
		} else {
			textWithTagsToSet = textWithTags;
		}
		textWithTagsToSet.text = toInsert + textWithTagsToSet.text;
		for (auto &tag : textWithTagsToSet.tags) {
			tag.offset += toInsert.size();
		}
		_field->setTextWithTags(textWithTagsToSet);

		QTextCursor cur(_field->textCursor());
		cur.movePosition(QTextCursor::End);
		_field->setTextCursor(cur);
	} else {
		setFieldText(
			{ toInsert, TextWithTags::Tags() },
			TextUpdateEvent::SaveDraft,
			Ui::InputField::HistoryAction::NewEntry);
		_field->setFocus();
		return true;
	}
	return false;
}

bool HistoryWidget::eventFilter(QObject *obj, QEvent *e) {
	if (e->type() == QEvent::KeyPress) {
		const auto k = static_cast<QKeyEvent*>(e);
		if ((k->modifiers() & kCommonModifiers) == Qt::ControlModifier) {
			if (k->key() == Qt::Key_Up) {
#ifdef Q_OS_MAC
				// Cmd + Up is used instead of Home.
				if (!_field->textCursor().atStart()) {
					return false;
				}
#endif
				return replyToPreviousMessage();
			} else if (k->key() == Qt::Key_Down) {
#ifdef Q_OS_MAC
				// Cmd + Down is used instead of End.
				if (!_field->textCursor().atEnd()) {
					return false;
				}
#endif
				return replyToNextMessage();
			}
		}
	}
	if ((obj == _historyDown || obj == _unreadMentions) && e->type() == QEvent::Wheel) {
		return _scroll->viewportEvent(e);
	}
	return TWidget::eventFilter(obj, e);
}

bool HistoryWidget::floatPlayerHandleWheelEvent(QEvent *e) {
	return _peer ? _scroll->viewportEvent(e) : false;
}

QRect HistoryWidget::floatPlayerAvailableRect() {
	return _peer ? mapToGlobal(_scroll->geometry()) : mapToGlobal(rect());
}

bool HistoryWidget::readyToForward() const {
	return _canSendMessages && !_toForward.items.empty();
}

bool HistoryWidget::hasSilentToggle() const {
	return _peer
		&& _peer->isChannel()
		&& !_peer->isMegagroup()
		&& _peer->canWrite()
		&& !session().data().notifySilentPostsUnknown(_peer);
}

void HistoryWidget::handleSupportSwitch(not_null<History*> updated) {
	if (_history != updated || !session().supportMode()) {
		return;
	}

	const auto setting = session().settings().supportSwitch();
	if (auto method = Support::GetSwitchMethod(setting)) {
		crl::on_main(this, std::move(method));
	}
}

void HistoryWidget::inlineBotResolveDone(
		const MTPcontacts_ResolvedPeer &result) {
	Expects(result.type() == mtpc_contacts_resolvedPeer);

	_inlineBotResolveRequestId = 0;
	const auto &data = result.c_contacts_resolvedPeer();
	const auto resolvedBot = [&]() -> UserData* {
		if (const auto result = session().data().processUsers(data.vusers())) {
			if (result->isBot()
				&& !result->botInfo->inlinePlaceholder.isEmpty()) {
				return result;
			}
		}
		return nullptr;
	}();
	session().data().processChats(data.vchats());

	const auto query = ParseInlineBotQuery(&session(), _field);
	if (_inlineBotUsername == query.username) {
		applyInlineBotQuery(
			query.lookingUpBot ? resolvedBot : query.bot,
			query.query);
	} else {
		clearInlineBot();
	}
}

void HistoryWidget::inlineBotResolveFail(
		const MTP::Error &error,
		const QString &username) {
	_inlineBotResolveRequestId = 0;
	if (username == _inlineBotUsername) {
		clearInlineBot();
	}
}

bool HistoryWidget::isBotStart() const {
	const auto user = _peer ? _peer->asUser() : nullptr;
	if (!user
		|| !user->isBot()
		|| !_canSendMessages) {
		return false;
	} else if (!user->botInfo->startToken.isEmpty()) {
		return true;
	} else if (_history->isEmpty() && !_history->lastMessage()) {
		return true;
	}
	return false;
}

bool HistoryWidget::isReportMessages() const {
	return _peer && _chooseForReport && _chooseForReport->active;
}

bool HistoryWidget::isBlocked() const {
	return _peer && _peer->isUser() && _peer->asUser()->isBlocked();
}

bool HistoryWidget::isJoinChannel() const {
	return _peer && _peer->isChannel() && !_peer->asChannel()->amIn();
}

bool HistoryWidget::isMuteUnmute() const {
	return _peer
		&& ((_peer->isBroadcast() && !_peer->asChannel()->canPublish())
			|| (_peer->isGigagroup() && !_peer->asChannel()->canWrite())
			|| _peer->isRepliesChat());
}

bool HistoryWidget::showRecordButton() const {
	return Media::Capture::instance()->available()
		&& !_voiceRecordBar->isListenState()
		&& !HasSendText(_field)
		&& !readyToForward()
		&& !_editMsgId;
}

bool HistoryWidget::showInlineBotCancel() const {
	return _inlineBot && !_inlineLookingUpBot;
}

void HistoryWidget::updateSendButtonType() {
	using Type = Ui::SendButton::Type;

	const auto type = computeSendButtonType();
	_send->setType(type);

	// This logic is duplicated in RepliesWidget.
	const auto disabledBySlowmode = _peer
		&& _peer->slowmodeApplied()
		&& (_history->latestSendingMessage() != nullptr);

	const auto delay = [&] {
		return (type != Type::Cancel && type != Type::Save && _peer)
			? _peer->slowmodeSecondsLeft()
			: 0;
	}();
	_send->setSlowmodeDelay(delay);
	_send->setDisabled(disabledBySlowmode
		&& (type == Type::Send || type == Type::Record));

	if (delay != 0) {
		base::call_delayed(
			kRefreshSlowmodeLabelTimeout,
			this,
			[=] { updateSendButtonType(); });
	}
}

bool HistoryWidget::updateCmdStartShown() {
	bool cmdStartShown = false;
	if (_history && _peer && ((_peer->isChat() && _peer->asChat()->botStatus > 0) || (_peer->isMegagroup() && _peer->asChannel()->mgInfo->botStatus > 0) || (_peer->isUser() && _peer->asUser()->isBot()))) {
		if (!isBotStart() && !isBlocked() && !_keyboard->hasMarkup() && !_keyboard->forceReply() && !_editMsgId) {
			if (!HasSendText(_field)) {
				cmdStartShown = true;
			}
		}
	}
	if (_cmdStartShown != cmdStartShown) {
		_cmdStartShown = cmdStartShown;
		return true;
	}
	return false;
}

bool HistoryWidget::kbWasHidden() const {
	return _history && (_keyboard->forMsgId() == FullMsgId(_history->channelId(), _history->lastKeyboardHiddenId));
}

void HistoryWidget::toggleKeyboard(bool manual) {
	auto fieldEnabled = canWriteMessage() && !_a_show.animating();
	if (_kbShown || _kbReplyTo) {
		_botKeyboardHide->hide();
		if (_kbShown) {
			if (fieldEnabled) {
				_botKeyboardShow->show();
			}
			if (manual && _history) {
				_history->lastKeyboardHiddenId = _keyboard->forMsgId().msg;
			}

			_kbScroll->hide();
			_kbShown = false;

			_field->setMaxHeight(computeMaxFieldHeight());

			_kbReplyTo = nullptr;
			if (!readyToForward() && (!_previewData || _previewData->pendingTill < 0) && !_editMsgId && !_replyToId) {
				_fieldBarCancel->hide();
				updateMouseTracking();
			}
		} else {
			if (_history) {
				_history->clearLastKeyboard();
			} else {
				updateBotKeyboard();
			}
		}
	} else if (!_keyboard->hasMarkup() && _keyboard->forceReply()) {
		_botKeyboardHide->hide();
		_botKeyboardShow->hide();
		if (fieldEnabled) {
			_botCommandStart->show();
		}
		_kbScroll->hide();
		_kbShown = false;

		_field->setMaxHeight(computeMaxFieldHeight());

		_kbReplyTo = (_peer->isChat() || _peer->isChannel() || _keyboard->forceReply())
			? session().data().message(_keyboard->forMsgId())
			: nullptr;
		if (_kbReplyTo && !_editMsgId && !_replyToId && fieldEnabled) {
			updateReplyToName();
			updateReplyEditText(_kbReplyTo);
		}
		if (manual && _history) {
			_history->lastKeyboardHiddenId = 0;
		}
	} else if (fieldEnabled) {
		_botKeyboardHide->show();
		_botKeyboardShow->hide();
		_kbScroll->show();
		_kbShown = true;

		const auto maxheight = computeMaxFieldHeight();
		const auto kbheight = qMin(_keyboard->height(), maxheight - (maxheight / 2));
		_field->setMaxHeight(maxheight - kbheight);

		_kbReplyTo = (_peer->isChat() || _peer->isChannel() || _keyboard->forceReply())
			? session().data().message(_keyboard->forMsgId())
			: nullptr;
		if (_kbReplyTo && !_editMsgId && !_replyToId) {
			updateReplyToName();
			updateReplyEditText(_kbReplyTo);
		}
		if (manual && _history) {
			_history->lastKeyboardHiddenId = 0;
		}
	}
	updateControlsGeometry();
	updateFieldPlaceholder();
	if (_botKeyboardHide->isHidden() && canWriteMessage() && !_a_show.animating()) {
		_tabbedSelectorToggle->show();
	} else {
		_tabbedSelectorToggle->hide();
	}
	updateField();
}

void HistoryWidget::startBotCommand() {
	setFieldText(
		{ qsl("/"), TextWithTags::Tags() },
		0,
		Ui::InputField::HistoryAction::NewEntry);
}

void HistoryWidget::setMembersShowAreaActive(bool active) {
	if (!active) {
		_membersDropdownShowTimer.cancel();
	}
	if (active && _peer && (_peer->isChat() || _peer->isMegagroup())) {
		if (_membersDropdown) {
			_membersDropdown->otherEnter();
		} else if (!_membersDropdownShowTimer.isActive()) {
			_membersDropdownShowTimer.callOnce(kShowMembersDropdownTimeoutMs);
		}
	} else if (_membersDropdown) {
		_membersDropdown->otherLeave();
	}
}

void HistoryWidget::showMembersDropdown() {
	if (!_peer) {
		return;
	}
	if (!_membersDropdown) {
		_membersDropdown.create(this, st::membersInnerDropdown);
		_membersDropdown->setOwnedWidget(object_ptr<Profile::GroupMembersWidget>(this, _peer, st::membersInnerItem));
		_membersDropdown->resizeToWidth(st::membersInnerWidth);

		_membersDropdown->setMaxHeight(countMembersDropdownHeightMax());
		_membersDropdown->moveToLeft(0, _topBar->height());
		_membersDropdown->setHiddenCallback([this] { _membersDropdown.destroyDelayed(); });
	}
	_membersDropdown->otherEnter();
}

bool HistoryWidget::pushTabbedSelectorToThirdSection(
		not_null<PeerData*> peer,
		const Window::SectionShow &params) {
	if (!_tabbedPanel) {
		return true;
	} else if (!peer->canWrite()) {
		Core::App().settings().setTabbedReplacedWithInfo(true);
		controller()->showPeerInfo(peer, params.withThirdColumn());
		return false;
	}
	Core::App().settings().setTabbedReplacedWithInfo(false);
	controller()->resizeForThirdSection();
	controller()->showSection(
		std::make_shared<ChatHelpers::TabbedMemento>(),
		params.withThirdColumn());
	return true;
}

bool HistoryWidget::returnTabbedSelector() {
	createTabbedPanel();
	moveFieldControls();
	return true;
}

void HistoryWidget::createTabbedPanel() {
	setTabbedPanel(std::make_unique<TabbedPanel>(
		this,
		controller(),
		controller()->tabbedSelector()));
}

void HistoryWidget::setTabbedPanel(std::unique_ptr<TabbedPanel> panel) {
	_tabbedPanel = std::move(panel);
	if (const auto raw = _tabbedPanel.get()) {
		_tabbedPanel->setPreventHover(!HoverEmojiPanel());
		_tabbedSelectorToggle->installEventFilter(raw);
		_tabbedSelectorToggle->setColorOverrides(nullptr, nullptr, nullptr);
	} else {
		_tabbedSelectorToggle->setColorOverrides(
			&st::historyAttachEmojiActive,
			&st::historyRecordVoiceFgActive,
			&st::historyRecordVoiceRippleBgActive);
	}
}

bool HistoryWidget::preventsClose(Fn<void()> &&continueCallback) const {
	if (_voiceRecordBar->isActive()) {
		_voiceRecordBar->showDiscardBox(std::move(continueCallback));
		return true;
	}
	return false;
}

void HistoryWidget::toggleTabbedSelectorMode() {
	if (!_peer) {
		return;
	}
	if (_tabbedPanel) {
		if (controller()->canShowThirdSection()
			&& !controller()->adaptive().isOneColumn()) {
			Core::App().settings().setTabbedSelectorSectionEnabled(true);
			Core::App().saveSettingsDelayed();
			pushTabbedSelectorToThirdSection(
				_peer,
				Window::SectionShow::Way::ClearStack);
		} else {
			_tabbedPanel->toggleAnimated();
		}
	} else {
		controller()->closeThirdSection();
	}
}

void HistoryWidget::recountChatWidth() {
	const auto layout = (width() < st::adaptiveChatWideWidth)
		? Window::Adaptive::ChatLayout::Normal
		: Window::Adaptive::ChatLayout::Wide;
	controller()->adaptive().setChatLayout(layout);
}

void HistoryWidget::moveFieldControls() {
	auto keyboardHeight = 0;
	auto bottom = height();
	auto maxKeyboardHeight = computeMaxFieldHeight() - _field->height();
	_keyboard->resizeToWidth(width(), maxKeyboardHeight);
	if (_kbShown) {
		keyboardHeight = qMin(_keyboard->height(), maxKeyboardHeight);
		bottom -= keyboardHeight;
		_kbScroll->setGeometryToLeft(0, bottom, width(), keyboardHeight);
	}

// _attachToggle --------- _inlineResults -------------------------------------- _tabbedPanel --------- _fieldBarCancel
// (_attachDocument|_attachPhoto) _field (_ttlInfo) (_scheduled) (_silent|_cmdStart|_kbShow) (_kbHide|_tabbedSelectorToggle) _send
// (_botStart|_unblock|_joinChannel|{_muteUnmute&_discuss}|_reportMessages)

	auto buttonsBottom = bottom - _attachToggle->height();
	auto left = st::historySendRight;
	_attachToggle->moveToLeft(left, buttonsBottom); left += _attachToggle->width();
	_field->moveToLeft(left, bottom - _field->height() - st::historySendPadding);
	auto right = st::historySendRight;
	_send->moveToRight(right, buttonsBottom); right += _send->width();
	_voiceRecordBar->moveToLeft(0, bottom - _voiceRecordBar->height());
	_tabbedSelectorToggle->moveToRight(right, buttonsBottom);
	_botKeyboardHide->moveToRight(right, buttonsBottom); right += _botKeyboardHide->width();
	_botKeyboardShow->moveToRight(right, buttonsBottom);
	_botCommandStart->moveToRight(right, buttonsBottom);
	if (_silent) {
		_silent->moveToRight(right, buttonsBottom);
	}
	const auto kbShowShown = _history && !_kbShown && _keyboard->hasMarkup();
	if (kbShowShown || _cmdStartShown || _silent) {
		right += _botCommandStart->width();
	}
	if (_scheduled) {
		_scheduled->moveToRight(right, buttonsBottom);
		right += _scheduled->width();
	}
	if (_ttlInfo) {
		_ttlInfo->move(width() - right - _ttlInfo->width(), buttonsBottom);
	}

	_fieldBarCancel->moveToRight(0, _field->y() - st::historySendPadding - _fieldBarCancel->height());
	if (_inlineResults) {
		_inlineResults->moveBottom(_field->y() - st::historySendPadding);
	}
	if (_tabbedPanel) {
		_tabbedPanel->moveBottomRight(buttonsBottom, width());
	}

	const auto fullWidthButtonRect = myrtlrect(
		0,
		bottom - _botStart->height(),
		width(),
		_botStart->height());
	_botStart->setGeometry(fullWidthButtonRect);
	_unblock->setGeometry(fullWidthButtonRect);

	if (hasDiscussionGroup()) {
		_joinChannel->setGeometry(myrtlrect(
			0,
			fullWidthButtonRect.y(),
			width() / 2,
			fullWidthButtonRect.height()));
		_reportMessages->setGeometry(myrtlrect(
			0,
			fullWidthButtonRect.y(),
			width() / 2,
			fullWidthButtonRect.height()));
		_muteUnmute->setGeometry(myrtlrect(
			0,
			fullWidthButtonRect.y(),
			width() / 2,
			fullWidthButtonRect.height()));
		_discuss->setGeometry(myrtlrect(
			width() / 2,
			fullWidthButtonRect.y(),
			width() - (width() / 2),
			fullWidthButtonRect.height()));
	} else {
		_joinChannel->setGeometry(fullWidthButtonRect);
		_muteUnmute->setGeometry(fullWidthButtonRect);
		_reportMessages->setGeometry(fullWidthButtonRect);
	}
}

void HistoryWidget::updateFieldSize() {
	auto kbShowShown = _history && !_kbShown && _keyboard->hasMarkup();
	auto fieldWidth = width() - _attachToggle->width() - st::historySendRight;
	fieldWidth -= _send->width();
	fieldWidth -= _tabbedSelectorToggle->width();
	if (kbShowShown) fieldWidth -= _botKeyboardShow->width();
	if (_cmdStartShown) fieldWidth -= _botCommandStart->width();
	if (_silent) fieldWidth -= _silent->width();
	if (_scheduled) fieldWidth -= _scheduled->width();
	if (_ttlInfo) fieldWidth -= _ttlInfo->width();

	if (_field->width() != fieldWidth) {
		_field->resize(fieldWidth, _field->height());
	} else {
		moveFieldControls();
	}
}

void HistoryWidget::clearInlineBot() {
	if (_inlineBot || _inlineLookingUpBot) {
		_inlineBot = nullptr;
		_inlineLookingUpBot = false;
		inlineBotChanged();
		_field->finishAnimating();
	}
	if (_inlineResults) {
		_inlineResults->clearInlineBot();
	}
	checkFieldAutocomplete();
}

void HistoryWidget::inlineBotChanged() {
	bool isInlineBot = showInlineBotCancel();
	if (_isInlineBot != isInlineBot) {
		_isInlineBot = isInlineBot;
		updateFieldPlaceholder();
		updateFieldSubmitSettings();
		updateControlsVisibility();
	}
}

void HistoryWidget::fieldResized() {
	moveFieldControls();
	updateHistoryGeometry();
	updateField();
}

void HistoryWidget::fieldFocused() {
	if (_list) {
		_list->clearSelected(true);
	}
}

void HistoryWidget::checkFieldAutocomplete() {
	if (!_history || _a_show.animating()) {
		return;
	}

	const auto isInlineBot = _inlineBot && !_inlineLookingUpBot;
	const auto autocomplete = isInlineBot
		? AutocompleteQuery()
		: ParseMentionHashtagBotCommandQuery(_field);
	if (!autocomplete.query.isEmpty()) {
		if (autocomplete.query[0] == '#'
			&& cRecentWriteHashtags().isEmpty()
			&& cRecentSearchHashtags().isEmpty()) {
			session().local().readRecentHashtagsAndBots();
		} else if (autocomplete.query[0] == '@'
			&& cRecentInlineBots().isEmpty()) {
			session().local().readRecentHashtagsAndBots();
		} else if (autocomplete.query[0] == '/'
			&& ((_peer->isUser() && !_peer->asUser()->isBot())
				|| _editMsgId)) {
			return;
		}
	}
	_fieldAutocomplete->showFiltered(
		_peer,
		autocomplete.query,
		autocomplete.fromStart);
}

void HistoryWidget::updateFieldPlaceholder() {
	if (!_editMsgId && _inlineBot && !_inlineLookingUpBot) {
		_field->setPlaceholder(
			rpl::single(_inlineBot->botInfo->inlinePlaceholder.mid(1)),
			_inlineBot->username.size() + 2);
		return;
	}

	_field->setPlaceholder([&]() -> rpl::producer<QString> {
		if (_editMsgId) {
			return tr::lng_edit_message_text();
		} else if (!_history) {
			return tr::lng_message_ph();
		} else if ((_kbShown || _keyboard->forceReply())
			&& !_keyboard->placeholder().isEmpty()) {
			return rpl::single(_keyboard->placeholder());
		} else if (const auto channel = _history->peer->asChannel()) {
			if (channel->isBroadcast()) {
				return session().data().notifySilentPosts(channel)
					? tr::lng_broadcast_silent_ph()
					: tr::lng_broadcast_ph();
			} else if (channel->adminRights() & ChatAdminRight::Anonymous) {
				return tr::lng_send_anonymous_ph();
			} else {
				return tr::lng_message_ph();
			}
		} else {
			return tr::lng_message_ph();
		}
	}());
	updateSendButtonType();
}

bool HistoryWidget::showSendingFilesError(
		const Ui::PreparedList &list) const {
	const auto text = [&] {
		const auto error = _peer
			? Data::RestrictionError(
				_peer,
				ChatRestriction::SendMedia)
			: std::nullopt;
		if (error) {
			return *error;
		} else if (!canWriteMessage()) {
			return tr::lng_forward_send_files_cant(tr::now);
		}
		if (_peer->slowmodeApplied() && !list.canBeSentInSlowmode()) {
			return tr::lng_slowmode_no_many(tr::now);
		} else if (const auto left = _peer->slowmodeSecondsLeft()) {
			return tr::lng_slowmode_enabled(
				tr::now,
				lt_left,
				Ui::FormatDurationWords(left));
		}
		using Error = Ui::PreparedList::Error;
		switch (list.error) {
		case Error::None: return QString();
		case Error::EmptyFile:
		case Error::Directory:
		case Error::NonLocalUrl: return tr::lng_send_image_empty(
			tr::now,
			lt_name,
			list.errorData);
		case Error::TooLargeFile: return tr::lng_send_image_too_large(
			tr::now,
			lt_name,
			list.errorData);
		}
		return tr::lng_forward_send_files_cant(tr::now);
	}();
	if (text.isEmpty()) {
		return false;
	}

	Ui::ShowMultilineToast({
		.text = { text },
	});
	return true;
}

bool HistoryWidget::confirmSendingFiles(const QStringList &files) {
	return confirmSendingFiles(files, QString());
}

bool HistoryWidget::confirmSendingFiles(not_null<const QMimeData*> data) {
	return confirmSendingFiles(data, std::nullopt);
}

bool HistoryWidget::confirmSendingFiles(
		const QStringList &files,
		const QString &insertTextOnCancel) {
	return confirmSendingFiles(
		Storage::PrepareMediaList(files, st::sendMediaPreviewSize),
		insertTextOnCancel);
}

bool HistoryWidget::confirmSendingFiles(
		Ui::PreparedList &&list,
		const QString &insertTextOnCancel) {
	if (showSendingFilesError(list)) {
		return false;
	}
	if (_editMsgId) {
		controller()->show(
			Box<InformBox>(tr::lng_edit_caption_attach(tr::now)));
		return false;
	}

	const auto cursor = _field->textCursor();
	const auto position = cursor.position();
	const auto anchor = cursor.anchor();
	const auto text = _field->getTextWithTags();
	using SendLimit = SendFilesBox::SendLimit;
	auto box = Box<SendFilesBox>(
		controller(),
		std::move(list),
		text,
		_peer->slowmodeApplied() ? SendLimit::One : SendLimit::Many,
		Api::SendType::Normal,
		sendMenuType());
	_field->setTextWithTags({});
	box->setConfirmedCallback(crl::guard(this, [=](
			Ui::PreparedList &&list,
			Ui::SendFilesWay way,
			TextWithTags &&caption,
			Api::SendOptions options,
			bool ctrlShiftEnter) {
		sendingFilesConfirmed(
			std::move(list),
			way,
			std::move(caption),
			options,
			ctrlShiftEnter);
	}));
	box->setCancelledCallback(crl::guard(this, [=] {
		_field->setTextWithTags(text);
		auto cursor = _field->textCursor();
		cursor.setPosition(anchor);
		if (position != anchor) {
			cursor.setPosition(position, QTextCursor::KeepAnchor);
		}
		_field->setTextCursor(cursor);
		if (!insertTextOnCancel.isEmpty()) {
			_field->textCursor().insertText(insertTextOnCancel);
		}
	}));

	Window::ActivateWindow(controller());
	const auto shown = controller()->show(std::move(box));
	shown->setCloseByOutsideClick(false);

	return true;
}

void HistoryWidget::sendingFilesConfirmed(
		Ui::PreparedList &&list,
		Ui::SendFilesWay way,
		TextWithTags &&caption,
		Api::SendOptions options,
		bool ctrlShiftEnter) {
	Expects(list.filesToProcess.empty());

	if (showSendingFilesError(list)) {
		return;
	}
	auto groups = DivideByGroups(
		std::move(list),
		way,
		_peer->slowmodeApplied());
	const auto type = way.sendImagesAsPhotos()
		? SendMediaType::Photo
		: SendMediaType::File;
	auto action = Api::SendAction(_history);
	action.replyTo = replyToId();
	action.options = options;
	action.clearDraft = false;
	if ((groups.size() != 1 || !groups.front().sentWithCaption())
		&& !caption.text.isEmpty()) {
		auto message = Api::MessageToSend(_history);
		message.textWithTags = base::take(caption);
		message.action = action;
		session().api().sendMessage(std::move(message));
	}
	for (auto &group : groups) {
		const auto album = (group.type != Ui::AlbumType::None)
			? std::make_shared<SendingAlbum>()
			: nullptr;
		session().api().sendFiles(
			std::move(group.list),
			type,
			base::take(caption),
			album,
			action);
	}
}

bool HistoryWidget::confirmSendingFiles(
		QImage &&image,
		QByteArray &&content,
		std::optional<bool> overrideSendImagesAsPhotos,
		const QString &insertTextOnCancel) {
	if (image.isNull()) {
		return false;
	}

	auto list = Storage::PrepareMediaFromImage(
		std::move(image),
		std::move(content),
		st::sendMediaPreviewSize);
	list.overrideSendImagesAsPhotos = overrideSendImagesAsPhotos;
	return confirmSendingFiles(std::move(list), insertTextOnCancel);
}

bool HistoryWidget::canSendFiles(not_null<const QMimeData*> data) const {
	if (!canWriteMessage()) {
		return false;
	} else if (data->hasImage()) {
		return true;
	} else if (const auto urls = data->urls(); !urls.empty()) {
		if (ranges::all_of(urls, &QUrl::isLocalFile)) {
			return true;
		}
	}
	return false;
}

bool HistoryWidget::confirmSendingFiles(
		not_null<const QMimeData*> data,
		std::optional<bool> overrideSendImagesAsPhotos,
		const QString &insertTextOnCancel) {
	if (!canWriteMessage()) {
		return false;
	}

	const auto hasImage = data->hasImage();

	if (const auto urls = data->urls(); !urls.empty()) {
		auto list = Storage::PrepareMediaList(
			urls,
			st::sendMediaPreviewSize);
		if (list.error != Ui::PreparedList::Error::NonLocalUrl) {
			if (list.error == Ui::PreparedList::Error::None
				|| !hasImage) {
				const auto emptyTextOnCancel = QString();
				list.overrideSendImagesAsPhotos = overrideSendImagesAsPhotos;
				confirmSendingFiles(std::move(list), emptyTextOnCancel);
				return true;
			}
		}
	}

	if (hasImage) {
		auto image = qvariant_cast<QImage>(data->imageData());
		if (!image.isNull()) {
			confirmSendingFiles(
				std::move(image),
				QByteArray(),
				overrideSendImagesAsPhotos,
				insertTextOnCancel);
			return true;
		}
	}
	return false;
}

void HistoryWidget::uploadFile(
		const QByteArray &fileContent,
		SendMediaType type) {
	if (!canWriteMessage()) return;

	auto action = Api::SendAction(_history);
	action.replyTo = replyToId();
	session().api().sendFile(fileContent, type, action);
}

void HistoryWidget::handleHistoryChange(not_null<const History*> history) {
	if (_list && (_history == history || _migrated == history)) {
		handlePendingHistoryUpdate();
		updateBotKeyboard();
		if (!_scroll->isHidden()) {
			const auto unblock = isBlocked();
			const auto botStart = isBotStart();
			const auto joinChannel = isJoinChannel();
			const auto muteUnmute = isMuteUnmute();
			const auto discuss = (muteUnmute || joinChannel) && hasDiscussionGroup();
			const auto reportMessages = isReportMessages();
			const auto update = false
				|| (_reportMessages->isHidden() == reportMessages)
				|| (!reportMessages && _unblock->isHidden() == unblock)
				|| (!reportMessages
					&& !unblock
					&& _botStart->isHidden() == botStart)
				|| (!reportMessages
					&& !unblock
					&& !botStart
					&& (_joinChannel->isHidden() == joinChannel
						|| _discuss->isHidden() == discuss))
				|| (!reportMessages
					&& !unblock
					&& !botStart
					&& !joinChannel
					&& _muteUnmute->isHidden() == muteUnmute);
			if (update) {
				updateControlsVisibility();
				updateControlsGeometry();
			}
		}
	}
}

QPixmap HistoryWidget::grabForShowAnimation(
		const Window::SectionSlideParams &params) {
	if (params.withTopBarShadow) {
		_topShadow->hide();
	}
	_inGrab = true;
	updateControlsGeometry();
	auto result = Ui::GrabWidget(this);
	_inGrab = false;
	updateControlsGeometry();
	if (params.withTopBarShadow) {
		_topShadow->show();
	}
	return result;
}

bool HistoryWidget::skipItemRepaint() {
	auto ms = crl::now();
	if (_lastScrolled + kSkipRepaintWhileScrollMs <= ms) {
		return false;
	}
	_updateHistoryItems.callOnce(
		_lastScrolled + kSkipRepaintWhileScrollMs - ms);
	return true;
}

void HistoryWidget::updateHistoryItemsByTimer() {
	if (!_list) {
		return;
	}

	auto ms = crl::now();
	if (_lastScrolled + kSkipRepaintWhileScrollMs <= ms) {
		_list->update();
	} else {
		_updateHistoryItems.callOnce(
			_lastScrolled + kSkipRepaintWhileScrollMs - ms);
	}
}

void HistoryWidget::handlePendingHistoryUpdate() {
	if (hasPendingResizedItems() || _updateHistoryGeometryRequired) {
		updateHistoryGeometry();
		_list->update();
	}
}

void HistoryWidget::resizeEvent(QResizeEvent *e) {
	//updateTabbedSelectorSectionShown();
	recountChatWidth();
	updateControlsGeometry();
}

void HistoryWidget::updateControlsGeometry() {
	_topBar->resizeToWidth(width());
	_topBar->moveToLeft(0, 0);
	_voiceRecordBar->resizeToWidth(width());

	moveFieldControls();

	const auto groupCallTop = _topBar->bottomNoMargins();
	if (_groupCallBar) {
		_groupCallBar->move(0, groupCallTop);
		_groupCallBar->resizeToWidth(width());
	}
	const auto pinnedBarTop = groupCallTop + (_groupCallBar ? _groupCallBar->height() : 0);
	if (_pinnedBar) {
		_pinnedBar->move(0, pinnedBarTop);
		_pinnedBar->resizeToWidth(width());
	}
	const auto contactStatusTop = pinnedBarTop + (_pinnedBar ? _pinnedBar->height() : 0);
	if (_contactStatus) {
		_contactStatus->move(0, contactStatusTop);
	}
	const auto scrollAreaTop = contactStatusTop + (_contactStatus ? _contactStatus->height() : 0);
	if (_scroll->y() != scrollAreaTop) {
		_scroll->moveToLeft(0, scrollAreaTop);
		_fieldAutocomplete->setBoundings(_scroll->geometry());
		if (_supportAutocomplete) {
			_supportAutocomplete->setBoundings(_scroll->geometry());
		}
	}

	updateHistoryGeometry(false, false, { ScrollChangeAdd, _topDelta });

	updateFieldSize();

	updateHistoryDownPosition();

	if (_membersDropdown) {
		_membersDropdown->setMaxHeight(countMembersDropdownHeightMax());
	}

	const auto isOneColumn = controller()->adaptive().isOneColumn();
	const auto isThreeColumn = controller()->adaptive().isThreeColumn();
	const auto topShadowLeft = (isOneColumn || _inGrab)
		? 0
		: st::lineWidth;
	const auto topShadowRight = (isThreeColumn && !_inGrab && _peer)
		? st::lineWidth
		: 0;
	_topShadow->setGeometryToLeft(
		topShadowLeft,
		_topBar->bottomNoMargins(),
		width() - topShadowLeft - topShadowRight,
		st::lineWidth);
}

void HistoryWidget::itemRemoved(not_null<const HistoryItem*> item) {
	if (item == _replyEditMsg && _editMsgId) {
		cancelEdit();
	}
	if (item == _replyEditMsg && _replyToId) {
		cancelReply();
	}
	while (item == _replyReturn) {
		calcNextReplyReturn();
	}
	if (_kbReplyTo && item == _kbReplyTo) {
		toggleKeyboard();
		_kbReplyTo = nullptr;
	}
	auto found = ranges::find(_toForward.items, item);
	if (found != _toForward.items.end()) {
		_toForward.items.erase(found);
		updateForwardingTexts();
		if (_toForward.items.empty()) {
			updateControlsVisibility();
			updateControlsGeometry();
		}
	}
	const auto i = _itemRevealAnimations.find(item);
	if (i != end(_itemRevealAnimations)) {
		_itemRevealAnimations.erase(i);
		revealItemsCallback();
	}
	const auto j = _itemRevealPending.find(item);
	if (j != _itemRevealPending.end()) {
		_itemRevealPending.erase(j);
	}
}

void HistoryWidget::itemEdited(not_null<HistoryItem*> item) {
	if (item.get() == _replyEditMsg) {
		updateReplyEditTexts(true);
	}
}

MsgId HistoryWidget::replyToId() const {
	return _replyToId ? _replyToId : (_kbReplyTo ? _kbReplyTo->id : 0);
}

int HistoryWidget::countInitialScrollTop() {
	if (_history->scrollTopItem || (_migrated && _migrated->scrollTopItem)) {
		return _list->historyScrollTop();
	} else if (_showAtMsgId
		&& (IsServerMsgId(_showAtMsgId)
			|| IsServerMsgId(-_showAtMsgId))) {
		const auto item = getItemFromHistoryOrMigrated(_showAtMsgId);
		const auto itemTop = _list->itemTop(item);
		if (itemTop < 0) {
			setMsgId(0);
			return countInitialScrollTop();
		} else {
			const auto view = item->mainView();
			Assert(view != nullptr);

			enqueueMessageHighlight(view);
			const auto result = itemTopForHighlight(view);
			createUnreadBarIfBelowVisibleArea(result);
			return result;
		}
	} else if (_showAtMsgId == ShowAtTheEndMsgId) {
		return ScrollMax;
	} else if (const auto top = unreadBarTop()) {
		return *top;
	} else {
		_history->calculateFirstUnreadMessage();
		return countAutomaticScrollTop();
	}
}

void HistoryWidget::createUnreadBarIfBelowVisibleArea(int withScrollTop) {
	Expects(_history != nullptr);

	if (_history->unreadBar()) {
		return;
	}
	_history->calculateFirstUnreadMessage();
	if (const auto unread = _history->firstUnreadMessage()) {
		if (_list->itemTop(unread) > withScrollTop) {
			createUnreadBarAndResize();
		}
	}
}

void HistoryWidget::createUnreadBarAndResize() {
	if (!_history->firstUnreadMessage()) {
		return;
	}
	const auto was = base::take(_historyInited);
	_history->addUnreadBar();
	if (hasPendingResizedItems()) {
		updateListSize();
	}
	_historyInited = was;
}

int HistoryWidget::countAutomaticScrollTop() {
	Expects(_history != nullptr);
	Expects(_list != nullptr);

	if (const auto unread = _history->firstUnreadMessage()) {
		const auto firstUnreadTop = _list->itemTop(unread);
		const auto possibleUnreadBarTop = _scroll->scrollTopMax()
			+ HistoryView::UnreadBar::height()
			- HistoryView::UnreadBar::marginTop();
		if (firstUnreadTop < possibleUnreadBarTop) {
			createUnreadBarAndResize();
			if (_history->unreadBar() != nullptr) {
				setMsgId(ShowAtUnreadMsgId);
				return countInitialScrollTop();
			}
		}
	}
	return ScrollMax;
}

void HistoryWidget::updateHistoryGeometry(
		bool initial,
		bool loadedDown,
		const ScrollChange &change) {
	const auto guard = gsl::finally([&] {
		_itemRevealPending.clear();
	});
	if (!_history || (initial && _historyInited) || (!initial && !_historyInited)) {
		return;
	}
	if (_firstLoadRequest || _a_show.animating()) {
		_updateHistoryGeometryRequired = true;
		return; // scrollTopMax etc are not working after recountHistoryGeometry()
	}

	auto newScrollHeight = height() - _topBar->height();
	if (_pinnedBar) {
		newScrollHeight -= _pinnedBar->height();
	}
	if (_groupCallBar) {
		newScrollHeight -= _groupCallBar->height();
	}
	if (_contactStatus) {
		newScrollHeight -= _contactStatus->height();
	}
	if (!editingMessage() && (isBlocked() || isBotStart() || isJoinChannel() || isMuteUnmute() || isReportMessages())) {
		newScrollHeight -= _unblock->height();
	} else {
		if (editingMessage() || _canSendMessages) {
			newScrollHeight -= (_field->height() + 2 * st::historySendPadding);
		} else if (writeRestriction().has_value()) {
			newScrollHeight -= _unblock->height();
		}
		if (_editMsgId || replyToId() || readyToForward() || (_previewData && _previewData->pendingTill >= 0)) {
			newScrollHeight -= st::historyReplyHeight;
		}
		if (_kbShown) {
			newScrollHeight -= _kbScroll->height();
		}
	}
	if (newScrollHeight <= 0) {
		return;
	}
	const auto wasScrollTop = _scroll->scrollTop();
	const auto wasAtBottom = (wasScrollTop == _scroll->scrollTopMax());
	const auto needResize = (_scroll->width() != width())
		|| (_scroll->height() != newScrollHeight);
	if (needResize) {
		_scroll->resize(width(), newScrollHeight);
		// on initial updateListSize we didn't put the _scroll->scrollTop correctly yet
		// so visibleAreaUpdated() call will erase it with the new (undefined) value
		if (!initial) {
			visibleAreaUpdated();
		}

		_fieldAutocomplete->setBoundings(_scroll->geometry());
		if (_supportAutocomplete) {
			_supportAutocomplete->setBoundings(_scroll->geometry());
		}
		if (!_historyDownShown.animating()) {
			// _historyDown is a child widget of _scroll, not me.
			_historyDown->moveToRight(st::historyToDownPosition.x(), _scroll->height() - _historyDown->height() - st::historyToDownPosition.y());
			if (!_unreadMentionsShown.animating()) {
				// _unreadMentions is a child widget of _scroll, not me.
				auto additionalSkip = _historyDownIsShown ? (_historyDown->height() + st::historyUnreadMentionsSkip) : 0;
				_unreadMentions->moveToRight(st::historyToDownPosition.x(), _scroll->height() - _unreadMentions->height() - additionalSkip - st::historyToDownPosition.y());
			}
		}

		controller()->floatPlayerAreaUpdated();
	}

	updateListSize();
	_updateHistoryGeometryRequired = false;

	auto newScrollTop = 0;
	if (initial) {
		newScrollTop = countInitialScrollTop();
		_historyInited = true;
		_scrollToAnimation.stop();
	} else if (wasAtBottom && !loadedDown && !_history->unreadBar()) {
		newScrollTop = countAutomaticScrollTop();
	} else {
		newScrollTop = std::min(
			_list->historyScrollTop(),
			_scroll->scrollTopMax());
		if (change.type == ScrollChangeAdd) {
			newScrollTop += change.value;
		} else if (change.type == ScrollChangeNoJumpToBottom) {
			newScrollTop = wasScrollTop;
		}
	}
	const auto toY = std::clamp(newScrollTop, 0, _scroll->scrollTopMax());
	synteticScrollToY(toY);
}

void HistoryWidget::revealItemsCallback() {
	auto height = 0;
	if (!_historyInited) {
		_itemRevealAnimations.clear();
	}
	for (auto i = begin(_itemRevealAnimations)
		; i != end(_itemRevealAnimations);) {
		if (!i->second.animation.animating()) {
			i = _itemRevealAnimations.erase(i);
		} else {
			height += anim::interpolate(
				i->second.startHeight,
				0,
				i->second.animation.value(1.));
			++i;
		}
	}
	if (_itemsRevealHeight != height) {
		const auto wasScrollTop = _scroll->scrollTop();
		const auto wasAtBottom = (wasScrollTop == _scroll->scrollTopMax());
		if (!wasAtBottom) {
			height = 0;
			_itemRevealAnimations.clear();
		}

		_itemsRevealHeight = height;
		_list->changeItemsRevealHeight(_itemsRevealHeight);

		const auto newScrollTop = (wasAtBottom && !_history->unreadBar())
			? countAutomaticScrollTop()
			: _list->historyScrollTop();
		const auto toY = std::clamp(newScrollTop, 0, _scroll->scrollTopMax());
		synteticScrollToY(toY);
	}
}

void HistoryWidget::startItemRevealAnimations() {
	for (const auto &item : base::take(_itemRevealPending)) {
		if (const auto view = item->mainView()) {
			if (const auto top = _list->itemTop(view); top >= 0) {
				if (const auto height = view->height()) {
					if (!_itemRevealAnimations.contains(item)) {
						auto &animation = _itemRevealAnimations[item];
						animation.startHeight = height;
						_itemsRevealHeight += height;
						animation.animation.start(
							[=] { revealItemsCallback(); },
							0.,
							1.,
							HistoryView::ListWidget::kItemRevealDuration,
							anim::easeOutCirc);
						if (item->out() || _history->peer->isSelf()) {
							_list->theme()->rotateComplexGradientBackground();
						}
					}
				}
			}
		}
	}
}

void HistoryWidget::updateListSize() {
	Expects(_list != nullptr);

	_list->recountHistoryGeometry();
	auto washidden = _scroll->isHidden();
	if (washidden) {
		_scroll->show();
	}
	startItemRevealAnimations();
	_list->setItemsRevealHeight(_itemsRevealHeight);
	_list->updateSize();
	if (washidden) {
		_scroll->hide();
	}
	_updateHistoryGeometryRequired = true;
}

bool HistoryWidget::hasPendingResizedItems() const {
	if (!_list) {
		// Based on the crash reports there is a codepath (at least on macOS)
		// that leads from _list = _scroll->setOwnedWidget(...) right into
		// the HistoryWidget::paintEvent (by sending fake mouse move events
		// inside scroll area -> hiding tooltip window -> exposing the main
		// window -> syncing it backing store synchronously).
		//
		// So really we could get here with !_list && (_history != nullptr).
		return false;
	}
	return (_history && _history->hasPendingResizedItems())
		|| (_migrated && _migrated->hasPendingResizedItems());
}

std::optional<int> HistoryWidget::unreadBarTop() const {
	const auto bar = [&]() -> HistoryView::Element* {
		if (const auto bar = _migrated ? _migrated->unreadBar() : nullptr) {
			return bar;
		}
		return _history->unreadBar();
	}();
	if (bar) {
		const auto result = _list->itemTop(bar)
			+ HistoryView::UnreadBar::marginTop();
		if (bar->Has<HistoryView::DateBadge>()) {
			return result + bar->Get<HistoryView::DateBadge>()->height();
		}
		return result;
	}
	return std::nullopt;
}

void HistoryWidget::addMessagesToFront(PeerData *peer, const QVector<MTPMessage> &messages) {
	_list->messagesReceived(peer, messages);
	if (!_firstLoadRequest) {
		updateHistoryGeometry();
		updateBotKeyboard();
	}
}

void HistoryWidget::addMessagesToBack(
		PeerData *peer,
		const QVector<MTPMessage> &messages) {
	const auto checkForUnreadStart = [&] {
		if (_history->unreadBar() || !_history->trackUnreadMessages()) {
			return false;
		}
		_history->calculateFirstUnreadMessage();
		return !_history->firstUnreadMessage();
	}();
	_list->messagesReceivedDown(peer, messages);
	if (checkForUnreadStart) {
		_history->calculateFirstUnreadMessage();
		createUnreadBarAndResize();
	}
	if (!_firstLoadRequest) {
		updateHistoryGeometry(false, true, { ScrollChangeNoJumpToBottom, 0 });
	}
}

void HistoryWidget::updateBotKeyboard(History *h, bool force) {
	if (h && h != _history && h != _migrated) {
		return;
	}

	bool changed = false;
	bool wasVisible = _kbShown || _kbReplyTo;
	if ((_replyToId && !_replyEditMsg) || _editMsgId || !_history) {
		changed = _keyboard->updateMarkup(nullptr, force);
	} else if (_replyToId && _replyEditMsg) {
		changed = _keyboard->updateMarkup(_replyEditMsg, force);
	} else {
		const auto keyboardItem = _history->lastKeyboardId
			? session().data().message(_channel, _history->lastKeyboardId)
			: nullptr;
		changed = _keyboard->updateMarkup(keyboardItem, force);
	}
	updateCmdStartShown();
	if (!changed) {
		return;
	}

	bool hasMarkup = _keyboard->hasMarkup(), forceReply = _keyboard->forceReply() && (!_replyToId || !_replyEditMsg);
	if (hasMarkup || forceReply) {
		if (_keyboard->singleUse() && _keyboard->hasMarkup() && _keyboard->forMsgId() == FullMsgId(_channel, _history->lastKeyboardId) && _history->lastKeyboardUsed) {
			_history->lastKeyboardHiddenId = _history->lastKeyboardId;
		}
		if (!isBotStart() && !isBlocked() && _canSendMessages && (wasVisible || (_replyToId && _replyEditMsg) || (!HasSendText(_field) && !kbWasHidden()))) {
			if (!_a_show.animating()) {
				if (hasMarkup) {
					_kbScroll->show();
					_tabbedSelectorToggle->hide();
					_botKeyboardHide->show();
				} else {
					_kbScroll->hide();
					_tabbedSelectorToggle->show();
					_botKeyboardHide->hide();
				}
				_botKeyboardShow->hide();
				_botCommandStart->hide();
			}
			const auto maxheight = computeMaxFieldHeight();
			const auto kbheight = hasMarkup ? qMin(_keyboard->height(), maxheight - (maxheight / 2)) : 0;
			_field->setMaxHeight(maxheight - kbheight);
			_kbShown = hasMarkup;
			_kbReplyTo = (_peer->isChat() || _peer->isChannel() || _keyboard->forceReply())
				? session().data().message(_keyboard->forMsgId())
				: nullptr;
			if (_kbReplyTo && !_replyToId) {
				updateReplyToName();
				updateReplyEditText(_kbReplyTo);
			}
		} else {
			if (!_a_show.animating()) {
				_kbScroll->hide();
				_tabbedSelectorToggle->show();
				_botKeyboardHide->hide();
				_botKeyboardShow->show();
				_botCommandStart->hide();
			}
			_field->setMaxHeight(computeMaxFieldHeight());
			_kbShown = false;
			_kbReplyTo = nullptr;
			if (!readyToForward() && (!_previewData || _previewData->pendingTill < 0) && !_replyToId) {
				_fieldBarCancel->hide();
				updateMouseTracking();
			}
		}
	} else {
		if (!_scroll->isHidden()) {
			_kbScroll->hide();
			_tabbedSelectorToggle->show();
			_botKeyboardHide->hide();
			_botKeyboardShow->hide();
			_botCommandStart->setVisible(!_editMsgId);
		}
		_field->setMaxHeight(computeMaxFieldHeight());
		_kbShown = false;
		_kbReplyTo = nullptr;
		if (!readyToForward() && (!_previewData || _previewData->pendingTill < 0) && !_replyToId && !_editMsgId) {
			_fieldBarCancel->hide();
			updateMouseTracking();
		}
	}
	refreshTopBarActiveChat();
	updateFieldPlaceholder();
	updateControlsGeometry();
	update();
}

void HistoryWidget::botCallbackSent(not_null<HistoryItem*> item) {
	if (item->id < 0 || _peer != item->history()->peer) {
		return;
	}

	const auto keyId = _keyboard->forMsgId();
	const auto lastKeyboardUsed = (keyId == FullMsgId(_channel, item->id))
		&& (keyId == FullMsgId(_channel, _history->lastKeyboardId));

	session().data().requestItemRepaint(item);

	if (_replyToId == item->id) {
		cancelReply();
	}
	if (_keyboard->singleUse()
		&& _keyboard->hasMarkup()
		&& lastKeyboardUsed) {
		if (_kbShown) {
			toggleKeyboard(false);
		}
		_history->lastKeyboardUsed = true;
	}
}

int HistoryWidget::computeMaxFieldHeight() const {
	const auto available = height()
		- _topBar->height()
		- (_contactStatus ? _contactStatus->height() : 0)
		- (_pinnedBar ? _pinnedBar->height() : 0)
		- (_groupCallBar ? _groupCallBar->height() : 0)
		- ((_editMsgId
			|| replyToId()
			|| readyToForward()
			|| (_previewData && _previewData->pendingTill >= 0))
			? st::historyReplyHeight
			: 0)
		- (2 * st::historySendPadding)
		- st::historyReplyHeight; // at least this height for history.
	return std::min(st::historyComposeFieldMaxHeight, available);
}

void HistoryWidget::updateHistoryDownPosition() {
	// _historyDown is a child widget of _scroll, not me.
	auto top = anim::interpolate(0, _historyDown->height() + st::historyToDownPosition.y(), _historyDownShown.value(_historyDownIsShown ? 1. : 0.));
	_historyDown->moveToRight(st::historyToDownPosition.x(), _scroll->height() - top);
	auto shouldBeHidden = !_historyDownIsShown && !_historyDownShown.animating();
	if (shouldBeHidden != _historyDown->isHidden()) {
		_historyDown->setVisible(!shouldBeHidden);
	}
	updateUnreadMentionsPosition();
}

void HistoryWidget::updateHistoryDownVisibility() {
	if (_a_show.animating()) return;

	const auto haveUnreadBelowBottom = [&](History *history) {
		if (!_list || !history || history->unreadCount() <= 0) {
			return false;
		}
		const auto unread = history->firstUnreadMessage();
		if (!unread) {
			return false;
		}
		const auto top = _list->itemTop(unread);
		return (top >= _scroll->scrollTop() + _scroll->height());
	};
	const auto historyDownIsVisible = [&] {
		if (!_list || _firstLoadRequest) {
			return false;
		}
		if (_voiceRecordBar->isLockPresent()) {
			return false;
		}
		if (!_history->loadedAtBottom() || _replyReturn) {
			return true;
		}
		const auto top = _scroll->scrollTop() + st::historyToDownShownAfter;
		if (top < _scroll->scrollTopMax()) {
			return true;
		}
		if (haveUnreadBelowBottom(_history)
			|| haveUnreadBelowBottom(_migrated)) {
			return true;
		}
		return false;
	};
	auto historyDownIsShown = historyDownIsVisible();
	if (_historyDownIsShown != historyDownIsShown) {
		_historyDownIsShown = historyDownIsShown;
		_historyDownShown.start([=] { updateHistoryDownPosition(); }, _historyDownIsShown ? 0. : 1., _historyDownIsShown ? 1. : 0., st::historyToDownDuration);
	}
}

void HistoryWidget::updateUnreadMentionsPosition() {
	// _unreadMentions is a child widget of _scroll, not me.
	auto right = anim::interpolate(-_unreadMentions->width(), st::historyToDownPosition.x(), _unreadMentionsShown.value(_unreadMentionsIsShown ? 1. : 0.));
	auto shift = anim::interpolate(0, _historyDown->height() + st::historyUnreadMentionsSkip, _historyDownShown.value(_historyDownIsShown ? 1. : 0.));
	auto top = _scroll->height() - _unreadMentions->height() - st::historyToDownPosition.y() - shift;
	_unreadMentions->moveToRight(right, top);
	auto shouldBeHidden = !_unreadMentionsIsShown && !_unreadMentionsShown.animating();
	if (shouldBeHidden != _unreadMentions->isHidden()) {
		_unreadMentions->setVisible(!shouldBeHidden);
	}
}

void HistoryWidget::updateUnreadMentionsVisibility() {
	if (_a_show.animating()) return;

	auto showUnreadMentions = _peer && (_peer->isChat() || _peer->isMegagroup());
	if (showUnreadMentions) {
		session().api().preloadEnoughUnreadMentions(_history);
	}
	const auto unreadMentionsIsShown = [&] {
		if (!showUnreadMentions || _firstLoadRequest) {
			return false;
		}
		if (_voiceRecordBar->isLockPresent()) {
			return false;
		}
		if (!_history->getUnreadMentionsLoadedCount()) {
			return false;
		}
		// If we have an unheard voice message with the mention
		// and our message is the last one, we can't see the status
		// (delivered/read) of this message.
		// (Except for MacBooks with the TouchPad.)
		if (_scroll->scrollTop() == _scroll->scrollTopMax()) {
			if (const auto lastMessage = _history->lastMessage()) {
				return !lastMessage->from()->isSelf();
			}
		}
		return true;
	}();
	if (unreadMentionsIsShown) {
		_unreadMentions->setUnreadCount(_history->getUnreadMentionsCount());
	}
	if (_unreadMentionsIsShown != unreadMentionsIsShown) {
		_unreadMentionsIsShown = unreadMentionsIsShown;
		_unreadMentionsShown.start([=] { updateUnreadMentionsPosition(); }, _unreadMentionsIsShown ? 0. : 1., _unreadMentionsIsShown ? 1. : 0., st::historyToDownDuration);
	}
}

void HistoryWidget::mousePressEvent(QMouseEvent *e) {
	const auto hasSecondLayer = (_editMsgId
		|| _replyToId
		|| readyToForward()
		|| _kbReplyTo);
	_replyForwardPressed = hasSecondLayer && QRect(
		0,
		_field->y() - st::historySendPadding - st::historyReplyHeight,
		st::historyReplySkip,
		st::historyReplyHeight).contains(e->pos());
	if (_replyForwardPressed && !_fieldBarCancel->isHidden()) {
		updateField();
	} else if (_inReplyEditForward) {
		if (readyToForward()) {
			if (_toForward.items.empty() || e->button() != Qt::LeftButton) {
				return;
			}
			const auto draft = std::move(_toForward);
			session().data().cancelForwarding(_history);
			auto list = session().data().itemsToIds(draft.items);
			Window::ShowForwardMessagesBox(controller(), {
				.ids = session().data().itemsToIds(draft.items),
				.options = draft.options,
				.groupOptions = draft.groupOptions,
			});
		} else {
			Ui::showPeerHistory(_peer, _editMsgId ? _editMsgId : replyToId());
		}
	}
}

void HistoryWidget::contextMenuEvent(QContextMenuEvent *e) {
	if (_menu) {
		return;
	}
	const auto hasSecondLayer = (_editMsgId
		|| _replyToId
		|| readyToForward()
		|| _kbReplyTo);
	_replyForwardPressed = hasSecondLayer && QRect(
		0,
		_field->y() - st::historySendPadding - st::historyReplyHeight,
		st::historyReplySkip,
		st::historyReplyHeight).contains(e->pos());
	if (_replyForwardPressed && !_fieldBarCancel->isHidden()) {
		return;
	} else if (_inReplyEditForward) {
		if (readyToForward()) {
			using Options = Data::ForwardOptions;
			using GroupingOptions = Data::GroupingOptions;
			const auto count = _toForward.items.size();
			const auto hasMediaToGroup = [&] {
				if (count > 1) {
					auto grouppableMediaCount = 0;
					for (const auto item : _toForward.items) {
						if (item->media() && item->media()->canBeGrouped()) {
							grouppableMediaCount++;
						} else {
							grouppableMediaCount = 0;
						}
						if (grouppableMediaCount > 1) {
							return true;
						}
					}
				}
				return false;
			}();
			const auto hasCaptions = [&] {
				for (const auto item : _toForward.items) {
					if (const auto media = item->media()) {
						if (!item->originalText().text.isEmpty()
							&& media->allowsEditCaption()) {
							return true;
						}
					}
				}
				return false;
			}();
<<<<<<< HEAD
			const auto addForwardOption = [=](
					Options newOptions,
					const QString &langKey) {
=======
			const auto hasOnlyForcedForwardedInfo = [&] {
				if (hasCaptions) {
					return false;
				}
				for (const auto item : _toForward.items) {
					if (const auto media = item->media()) {
						if (!media->forceForwardedInfo()) {
							return false;
						}
					} else {
						return false;
					}
				}
				return true;
			}();
			const auto dropCaptions = (now == Options::NoNamesAndCaptions);
			const auto weak = Ui::MakeWeak(this);
			const auto changeRecipient = crl::guard(weak, [=] {
				if (_toForward.items.empty()) {
					return;
				}
				const auto draft = std::move(_toForward);
				session().data().cancelForwarding(_history);
				auto list = session().data().itemsToIds(draft.items);
				Window::ShowForwardMessagesBox(controller(), {
					.ids = session().data().itemsToIds(draft.items),
					.options = draft.options,
				});
			});
			if (hasOnlyForcedForwardedInfo) {
				changeRecipient();
				return;
			}
			const auto optionsChanged = crl::guard(weak, [=](
					Ui::ForwardOptions options) {
				const auto newOptions = (options.hasCaptions
					&& options.dropCaptions)
					? Options::NoNamesAndCaptions
					: options.dropNames
					? Options::NoSenderNames
					: Options::PreserveInfo;
>>>>>>> 2ec92f54
				if (_history && _toForward.options != newOptions) {
					_menu->addAction(ktr(langKey), [=] {
						_toForward.options = newOptions;
						_history->setForwardDraft({
							.ids = session().data().itemsToIds(_toForward.items),
							.options = newOptions,
							.groupOptions = _toForward.groupOptions,
						});
						updateField();
					});
				}
			};

			_menu = base::make_unique_q<Ui::PopupMenu>(this);
			
			addForwardOption(Options::PreserveInfo, "ktg_forward_menu_quoted");
			addForwardOption(Options::NoSenderNames, "ktg_forward_menu_unquoted");
			if (hasCaptions) {
				addForwardOption(Options::NoNamesAndCaptions, "ktg_forward_menu_uncaptioned");
			}

			if (hasMediaToGroup && count > 1) {
				const auto addGroupingOption = [=](
						GroupingOptions newOptions,
						const QString &langKey) {
					if (_history && _toForward.groupOptions != newOptions) {
						_menu->addAction(ktr(langKey), [=] {
							_toForward.groupOptions = newOptions;
							_history->setForwardDraft({
								.ids = session().data().itemsToIds(_toForward.items),
								.options = _toForward.options,
								.groupOptions = newOptions,
							});
							updateForwardingTexts();
							updateField();
						});
					}
				};

				_menu->addSeparator();
				addGroupingOption(GroupingOptions::GroupAsIs, "ktg_forward_menu_default_albums");
				addGroupingOption(GroupingOptions::RegroupAll, "ktg_forward_menu_group_all_media");
				addGroupingOption(GroupingOptions::Separate, "ktg_forward_menu_separate_messages");
			}

			_menu->popup(QCursor::pos());
		}
	}
}

void HistoryWidget::keyPressEvent(QKeyEvent *e) {
	if (!_history) return;

	const auto commonModifiers = e->modifiers() & kCommonModifiers;
	if (e->key() == Qt::Key_Escape) {
		e->ignore();
	} else if (e->key() == Qt::Key_Back) {
		controller()->showBackFromStack();
		_cancelRequests.fire({});
	} else if (e->key() == Qt::Key_PageDown) {
		_scroll->keyPressEvent(e);
	} else if (e->key() == Qt::Key_PageUp) {
		_scroll->keyPressEvent(e);
	} else if (e->key() == Qt::Key_Down && !commonModifiers) {
		_scroll->keyPressEvent(e);
	} else if (e->key() == Qt::Key_Up && !commonModifiers) {
		if (!cDisableUpEdit()) {
			const auto item = _history
				? _history->lastEditableMessage()
				: nullptr;
			if (item
				&& item->allowsEdit(base::unixtime::now())
				&& _field->empty()
				&& !_editMsgId
				&& !_replyToId) {
				editMessage(item);
				return;
			}
		}
		_scroll->keyPressEvent(e);
	} else if (e->key() == Qt::Key_Return || e->key() == Qt::Key_Enter) {
		if (!_botStart->isHidden()) {
			sendBotStartCommand();
		}
		if (!_canSendMessages) {
			const auto submitting = Ui::InputField::ShouldSubmit(
				Core::App().settings().sendSubmitWay(),
				e->modifiers());
			if (submitting) {
				sendWithModifiers(e->modifiers());
			}
		}
	} else if (e->key() == Qt::Key_O && e->modifiers() == Qt::ControlModifier) {
		chooseAttach();
	} else {
		e->ignore();
	}
}

void HistoryWidget::handlePeerMigration() {
	const auto current = _peer->migrateToOrMe();
	const auto chat = current->migrateFrom();
	if (!chat) {
		return;
	}
	const auto channel = current->asChannel();
	Assert(channel != nullptr);

	if (_peer != channel) {
		showHistory(
			channel->id,
			(_showAtMsgId > 0) ? (-_showAtMsgId) : _showAtMsgId);
		channel->session().api().requestParticipantsCountDelayed(channel);
	} else {
		_migrated = _history->migrateFrom();
		_list->notifyMigrateUpdated();
		setupPinnedTracker();
		setupGroupCallTracker();
		updateHistoryGeometry();
	}
	const auto from = chat->owner().historyLoaded(chat);
	const auto to = channel->owner().historyLoaded(channel);
	if (from
		&& to
		&& !from->isEmpty()
		&& (!from->loadedAtBottom() || !to->loadedAtTop())) {
		from->clear(History::ClearType::Unload);
	}
}

bool HistoryWidget::replyToPreviousMessage() {
	if (!_history || _editMsgId) {
		return false;
	}
	const auto fullId = FullMsgId(
		_history->channelId(),
		_replyToId);
	if (const auto item = session().data().message(fullId)) {
		if (const auto view = item->mainView()) {
			if (const auto previousView = view->previousDisplayedInBlocks()) {
				const auto previous = previousView->data();
				controller()->showPeerHistoryAtItem(previous);
				replyToMessage(previous);
				return true;
			}
		}
	} else if (const auto previousView = _history->findLastDisplayed()) {
		const auto previous = previousView->data();
		controller()->showPeerHistoryAtItem(previous);
		replyToMessage(previous);
		return true;
	}
	return false;
}

bool HistoryWidget::replyToNextMessage() {
	if (!_history || _editMsgId) {
		return false;
	}
	const auto fullId = FullMsgId(
		_history->channelId(),
		_replyToId);
	if (const auto item = session().data().message(fullId)) {
		if (const auto view = item->mainView()) {
			if (const auto nextView = view->nextDisplayedInBlocks()) {
				const auto next = nextView->data();
				controller()->showPeerHistoryAtItem(next);
				replyToMessage(next);
			} else {
				clearHighlightMessages();
				cancelReply(false);
			}
			return true;
		}
	}
	return false;
}

bool HistoryWidget::showSlowmodeError() {
	const auto text = [&] {
		if (const auto left = _peer->slowmodeSecondsLeft()) {
			return tr::lng_slowmode_enabled(
				tr::now,
				lt_left,
				Ui::FormatDurationWords(left));
		} else if (_peer->slowmodeApplied()) {
			if (const auto item = _history->latestSendingMessage()) {
				if (const auto view = item->mainView()) {
					animatedScrollToItem(item->id);
					enqueueMessageHighlight(view);
				}
				return tr::lng_slowmode_no_many(tr::now);
			}
		}
		return QString();
	}();
	if (text.isEmpty()) {
		return false;
	}
	Ui::ShowMultilineToast({
		.text = { text },
	});
	return true;
}

void HistoryWidget::fieldTabbed() {
	if (_supportAutocomplete) {
		_supportAutocomplete->activate(_field.data());
	} else if (!_fieldAutocomplete->isHidden()) {
		_fieldAutocomplete->chooseSelected(FieldAutocomplete::ChooseMethod::ByTab);
	}
}

void HistoryWidget::sendInlineResult(InlineBots::ResultSelected result) {
	if (!_peer || !_peer->canWrite()) {
		return;
	} else if (showSlowmodeError()) {
		return;
	}

	auto errorText = result.result->getErrorOnSend(_history);
	if (!errorText.isEmpty()) {
		controller()->show(Box<InformBox>(errorText));
		return;
	}

	auto action = Api::SendAction(_history);
	action.replyTo = replyToId();
	action.options = std::move(result.options);
	action.generateLocal = true;
	session().api().sendInlineResult(result.bot, result.result, action);

	clearFieldText();
	_saveDraftText = true;
	_saveDraftStart = crl::now();
	saveDraft();

	addRecentBot(result.bot);

	hideSelectorControlsAnimated();

	_field->setFocus();
}

void HistoryWidget::updatePinnedViewer() {
	if (_firstLoadRequest
		|| _delayedShowAtRequest
		|| _scroll->isHidden()
		|| !_history
		|| !_historyInited) {
		return;
	}
	const auto visibleBottom = _scroll->scrollTop() + _scroll->height();
	auto [view, offset] = _list->findViewForPinnedTracking(visibleBottom);
	const auto lessThanId = !view
		? (ServerMaxMsgId - 1)
		: (view->data()->history() != _history)
		? (view->data()->id + (offset > 0 ? 1 : 0) - ServerMaxMsgId)
		: (view->data()->id + (offset > 0 ? 1 : 0));
	const auto lastClickedId = !_pinnedClickedId
		? (ServerMaxMsgId - 1)
		: (!_migrated || _pinnedClickedId.channel)
		? _pinnedClickedId.msg
		: (_pinnedClickedId.msg - ServerMaxMsgId);
	if (_pinnedClickedId
		&& lessThanId <= lastClickedId
		&& !_scrollToAnimation.animating()) {
		_pinnedClickedId = FullMsgId();
	}
	if (_pinnedClickedId && !_minPinnedId) {
		_minPinnedId = Data::ResolveMinPinnedId(
			_peer,
			_migrated ? _migrated->peer.get() : nullptr);
	}
	if (_pinnedClickedId && _minPinnedId && _minPinnedId >= _pinnedClickedId) {
		// After click on the last pinned message we should the top one.
		_pinnedTracker->trackAround(ServerMaxMsgId - 1);
	} else {
		_pinnedTracker->trackAround(std::min(lessThanId, lastClickedId));
	}
}

void HistoryWidget::checkLastPinnedClickedIdReset(
		int wasScrollTop,
		int nowScrollTop) {
	if (_firstLoadRequest
		|| _delayedShowAtRequest
		|| _scroll->isHidden()
		|| !_history
		|| !_historyInited) {
		return;
	}
	if (wasScrollTop < nowScrollTop && _pinnedClickedId) {
		// User scrolled down.
		_pinnedClickedId = FullMsgId();
		_minPinnedId = std::nullopt;
		updatePinnedViewer();
	}
}

bool HistoryWidget::hasHiddenPinnedMessage(not_null<PeerData*> peer) {
	auto result = false;
	auto &session = peer->session();
	const auto migrated = peer->migrateFrom();
	const auto top = Data::ResolveTopPinnedId(peer, migrated);
	const auto universal = !top
		? int32(0)
		: (migrated && !top.channel)
		? (top.msg - ServerMaxMsgId)
		: top.msg;
	if (universal) {
		const auto hiddenId = session.settings().hiddenPinnedMessageId(
			peer->id);
		if (hiddenId == universal) {
			result = true;
		}
	} else {
		session.api().requestFullPeer(peer);
	}
	return result;
}

bool HistoryWidget::switchPinnedHidden(not_null<PeerData*> peer, bool hidden) {
	auto result = false;
	auto &session = peer->session();
	if (hidden) {
		const auto migrated = peer->migrateFrom();
		const auto top = Data::ResolveTopPinnedId(peer, migrated);
		const auto universal = !top
			? int32(0)
			: (migrated && !top.channel)
			? (top.msg - ServerMaxMsgId)
			: top.msg;
		if (universal) {
			session.settings().setHiddenPinnedMessageId(peer->id, universal);
			session.saveSettingsDelayed();
			result = true;
		} else {
			session.api().requestFullPeer(peer);
		}
	} else {
		const auto hiddenId = session.settings().hiddenPinnedMessageId(peer->id);
		if (hiddenId != 0) {
			session.settings().setHiddenPinnedMessageId(peer->id, 0);
			session.saveSettingsDelayed();
			result = true;
		}
	}
	return result;
}

void HistoryWidget::setupPinnedTracker() {
	Expects(_history != nullptr);

	_pinnedTracker = std::make_unique<HistoryView::PinnedTracker>(_history);
	_pinnedBar = nullptr;
	checkPinnedBarState();
}

void HistoryWidget::checkPinnedBarState() {
	Expects(_pinnedTracker != nullptr);

	const auto hiddenId = session().settings().hiddenPinnedMessageId(_peer->id);
	const auto currentPinnedId = Data::ResolveTopPinnedId(
		_peer,
		_migrated ? _migrated->peer.get() : nullptr);
	const auto universalPinnedId = !currentPinnedId
		? int32(0)
		: (_migrated && !currentPinnedId.channel)
		? (currentPinnedId.msg - ServerMaxMsgId)
		: currentPinnedId.msg;
	if (universalPinnedId == hiddenId) {
		if (_pinnedBar) {
			_pinnedTracker->reset();
			auto qobject = base::unique_qptr{
				Ui::WrapAsQObject(this, std::move(_pinnedBar)).get()
			};
			auto destroyer = [this, object = std::move(qobject)]() mutable {
				object = nullptr;
				updateHistoryGeometry();
				updateControlsGeometry();
			};
			base::call_delayed(
				st::defaultMessageBar.duration,
				this,
				std::move(destroyer));
		}
		return;
	}
	if (_pinnedBar || !universalPinnedId) {
		return;
	}

	auto barContent = HistoryView::PinnedBarContent(
		&session(),
		_pinnedTracker->shownMessageId());
	_pinnedBar = std::make_unique<Ui::PinnedBar>(
		this,
		std::move(barContent));
	Info::Profile::SharedMediaCountValue(
		_peer,
		nullptr,
		Storage::SharedMediaType::Pinned
	) | rpl::distinct_until_changed(
	) | rpl::map([=](int count) {
		if (_pinnedClickedId) {
			_pinnedClickedId = FullMsgId();
			_minPinnedId = std::nullopt;
			updatePinnedViewer();
		}
		return (count > 1);
	}) | rpl::distinct_until_changed(
	) | rpl::start_with_next([=](bool many) {
		refreshPinnedBarButton(many);
	}, _pinnedBar->lifetime());

	controller()->adaptive().oneColumnValue(
	) | rpl::start_with_next([=](bool one) {
		_pinnedBar->setShadowGeometryPostprocess([=](QRect geometry) {
			if (!one) {
				geometry.setLeft(geometry.left() + st::lineWidth);
			}
			return geometry;
		});
	}, _pinnedBar->lifetime());

	_pinnedBar->barClicks(
	) | rpl::start_with_next([=] {
		const auto id = _pinnedTracker->currentMessageId();
		if (const auto item = session().data().message(id.message)) {
			Ui::showPeerHistory(item->history()->peer, item->id);
			if (const auto group = session().data().groups().find(item)) {
				// Hack for the case when a non-first item of an album
				// is pinned and we still want the 'show last after first'.
				_pinnedClickedId = group->items.front()->fullId();
			} else {
				_pinnedClickedId = id.message;
			}
			_minPinnedId = std::nullopt;
			updatePinnedViewer();
		}
	}, _pinnedBar->lifetime());

	_pinnedBarHeight = 0;
	_pinnedBar->heightValue(
	) | rpl::start_with_next([=](int height) {
		_topDelta = _preserveScrollTop ? 0 : (height - _pinnedBarHeight);
		_pinnedBarHeight = height;
		updateHistoryGeometry();
		updateControlsGeometry();
		_topDelta = 0;
	}, _pinnedBar->lifetime());

	orderWidgets();

	if (_a_show.animating()) {
		_pinnedBar->hide();
	}
}

void HistoryWidget::checkMessagesTTL() {
	if (!_peer || !_peer->messagesTTL()) {
		if (_ttlInfo) {
			_ttlInfo = nullptr;
			updateControlsGeometry();
			updateControlsVisibility();
		}
	} else if (!_ttlInfo || _ttlInfo->peer() != _peer) {
		_ttlInfo = std::make_unique<HistoryView::Controls::TTLButton>(
			this,
			_peer);
		orderWidgets();
		updateControlsGeometry();
		updateControlsVisibility();
	}
}

void HistoryWidget::setChooseReportMessagesDetails(
		Ui::ReportReason reason,
		Fn<void(MessageIdsList)> callback) {
	if (!callback) {
		const auto refresh = _chooseForReport && _chooseForReport->active;
		_chooseForReport = nullptr;
		if (_list) {
			_list->clearChooseReportReason();
		}
		if (refresh) {
			clearSelected();
			updateControlsVisibility();
			updateControlsGeometry();
			updateTopBarChooseForReport();
		}
	} else {
		_chooseForReport = std::make_unique<ChooseMessagesForReport>(
			ChooseMessagesForReport{
				.reason = reason,
				.callback = std::move(callback) });
	}
}

void HistoryWidget::refreshPinnedBarButton(bool many) {
	const auto close = !many;
	auto button = object_ptr<Ui::IconButton>(
		this,
		close ? st::historyReplyCancel : st::historyPinnedShowAll);
	button->clicks(
	) | rpl::start_with_next([=] {
		if (close) {
			// if (button->clickModifiers() & Qt::ControlModifier) {
				// hidePinnedMessage(true);
			// } else {
				hidePinnedMessage();
			// }
		} else {
			const auto id = _pinnedTracker->currentMessageId();
			if (id.message) {
				controller()->showSection(
					std::make_shared<HistoryView::PinnedMemento>(
						_history,
						((!_migrated || id.message.channel)
							? id.message.msg
							: (id.message.msg - ServerMaxMsgId))));
			}
		}
	}, button->lifetime());
	_pinnedBar->setRightButton(std::move(button));
}

void HistoryWidget::setupGroupCallTracker() {
	Expects(_history != nullptr);

	const auto peer = _history->peer;
	if (!peer->isChannel() && !peer->isChat()) {
		_groupCallTracker = nullptr;
		_groupCallBar = nullptr;
		return;
	}
	_groupCallTracker = std::make_unique<HistoryView::GroupCallTracker>(
		peer);
	_groupCallBar = std::make_unique<Ui::GroupCallBar>(
		this,
		_groupCallTracker->content(),
		Core::App().appDeactivatedValue());

	controller()->adaptive().oneColumnValue(
	) | rpl::start_with_next([=](bool one) {
		_groupCallBar->setShadowGeometryPostprocess([=](QRect geometry) {
			if (!one) {
				geometry.setLeft(geometry.left() + st::lineWidth);
			}
			return geometry;
		});
	}, _groupCallBar->lifetime());

	rpl::merge(
		_groupCallBar->barClicks(),
		_groupCallBar->joinClicks()
	) | rpl::start_with_next([=] {
		const auto peer = _history->peer;
		if (peer->groupCall()) {
			controller()->startOrJoinGroupCall(peer);
		}
	}, _groupCallBar->lifetime());

	_groupCallBarHeight = 0;
	_groupCallBar->heightValue(
	) | rpl::start_with_next([=](int height) {
		_topDelta = _preserveScrollTop ? 0 : (height - _groupCallBarHeight);
		_groupCallBarHeight = height;
		updateHistoryGeometry();
		updateControlsGeometry();
		_topDelta = 0;
	}, _groupCallBar->lifetime());

	orderWidgets();

	if (_a_show.animating()) {
		_groupCallBar->hide();
	}
}

void HistoryWidget::requestMessageData(MsgId msgId) {
	const auto callback = [=](ChannelData *channel, MsgId msgId) {
		messageDataReceived(channel, msgId);
	};
	session().api().requestMessageData(
		_peer->asChannel(),
		msgId,
		crl::guard(this, callback));
}

bool HistoryWidget::sendExistingDocument(
		not_null<DocumentData*> document,
		Api::SendOptions options) {
	const auto error = !_peer
		? std::nullopt
		: document->sticker()
			? Data::RestrictionError(_peer, ChatRestriction::SendStickers)
			: Data::RestrictionError(_peer, ChatRestriction::SendGifs);
	if (error) {
		controller()->show(
			Box<InformBox>(*error),
			Ui::LayerOption::KeepOther);
		return false;
	} else if (!_peer || !_peer->canWrite()) {
		return false;
	} else if (showSlowmodeError()) {
		return false;
	}

	auto message = Api::MessageToSend(_history);
	message.action.options = std::move(options);
	message.action.replyTo = replyToId();

	if (document->hasRemoteLocation()) {
		Api::SendExistingDocument(std::move(message), document);
	} else {
		Api::SendWebDocument(std::move(message), document);
	}

	if (_fieldAutocomplete->stickersShown()) {
		clearFieldText();
		//_saveDraftText = true;
		//_saveDraftStart = crl::now();
		//saveDraft();
		saveCloudDraft(); // won't be needed if SendInlineBotResult will clear the cloud draft
	}

	hideSelectorControlsAnimated();

	_field->setFocus();
	return true;
}

bool HistoryWidget::sendExistingPhoto(
		not_null<PhotoData*> photo,
		Api::SendOptions options) {
	const auto error = _peer
		? Data::RestrictionError(_peer, ChatRestriction::SendMedia)
		: std::nullopt;
	if (error) {
		controller()->show(
			Box<InformBox>(*error),
			Ui::LayerOption::KeepOther);
		return false;
	} else if (!_peer || !_peer->canWrite()) {
		return false;
	} else if (showSlowmodeError()) {
		return false;
	}

	auto message = Api::MessageToSend(_history);
	message.action.replyTo = replyToId();
	message.action.options = std::move(options);
	Api::SendExistingPhoto(std::move(message), photo);

	hideSelectorControlsAnimated();

	_field->setFocus();
	return true;
}

void HistoryWidget::mentionUser(PeerData *peer) {
	if (!peer || !peer->isUser()) {
		return;
	}

	const auto user = peer->asUser();
	QString replacement, entityTag;
	if (user->username.isEmpty()) {
		replacement = user->firstName;
		if (replacement.isEmpty()) {
			replacement = user->name;
		}
		entityTag = PrepareMentionTag(user);
	} else {
		replacement = '@' + user->username;
	}
	_field->insertTag(replacement, entityTag);
}

void HistoryWidget::showInfoTooltip(
		const TextWithEntities &text,
		Fn<void()> hiddenCallback) {
	hideInfoTooltip(anim::type::normal);
	_topToast = Ui::Toast::Show(_scroll, Ui::Toast::Config{
		.text = text,
		.st = &st::historyInfoToast,
		.durationMs = CountToastDuration(text),
		.multiline = true,
		.dark = true,
		.slideSide = RectPart::Top,
	});
	if (const auto strong = _topToast.get()) {
		if (hiddenCallback) {
			connect(strong->widget(), &QObject::destroyed, hiddenCallback);
		}
	} else if (hiddenCallback) {
		hiddenCallback();
	}
}

void HistoryWidget::hideInfoTooltip(anim::type animated) {
	if (const auto strong = _topToast.get()) {
		if (animated == anim::type::normal) {
			strong->hideAnimated();
		} else {
			strong->hide();
		}
	}
}

void HistoryWidget::setFieldText(
		const TextWithTags &textWithTags,
		TextUpdateEvents events,
		FieldHistoryAction fieldHistoryAction) {
	_textUpdateEvents = events;
	_field->setTextWithTags(textWithTags, fieldHistoryAction);
	auto cursor = _field->textCursor();
	cursor.movePosition(QTextCursor::End);
	_field->setTextCursor(cursor);
	_textUpdateEvents = TextUpdateEvent::SaveDraft
		| TextUpdateEvent::SendTyping;

	previewCancel();
	_previewState = Data::PreviewState::Allowed;
}

void HistoryWidget::clearFieldText(
		TextUpdateEvents events,
		FieldHistoryAction fieldHistoryAction) {
	setFieldText(TextWithTags(), events, fieldHistoryAction);
}

void HistoryWidget::replyToMessage(FullMsgId itemId) {
	if (const auto item = session().data().message(itemId)) {
		replyToMessage(item);
	}
}

void HistoryWidget::replyToMessage(not_null<HistoryItem*> item) {
	if (!IsServerMsgId(item->id) || !_canSendMessages) {
		return;
	}
	if (item->history() == _migrated) {
		if (item->serviceMsg()) {
			controller()->show(Box<InformBox>(tr::lng_reply_cant(tr::now)));
		} else {
			const auto itemId = item->fullId();
			controller()->show(
				Box<ConfirmBox>(
					tr::lng_reply_cant_forward(tr::now),
					tr::lng_selected_forward(tr::now),
					crl::guard(this, [=] {
						controller()->content()->setForwardDraft(
							_peer->id,
							{ .ids = { 1, itemId } });
					})));
		}
		return;
	}

	session().data().cancelForwarding(_history);

	if (_editMsgId) {
		if (auto localDraft = _history->localDraft()) {
			localDraft->msgId = item->id;
		} else {
			_history->setLocalDraft(std::make_unique<Data::Draft>(
				TextWithTags(),
				item->id,
				MessageCursor(),
				Data::PreviewState::Allowed));
		}
	} else {
		_replyEditMsg = item;
		_replyToId = item->id;
		updateReplyEditText(_replyEditMsg);
		updateBotKeyboard();
		updateReplyToName();
		updateControlsGeometry();
		updateField();
		refreshTopBarActiveChat();
	}

	_saveDraftText = true;
	_saveDraftStart = crl::now();
	saveDraft();

	_field->setFocus();
}

void HistoryWidget::editMessage(FullMsgId itemId) {
	if (const auto item = session().data().message(itemId)) {
		editMessage(item);
	}
}

void HistoryWidget::editMessage(not_null<HistoryItem*> item) {
	if (_voiceRecordBar->isActive()) {
		controller()->show(
			Box<InformBox>(tr::lng_edit_caption_voice(tr::now)));
		return;
	}
	if (const auto media = item->media()) {
		if (media->allowsEditCaption()) {
			controller()->show(Box<EditCaptionBox>(controller(), item));
			return;
		}
	}

	if (isRecording()) {
		// Just fix some strange inconsistency.
		_send->clearState();
	}
	if (!_editMsgId) {
		if (_replyToId || !_field->empty()) {
			_history->setLocalDraft(std::make_unique<Data::Draft>(
				_field,
				_replyToId,
				_previewState));
		} else {
			_history->clearLocalDraft();
		}
	}

	const auto editData = PrepareEditText(item);
	const auto cursor = MessageCursor {
		editData.text.size(),
		editData.text.size(),
		QFIXED_MAX
	};
	const auto previewPage = [&]() -> WebPageData* {
		if (const auto media = item->media()) {
			return media->webpage();
		}
		return nullptr;
	}();
	const auto previewState = previewPage
		? Data::PreviewState::Allowed
		: Data::PreviewState::EmptyOnEdit;
	_history->setLocalEditDraft(std::make_unique<Data::Draft>(
		editData,
		item->id,
		cursor,
		previewState));
	applyDraft();

	_previewData = previewPage;
	if (_previewData) {
		updatePreview();
	}

	updateBotKeyboard();

	if (!_field->isHidden()) _fieldBarCancel->show();
	updateFieldPlaceholder();
	updateMouseTracking();
	updateReplyToName();
	updateControlsGeometry();
	updateField();

	_saveDraftText = true;
	_saveDraftStart = crl::now();
	saveDraft();

	_field->setFocus();
}

void HistoryWidget::hidePinnedMessage(bool force) {
	Expects(_pinnedBar != nullptr);

	const auto id = _pinnedTracker->currentMessageId();
	if (!id.message) {
		return;
	}
	if (_peer->canPinMessages() && !force) {
		Window::ToggleMessagePinned(controller(), id.message, false);
	} else {
		const auto callback = [=] {
			if (_pinnedTracker) {
				checkPinnedBarState();
			}
		};
		Window::HidePinnedBar(
			controller(),
			_peer,
			crl::guard(this, callback));
	}
}

bool HistoryWidget::lastForceReplyReplied(const FullMsgId &replyTo) const {
	if (replyTo.channel != _channel) {
		return false;
	}
	return _keyboard->forceReply()
		&& _keyboard->forMsgId() == FullMsgId(_channel, _history->lastKeyboardId)
		&& _keyboard->forMsgId().msg == replyTo.msg;
}

bool HistoryWidget::lastForceReplyReplied() const {
	return _keyboard->forceReply()
		&& _keyboard->forMsgId() == FullMsgId(_channel, _history->lastKeyboardId)
		&& _keyboard->forMsgId().msg == replyToId();
}

bool HistoryWidget::cancelReply(bool lastKeyboardUsed) {
	bool wasReply = false;
	if (_replyToId) {
		wasReply = true;

		_replyEditMsg = nullptr;
		_replyToId = 0;
		mouseMoveEvent(0);
		if (!readyToForward() && (!_previewData || _previewData->pendingTill < 0) && !_kbReplyTo) {
			_fieldBarCancel->hide();
			updateMouseTracking();
		}

		updateBotKeyboard();
		refreshTopBarActiveChat();
		updateControlsGeometry();
		update();
	} else if (auto localDraft = (_history ? _history->localDraft() : nullptr)) {
		if (localDraft->msgId) {
			if (localDraft->textWithTags.text.isEmpty()) {
				_history->clearLocalDraft();
			} else {
				localDraft->msgId = 0;
			}
		}
	}
	if (wasReply) {
		_saveDraftText = true;
		_saveDraftStart = crl::now();
		saveDraft();
	}
	if (!_editMsgId
		&& _keyboard->singleUse()
		&& _keyboard->forceReply()
		&& lastKeyboardUsed) {
		if (_kbReplyTo) {
			toggleKeyboard(false);
		}
	}
	return wasReply;
}

void HistoryWidget::cancelReplyAfterMediaSend(bool lastKeyboardUsed) {
	if (cancelReply(lastKeyboardUsed)) {
		saveCloudDraft();
	}
}

int HistoryWidget::countMembersDropdownHeightMax() const {
	int result = height() - st::membersInnerDropdown.padding.top() - st::membersInnerDropdown.padding.bottom();
	result -= _tabbedSelectorToggle->height();
	accumulate_min(result, st::membersInnerHeightMax);
	return result;
}

void HistoryWidget::cancelEdit() {
	if (!_editMsgId) {
		return;
	}

	_replyEditMsg = nullptr;
	setEditMsgId(0);
	_history->clearLocalEditDraft();
	applyDraft();

	if (_saveEditMsgRequestId) {
		_history->session().api().request(_saveEditMsgRequestId).cancel();
		_saveEditMsgRequestId = 0;
	}

	_saveDraftText = true;
	_saveDraftStart = crl::now();
	saveDraft();

	mouseMoveEvent(nullptr);
	if (!readyToForward() && (!_previewData || _previewData->pendingTill < 0) && !replyToId()) {
		_fieldBarCancel->hide();
		updateMouseTracking();
	}

	auto old = _textUpdateEvents;
	_textUpdateEvents = 0;
	fieldChanged();
	_textUpdateEvents = old;

	if (!canWriteMessage()) {
		updateControlsVisibility();
	}
	updateBotKeyboard();
	updateFieldPlaceholder();

	updateControlsGeometry();
	update();
}

void HistoryWidget::cancelFieldAreaState() {
	Ui::hideLayer();
	_replyForwardPressed = false;
	if (_previewData && _previewData->pendingTill >= 0) {
		_previewState = Data::PreviewState::Cancelled;
		previewCancel();

		_saveDraftText = true;
		_saveDraftStart = crl::now();
		saveDraft();
	} else if (_editMsgId) {
		cancelEdit();
	} else if (readyToForward()) {
		session().data().cancelForwarding(_history);
	} else if (_replyToId) {
		cancelReply();
	} else if (_kbReplyTo) {
		toggleKeyboard();
	}
}

void HistoryWidget::previewCancel() {
	_api.request(base::take(_previewRequest)).cancel();
	_previewData = nullptr;
	_previewLinks.clear();
	updatePreview();
}

void HistoryWidget::checkPreview() {
	const auto previewRestricted = [&] {
		return _peer && _peer->amRestricted(ChatRestriction::EmbedLinks);
	}();
	if (_previewState != Data::PreviewState::Allowed || previewRestricted) {
		previewCancel();
		return;
	}
	const auto links = _parsedLinks.join(' ');
	if (_previewLinks != links) {
		_api.request(base::take(_previewRequest)).cancel();
		_previewLinks = links;
		if (_previewLinks.isEmpty()) {
			if (_previewData && _previewData->pendingTill >= 0) {
				previewCancel();
			}
		} else {
			const auto i = _previewCache.constFind(links);
			if (i == _previewCache.cend()) {
				_previewRequest = _api.request(MTPmessages_GetWebPagePreview(
					MTP_flags(0),
					MTP_string(links),
					MTPVector<MTPMessageEntity>()
				)).done([=](const MTPMessageMedia &result, mtpRequestId requestId) {
					gotPreview(links, result, requestId);
				}).send();
			} else if (i.value()) {
				_previewData = session().data().webpage(i.value());
				updatePreview();
			} else if (_previewData && _previewData->pendingTill >= 0) {
				previewCancel();
			}
		}
	}
}

void HistoryWidget::requestPreview() {
	if (!_previewData
		|| (_previewData->pendingTill <= 0)
		|| _previewLinks.isEmpty()) {
		return;
	}
	const auto links = _previewLinks;
	_previewRequest = _api.request(MTPmessages_GetWebPagePreview(
		MTP_flags(0),
		MTP_string(links),
		MTPVector<MTPMessageEntity>()
	)).done([=](const MTPMessageMedia &result, mtpRequestId requestId) {
		gotPreview(links, result, requestId);
	}).send();
}

void HistoryWidget::gotPreview(
		QString links,
		const MTPMessageMedia &result,
		mtpRequestId req) {
	if (req == _previewRequest) {
		_previewRequest = 0;
	}
	if (result.type() == mtpc_messageMediaWebPage) {
		const auto &data = result.c_messageMediaWebPage().vwebpage();
		const auto page = session().data().processWebpage(data);
		_previewCache.insert(links, page->id);
		if (page->pendingTill > 0
			&& page->pendingTill <= base::unixtime::now()) {
			page->pendingTill = -1;
		}
		if (links == _previewLinks
			&& _previewState == Data::PreviewState::Allowed) {
			_previewData = (page->id && page->pendingTill >= 0)
				? page.get()
				: nullptr;
			updatePreview();
		}
		session().data().sendWebPageGamePollNotifications();
	} else if (result.type() == mtpc_messageMediaEmpty) {
		_previewCache.insert(links, 0);
		if (links == _previewLinks
			&& _previewState == Data::PreviewState::Allowed) {
			_previewData = nullptr;
			updatePreview();
		}
	}
}

void HistoryWidget::updatePreview() {
	_previewTimer.cancel();
	if (_previewData && _previewData->pendingTill >= 0) {
		_fieldBarCancel->show();
		updateMouseTracking();
		if (_previewData->pendingTill) {
			_previewTitle.setText(
				st::msgNameStyle,
				tr::lng_preview_loading(tr::now),
				Ui::NameTextOptions());
			auto linkText = _previewLinks.splitRef(' ').at(0).toString();
			_previewDescription.setText(
				st::messageTextStyle,
				TextUtilities::Clean(linkText),
				Ui::DialogTextOptions());

			const auto timeout = (_previewData->pendingTill - base::unixtime::now());
			_previewTimer.callOnce(std::max(timeout, 0) * crl::time(1000));
		} else {
			auto preview =
				HistoryView::TitleAndDescriptionFromWebPage(_previewData);
			if (preview.title.isEmpty()) {
				if (_previewData->document) {
					preview.title = tr::lng_attach_file(tr::now);
				} else if (_previewData->photo) {
					preview.title = tr::lng_attach_photo(tr::now);
				}
			}
			_previewTitle.setText(
				st::msgNameStyle,
				preview.title,
				Ui::NameTextOptions());
			_previewDescription.setText(
				st::messageTextStyle,
				TextUtilities::Clean(preview.description),
				Ui::DialogTextOptions());
		}
	} else if (!readyToForward() && !replyToId() && !_editMsgId) {
		_fieldBarCancel->hide();
		updateMouseTracking();
	}
	updateControlsGeometry();
	update();
}

void HistoryWidget::fullPeerUpdated(PeerData *peer) {
	auto refresh = false;
	if (_list && peer == _peer) {
		auto newCanSendMessages = _peer->canWrite();
		if (newCanSendMessages != _canSendMessages) {
			_canSendMessages = newCanSendMessages;
			if (!_canSendMessages) {
				cancelReply();
			}
			refreshScheduledToggle();
			refreshSilentToggle();
			refresh = true;
		}
		checkFieldAutocomplete();
		_list->updateBotInfo();

		handlePeerUpdate();
		checkSuggestToGigagroup();
	}
	if (updateCmdStartShown()) {
		refresh = true;
	} else if (!_scroll->isHidden() && _unblock->isHidden() == isBlocked()) {
		refresh = true;
	}
	if (refresh) {
		updateControlsVisibility();
		updateControlsGeometry();
	}
}

void HistoryWidget::handlePeerUpdate() {
	bool resize = false;
	updateHistoryGeometry();
	if (_peer->isChat() && _peer->asChat()->noParticipantInfo()) {
		session().api().requestFullPeer(_peer);
	} else if (_peer->isUser()
		&& (_peer->asUser()->blockStatus() == UserData::BlockStatus::Unknown
			|| _peer->asUser()->callsStatus() == UserData::CallsStatus::Unknown)) {
		session().api().requestFullPeer(_peer);
	} else if (auto channel = _peer->asMegagroup()) {
		if (!channel->mgInfo->botStatus) {
			session().api().requestBots(channel);
		}
		if (channel->mgInfo->admins.empty()) {
			session().api().requestAdmins(channel);
		}
	}
	if (!_a_show.animating()) {
		if (_unblock->isHidden() == isBlocked()
			|| (!isBlocked()
				&& _joinChannel->isHidden() == isJoinChannel()
				&& _discuss->isHidden() == hasDiscussionGroup())
			|| (isMuteUnmute() && _discuss->isHidden() == hasDiscussionGroup())) {
			resize = true;
		}
		bool newCanSendMessages = _peer->canWrite();
		if (newCanSendMessages != _canSendMessages) {
			_canSendMessages = newCanSendMessages;
			if (!_canSendMessages) {
				cancelReply();
			}
			refreshScheduledToggle();
			refreshSilentToggle();
			resize = true;
		}
		updateControlsVisibility();
		if (resize) {
			updateControlsGeometry();
		}
	}
}

void HistoryWidget::forwardSelected() {
	if (!_list) {
		return;
	}
	const auto weak = Ui::MakeWeak(this);
	Window::ShowForwardMessagesBox(controller(), getSelectedItems(), [=] {
		if (const auto strong = weak.data()) {
			strong->clearSelected();
		}
	});
}

void HistoryWidget::confirmDeleteSelected() {
	if (!_list) return;

	auto items = _list->getSelectedItems();
	if (items.empty()) {
		return;
	}
	const auto weak = Ui::MakeWeak(this);
	auto box = Box<DeleteMessagesBox>(&session(), std::move(items));
	box->setDeleteConfirmedCallback([=] {
		if (const auto strong = weak.data()) {
			strong->clearSelected();
		}
	});
	controller()->show(std::move(box));
}

void HistoryWidget::escape() {
	if (_chooseForReport) {
		controller()->clearChooseReportMessages();
	} else if (_nonEmptySelection && _list) {
		clearSelected();
	} else if (_isInlineBot) {
		cancelInlineBot();
	} else if (_editMsgId) {
		if (_replyEditMsg
			&& PrepareEditText(_replyEditMsg) != _field->getTextWithTags()) {
			controller()->show(Box<ConfirmBox>(
				tr::lng_cancel_edit_post_sure(tr::now),
				tr::lng_cancel_edit_post_yes(tr::now),
				tr::lng_cancel_edit_post_no(tr::now),
				crl::guard(this, [this] {
					if (_editMsgId) {
						cancelEdit();
						Ui::hideLayer();
					}
				})));
		} else {
			cancelEdit();
		}
	} else if (!_fieldAutocomplete->isHidden()) {
		_fieldAutocomplete->hideAnimated();
	} else if (_replyToId && _field->getTextWithTags().text.isEmpty()) {
		cancelReply();
	} else if (auto &voice = _voiceRecordBar; voice->isActive()) {
		voice->showDiscardBox(nullptr, anim::type::normal);
	} else {
		_cancelRequests.fire({});
	}
}

void HistoryWidget::clearSelected() {
	if (_list) {
		_list->clearSelected();
	}
}

HistoryItem *HistoryWidget::getItemFromHistoryOrMigrated(MsgId genericMsgId) const {
	if (genericMsgId < 0 && -genericMsgId < ServerMaxMsgId && _migrated) {
		return session().data().message(_migrated->channelId(), -genericMsgId);
	}
	return session().data().message(_channel, genericMsgId);
}

MessageIdsList HistoryWidget::getSelectedItems() const {
	return _list ? _list->getSelectedItems() : MessageIdsList();
}

void HistoryWidget::updateTopBarChooseForReport() {
	if (_chooseForReport && _chooseForReport->active) {
		_topBar->showChooseMessagesForReport(
			_chooseForReport->reason);
	} else {
		_topBar->clearChooseMessagesForReport();
	}
	updateTopBarSelection();
	updateControlsVisibility();
	updateControlsGeometry();
}

void HistoryWidget::updateTopBarSelection() {
	if (!_list) {
		_topBar->showSelected(HistoryView::TopBarWidget::SelectedState {});
		return;
	}

	auto selectedState = _list->getSelectionState();
	_nonEmptySelection = (selectedState.count > 0)
		|| selectedState.textSelected;
	_topBar->showSelected(selectedState);

	const auto transparent = Qt::WA_TransparentForMouseEvents;
	if (selectedState.count == 0) {
		_reportMessages->clearState();
		_reportMessages->setAttribute(transparent);
		_reportMessages->setColorOverride(st::windowSubTextFg->c);
	} else if (_reportMessages->testAttribute(transparent)) {
		_reportMessages->setAttribute(transparent, false);
		_reportMessages->setColorOverride(std::nullopt);
	}
	_reportMessages->setText(Ui::Text::Upper(selectedState.count
		? tr::lng_report_messages_count(
			tr::now,
			lt_count,
			selectedState.count)
		: tr::lng_report_messages_none(tr::now)));
	updateControlsVisibility();
	updateHistoryGeometry();
	if (!Ui::isLayerShown() && !Core::App().passcodeLocked()) {
		if (_nonEmptySelection
			|| (_list && _list->wasSelectedText())
			|| isRecording()
			|| isBotStart()
			|| isBlocked()
			|| !_canSendMessages) {
			_list->setFocus();
		} else {
			_field->setFocus();
		}
	}
	_topBar->update();
	update();
}

void HistoryWidget::messageDataReceived(ChannelData *channel, MsgId msgId) {
	if (!_peer || _peer->asChannel() != channel || !msgId) {
		return;
	}
	if (_editMsgId == msgId || _replyToId == msgId) {
		updateReplyEditTexts(true);
	}
}

void HistoryWidget::addRecentBot(not_null<UserData*> bot) {
	auto &bots = cRefRecentInlineBots();
	const auto index = bots.indexOf(bot);
	if (index) {
		if (index > 0) {
			bots.removeAt(index);
		} else if (bots.size() >= RecentInlineBotsLimit) {
			bots.resize(RecentInlineBotsLimit - 1);
		}
		bots.push_front(bot);
		session().local().writeRecentHashtagsAndBots();
	}
}

void HistoryWidget::updateReplyEditText(not_null<HistoryItem*> item) {
	_replyEditMsgText.setText(
		st::messageTextStyle,
		item->inReplyText(),
		Ui::DialogTextOptions());
	if (!_field->isHidden() || isRecording()) {
		_fieldBarCancel->show();
		updateMouseTracking();
	}
}

void HistoryWidget::updateReplyEditTexts(bool force) {
	if (!force) {
		if (_replyEditMsg || (!_editMsgId && !_replyToId)) {
			return;
		}
	}
	if (!_replyEditMsg) {
		_replyEditMsg = session().data().message(_channel, _editMsgId ? _editMsgId : _replyToId);
	}
	if (_replyEditMsg) {
		updateReplyEditText(_replyEditMsg);
		updateBotKeyboard();
		updateReplyToName();
		updateField();
	} else if (force) {
		if (_editMsgId) {
			cancelEdit();
		} else {
			cancelReply();
		}
	}
}

void HistoryWidget::updateForwarding() {
	if (_history) {
		_toForward = _history->resolveForwardDraft();
		updateForwardingTexts();
	} else {
		_toForward = {};
	}
	updateControlsVisibility();
	updateControlsGeometry();
}

void HistoryWidget::updateForwardingTexts() {
	int32 version = 0;
	QString from, text;
	const auto keepNames = (_toForward.options
		== Data::ForwardOptions::PreserveInfo);
	const auto keepCaptions = (_toForward.options
		!= Data::ForwardOptions::NoNamesAndCaptions);
	if (const auto count = int(_toForward.items.size())) {
		auto insertedPeers = base::flat_set<not_null<PeerData*>>();
		auto insertedNames = base::flat_set<QString>();
		auto fullname = QString();
		auto hasMediaToGroup = false;
		auto grouppableMediaCount = 0;
		auto names = std::vector<QString>();
		names.reserve(_toForward.items.size());
		for (const auto item : _toForward.items) {
			if (const auto from = item->senderOriginal()) {
				if (!insertedPeers.contains(from)) {
					insertedPeers.emplace(from);
					names.push_back(from->shortName());
					fullname = from->name;
				}
				version += from->nameVersion;
			} else if (const auto info = item->hiddenForwardedInfo()) {
				if (!insertedNames.contains(info->name)) {
					insertedNames.emplace(info->name);
					names.push_back(info->firstName);
					fullname = info->name;
				}
				++version;
			} else {
				Unexpected("Corrupt forwarded information in message.");
			}
			if (!hasMediaToGroup) {
				if (item->media() && item->media()->canBeGrouped()) {
					grouppableMediaCount++;
				} else {
					grouppableMediaCount = 0;
				}
				if (grouppableMediaCount > 1) {
					hasMediaToGroup = true;
				}
			}
		}
		if (!keepCaptions) {
			from = ktr("ktg_forward_sender_names_and_captions_removed");
		} else if (!keepNames) {
			from = tr::lng_forward_sender_names_removed(tr::now);
		} else if (names.size() > 2) {
			from = tr::lng_forwarding_from(tr::now, lt_count, names.size() - 1, lt_user, names[0]);
		} else if (names.size() < 2) {
			from = fullname;
		} else {
			from = tr::lng_forwarding_from_two(tr::now, lt_user, names[0], lt_second_user, names[1]);
		}

		if (count < 2) {
			text = _toForward.items.front()->inDialogsText(keepCaptions
				? HistoryItem::DrawInDialog::WithoutSender
				: HistoryItem::DrawInDialog::WithoutSenderAndCaption);
		} else {
			text = tr::lng_forward_messages(tr::now, lt_count, count);

			switch (_toForward.groupOptions) {
				case Data::GroupingOptions::RegroupAll:
					text += ", " + ktr("ktg_forward_subtitle_group_all_media");
					break;

				case Data::GroupingOptions::Separate:
					text += ", " + ktr("ktg_forward_subtitle_separate_messages");
					break;
			}

			text = textcmdLink(1, text);
		}
	}
	_toForwardFrom.setText(st::msgNameStyle, from, Ui::NameTextOptions());
	_toForwardText.setText(
		st::messageTextStyle,
		text,
		Ui::DialogTextOptions());
	_toForwardNameVersion = keepNames ? version : keepCaptions ? -1 : -2;
}

void HistoryWidget::checkForwardingInfo() {
	if (!_toForward.items.empty()) {
		const auto keepNames = (_toForward.options
			== Data::ForwardOptions::PreserveInfo);
		const auto keepCaptions = (_toForward.options
			!= Data::ForwardOptions::NoNamesAndCaptions);
		auto version = keepNames ? 0 : keepCaptions ? -1 : -2;
		if (keepNames) {
			for (const auto item : _toForward.items) {
				if (const auto from = item->senderOriginal()) {
					version += from->nameVersion;
				} else if (const auto info = item->hiddenForwardedInfo()) {
					++version;
				} else {
					Unexpected("Corrupt forwarded information in message.");
				}
			}
		}
		if (version != _toForwardNameVersion) {
			updateForwardingTexts();
		}
	}
}

void HistoryWidget::updateReplyToName() {
	if (_editMsgId) {
		return;
	} else if (!_replyEditMsg && (_replyToId || !_kbReplyTo)) {
		return;
	}
	const auto from = [&] {
		const auto item = _replyEditMsg ? _replyEditMsg : _kbReplyTo;
		if (const auto from = item->displayFrom()) {
			return from;
		}
		return item->author().get();
	}();
	_replyToName.setText(
		st::msgNameStyle,
		from->name,
		Ui::NameTextOptions());
	_replyToNameVersion = (_replyEditMsg ? _replyEditMsg : _kbReplyTo)->author()->nameVersion;
}

void HistoryWidget::updateField() {
	auto fieldAreaTop = _scroll->y() + _scroll->height();
	rtlupdate(0, fieldAreaTop, width(), height() - fieldAreaTop);
}

void HistoryWidget::drawField(Painter &p, const QRect &rect) {
	auto backy = _field->y() - st::historySendPadding;
	auto backh = _field->height() + 2 * st::historySendPadding;
	auto hasForward = readyToForward();
	auto drawMsgText = (_editMsgId || _replyToId) ? _replyEditMsg : _kbReplyTo;
	if (_editMsgId || _replyToId || (!hasForward && _kbReplyTo)) {
		if (!_editMsgId && drawMsgText && drawMsgText->author()->nameVersion > _replyToNameVersion) {
			updateReplyToName();
		}
		backy -= st::historyReplyHeight;
		backh += st::historyReplyHeight;
	} else if (hasForward) {
		checkForwardingInfo();
		backy -= st::historyReplyHeight;
		backh += st::historyReplyHeight;
	} else if (_previewData && _previewData->pendingTill >= 0) {
		backy -= st::historyReplyHeight;
		backh += st::historyReplyHeight;
	}
	auto drawWebPagePreview = (_previewData && _previewData->pendingTill >= 0) && !_replyForwardPressed;
	p.fillRect(myrtlrect(0, backy, width(), backh), st::historyReplyBg);
	if (_editMsgId || _replyToId || (!hasForward && _kbReplyTo)) {
		auto replyLeft = st::historyReplySkip;
		(_editMsgId ? st::historyEditIcon : st::historyReplyIcon).paint(p, st::historyReplyIconPosition + QPoint(0, backy), width());
		if (!drawWebPagePreview) {
			if (drawMsgText) {
				if (drawMsgText->media() && drawMsgText->media()->hasReplyPreview()) {
					if (const auto image = drawMsgText->media()->replyPreview()) {
						auto to = QRect(replyLeft, backy + st::msgReplyPadding.top(), st::msgReplyBarSize.height(), st::msgReplyBarSize.height());
						p.drawPixmap(to.x(), to.y(), image->pixSingle(image->width() / cIntRetinaFactor(), image->height() / cIntRetinaFactor(), to.width(), to.height(), ImageRoundRadius::Small));
					}
					replyLeft += st::msgReplyBarSize.height() + st::msgReplyBarSkip - st::msgReplyBarSize.width() - st::msgReplyBarPos.x();
				}
				p.setPen(st::historyReplyNameFg);
				if (_editMsgId) {
					paintEditHeader(p, rect, replyLeft, backy);
				} else {
					_replyToName.drawElided(p, replyLeft, backy + st::msgReplyPadding.top(), width() - replyLeft - _fieldBarCancel->width() - st::msgReplyPadding.right());
				}
				p.setPen(st::historyComposeAreaFg);
				p.setTextPalette(st::historyComposeAreaPalette);
				_replyEditMsgText.drawElided(p, replyLeft, backy + st::msgReplyPadding.top() + st::msgServiceNameFont->height, width() - replyLeft - _fieldBarCancel->width() - st::msgReplyPadding.right());
				p.restoreTextPalette();
			} else {
				p.setFont(st::msgDateFont);
				p.setPen(st::historyComposeAreaFgService);
				p.drawText(replyLeft, backy + st::msgReplyPadding.top() + (st::msgReplyBarSize.height() - st::msgDateFont->height) / 2 + st::msgDateFont->ascent, st::msgDateFont->elided(tr::lng_profile_loading(tr::now), width() - replyLeft - _fieldBarCancel->width() - st::msgReplyPadding.right()));
			}
		}
	} else if (hasForward) {
		auto forwardLeft = st::historyReplySkip;
		st::historyForwardIcon.paint(p, st::historyReplyIconPosition + QPoint(0, backy), width());
		if (!drawWebPagePreview) {
			const auto firstItem = _toForward.items.front();
			const auto firstMedia = firstItem->media();
			const auto preview = (_toForward.items.size() < 2 && firstMedia && firstMedia->hasReplyPreview())
				? firstMedia->replyPreview()
				: nullptr;
			if (preview) {
				auto to = QRect(forwardLeft, backy + st::msgReplyPadding.top(), st::msgReplyBarSize.height(), st::msgReplyBarSize.height());
				if (preview->width() == preview->height()) {
					p.drawPixmap(to.x(), to.y(), preview->pix());
				} else {
					auto from = (preview->width() > preview->height()) ? QRect((preview->width() - preview->height()) / 2, 0, preview->height(), preview->height()) : QRect(0, (preview->height() - preview->width()) / 2, preview->width(), preview->width());
					p.drawPixmap(to, preview->pix(), from);
				}
				forwardLeft += st::msgReplyBarSize.height() + st::msgReplyBarSkip - st::msgReplyBarSize.width() - st::msgReplyBarPos.x();
			}
			p.setPen(st::historyReplyNameFg);
			_toForwardFrom.drawElided(p, forwardLeft, backy + st::msgReplyPadding.top(), width() - forwardLeft - _fieldBarCancel->width() - st::msgReplyPadding.right());
			p.setPen(st::historyComposeAreaFg);
			p.setTextPalette(st::historyComposeAreaPalette);
			_toForwardText.drawElided(p, forwardLeft, backy + st::msgReplyPadding.top() + st::msgServiceNameFont->height, width() - forwardLeft - _fieldBarCancel->width() - st::msgReplyPadding.right());
			p.restoreTextPalette();
		}
	}
	if (drawWebPagePreview) {
		const auto textTop = backy + st::msgReplyPadding.top();
		auto previewLeft = st::historyReplySkip + st::webPageLeft;
		p.fillRect(
			st::historyReplySkip,
			textTop,
			st::webPageBar,
			st::msgReplyBarSize.height(),
			st::msgInReplyBarColor);

		const auto to = QRect(
			previewLeft,
			textTop,
			st::msgReplyBarSize.height(),
			st::msgReplyBarSize.height());
		if (HistoryView::DrawWebPageDataPreview(p, _previewData, to)) {
			previewLeft += st::msgReplyBarSize.height()
				+ st::msgReplyBarSkip
				- st::msgReplyBarSize.width()
				- st::msgReplyBarPos.x();
		}
		p.setPen(st::historyReplyNameFg);
		const auto elidedWidth = width()
			- previewLeft
			- _fieldBarCancel->width()
			- st::msgReplyPadding.right();

		_previewTitle.drawElided(
			p,
			previewLeft,
			textTop,
			elidedWidth);
		p.setPen(st::historyComposeAreaFg);
		_previewDescription.drawElided(
			p,
			previewLeft,
			textTop + st::msgServiceNameFont->height,
			elidedWidth);
	}
}

void HistoryWidget::drawRestrictedWrite(Painter &p, const QString &error) {
	auto rect = myrtlrect(0, height() - _unblock->height(), width(), _unblock->height());
	p.fillRect(rect, st::historyReplyBg);

	p.setFont(st::normalFont);
	p.setPen(st::windowSubTextFg);
	p.drawText(rect.marginsRemoved(QMargins(st::historySendPadding, 0, st::historySendPadding, 0)), error, style::al_center);
}

void HistoryWidget::paintEditHeader(Painter &p, const QRect &rect, int left, int top) const {
	if (!rect.intersects(myrtlrect(left, top, width() - left, st::normalFont->height))) {
		return;
	}

	p.setFont(st::msgServiceNameFont);
	p.drawTextLeft(left, top + st::msgReplyPadding.top(), width(), tr::lng_edit_message(tr::now));

	if (!_replyEditMsg
		|| _replyEditMsg->history()->peer->canEditMessagesIndefinitely()) {
		return;
	}

	QString editTimeLeftText;
	int updateIn = -1;
	auto timeSinceMessage = ItemDateTime(_replyEditMsg).msecsTo(QDateTime::currentDateTime());
	auto editTimeLeft = (session().serverConfig().editTimeLimit * 1000LL) - timeSinceMessage;
	if (editTimeLeft < 2) {
		editTimeLeftText = qsl("0:00");
	} else {
		updateIn = static_cast<int>(editTimeLeft % 1000);
		if (!updateIn) {
			updateIn = 1000;
		}
		++updateIn;

		editTimeLeft = (editTimeLeft - 1) / 1000; // seconds
		editTimeLeftText = (editTimeLeft >= 3600
			? qsl("%1:%2:%3").arg(editTimeLeft / 3600).arg(editTimeLeft % 3600 / 60, 2, 10, QChar('0')).arg(editTimeLeft % 60, 2, 10, QChar('0'))
			: qsl("%1:%2").arg(editTimeLeft / 60).arg(editTimeLeft % 60, 2, 10, QChar('0')));
	}

	// Restart timer only if we are sure that we've painted the whole timer.
	if (rect.contains(myrtlrect(left, top, width() - left, st::normalFont->height)) && updateIn > 0) {
		_updateEditTimeLeftDisplay.callOnce(updateIn);
	}

	if (!editTimeLeftText.isEmpty()) {
		p.setFont(st::normalFont);
		p.setPen(st::historyComposeAreaFgService);
		p.drawText(left + st::msgServiceNameFont->width(tr::lng_edit_message(tr::now)) + st::normalFont->spacew, top + st::msgReplyPadding.top() + st::msgServiceNameFont->ascent, editTimeLeftText);
	}
}

//
//void HistoryWidget::drawPinnedBar(Painter &p) {
//	//if (_pinnedBar->msg) {
//	//	const auto media = _pinnedBar->msg->media();
//	//	if (media && media->hasReplyPreview()) {
//	//		if (const auto image = media->replyPreview()) {
//	//			QRect to(left, top, st::msgReplyBarSize.height(), st::msgReplyBarSize.height());
//	//			p.drawPixmap(to.x(), to.y(), image->pixSingle(image->width() / cIntRetinaFactor(), image->height() / cIntRetinaFactor(), to.width(), to.height(), ImageRoundRadius::Small));
//	//		}
//	//		left += st::msgReplyBarSize.height() + st::msgReplyBarSkip - st::msgReplyBarSize.width() - st::msgReplyBarPos.x();
//	//	}
//	//}
//}

bool HistoryWidget::paintShowAnimationFrame() {
	auto progress = _a_show.value(1.);
	if (!_a_show.animating()) {
		return false;
	}

	Painter p(this);
	auto animationWidth = width();
	auto retina = cIntRetinaFactor();
	auto fromLeft = (_showDirection == Window::SlideDirection::FromLeft);
	auto coordUnder = fromLeft ? anim::interpolate(-st::slideShift, 0, progress) : anim::interpolate(0, -st::slideShift, progress);
	auto coordOver = fromLeft ? anim::interpolate(0, animationWidth, progress) : anim::interpolate(animationWidth, 0, progress);
	auto shadow = fromLeft ? (1. - progress) : progress;
	if (coordOver > 0) {
		p.drawPixmap(QRect(0, 0, coordOver, height()), _cacheUnder, QRect(-coordUnder * retina, 0, coordOver * retina, height() * retina));
		p.setOpacity(shadow);
		p.fillRect(0, 0, coordOver, height(), st::slideFadeOutBg);
		p.setOpacity(1);
	}
	p.drawPixmap(QRect(coordOver, 0, _cacheOver.width() / retina, height()), _cacheOver, QRect(0, 0, _cacheOver.width(), height() * retina));
	p.setOpacity(shadow);
	st::slideShadow.fill(p, QRect(coordOver - st::slideShadow.width(), 0, st::slideShadow.width(), height()));
	return true;
}

void HistoryWidget::paintEvent(QPaintEvent *e) {
	if (paintShowAnimationFrame()) {
		return;
	}
	if (Ui::skipPaintEvent(this, e)) {
		return;
	}
	if (hasPendingResizedItems()) {
		updateListSize();
	}

	Window::SectionWidget::PaintBackground(
		controller(),
		_list ? _list->theme().get() : controller()->defaultChatTheme().get(),
		this,
		e->rect());

	Painter p(this);
	const auto clip = e->rect();
	if (_list) {
		if (!_field->isHidden() || isRecording()) {
			drawField(p, clip);
		} else if (const auto error = writeRestriction()) {
			drawRestrictedWrite(p, *error);
		}
	} else {
		const auto w = st::msgServiceFont->width(tr::lng_willbe_history(tr::now))
			+ st::msgPadding.left()
			+ st::msgPadding.right();
		const auto h = st::msgServiceFont->height
			+ st::msgServicePadding.top()
			+ st::msgServicePadding.bottom();
		const auto tr = QRect(
			(width() - w) / 2,
			st::msgServiceMargin.top() + (height()
				- _field->height()
				- 2 * st::historySendPadding
				- h
				- st::msgServiceMargin.top()
				- st::msgServiceMargin.bottom()) / 2,
			w,
			h);
		const auto st = controller()->chatStyle();
		HistoryView::ServiceMessagePainter::PaintBubble(p, st, tr);

<<<<<<< HEAD
		p.setPen(st::msgServiceFg);
		p.setFont(st::msgServiceFont);
=======
		p.setPen(st->msgServiceFg());
		p.setFont(st::msgServiceFont->f);
>>>>>>> 2ec92f54
		p.drawTextLeft(tr.left() + st::msgPadding.left(), tr.top() + st::msgServicePadding.top(), width(), tr::lng_willbe_history(tr::now));

		//AssertIsDebug();
		//Ui::EmptyUserpic::PaintRepliesMessages(p, width() / 4, width() / 4, width(), width() / 2);
	}
}

QRect HistoryWidget::historyRect() const {
	return _scroll->geometry();
}

QPoint HistoryWidget::clampMousePosition(QPoint point) {
	if (point.x() < 0) {
		point.setX(0);
	} else if (point.x() >= _scroll->width()) {
		point.setX(_scroll->width() - 1);
	}
	if (point.y() < _scroll->scrollTop()) {
		point.setY(_scroll->scrollTop());
	} else if (point.y() >= _scroll->scrollTop() + _scroll->height()) {
		point.setY(_scroll->scrollTop() + _scroll->height() - 1);
	}
	return point;
}

void HistoryWidget::scrollByTimer() {
	const auto d = (_scrollDelta > 0)
		? qMin(_scrollDelta * 3 / 20 + 1, int32(Ui::kMaxScrollSpeed))
		: qMax(_scrollDelta * 3 / 20 - 1, -int32(Ui::kMaxScrollSpeed));
	_scroll->scrollToY(_scroll->scrollTop() + d);
}

void HistoryWidget::checkSelectingScroll(QPoint point) {
	if (point.y() < _scroll->scrollTop()) {
		_scrollDelta = point.y() - _scroll->scrollTop();
	} else if (point.y() >= _scroll->scrollTop() + _scroll->height()) {
		_scrollDelta = point.y() - _scroll->scrollTop() - _scroll->height() + 1;
	} else {
		_scrollDelta = 0;
	}
	if (_scrollDelta) {
		_scrollTimer.callEach(15);
	} else {
		_scrollTimer.cancel();
	}
}

void HistoryWidget::noSelectingScroll() {
	_scrollTimer.cancel();
}

bool HistoryWidget::touchScroll(const QPoint &delta) {
	int32 scTop = _scroll->scrollTop(), scMax = _scroll->scrollTopMax();
	const auto scNew = std::clamp(scTop - delta.y(), 0, scMax);
	if (scNew == scTop) return false;

	_scroll->scrollToY(scNew);
	return true;
}

void HistoryWidget::synteticScrollToY(int y) {
	_synteticScrollEvent = true;
	if (_scroll->scrollTop() == y) {
		visibleAreaUpdated();
	} else {
		_scroll->scrollToY(y);
	}
	_synteticScrollEvent = false;
}

HistoryWidget::~HistoryWidget() {
	if (_history) {
		// Saving a draft on account switching.
		saveFieldToHistoryLocalDraft();
		session().api().saveDraftToCloudDelayed(_history);

		clearAllLoadRequests();
		unregisterDraftSources();
	}
	setTabbedPanel(nullptr);
}<|MERGE_RESOLUTION|>--- conflicted
+++ resolved
@@ -5716,53 +5716,9 @@
 				}
 				return false;
 			}();
-<<<<<<< HEAD
 			const auto addForwardOption = [=](
 					Options newOptions,
 					const QString &langKey) {
-=======
-			const auto hasOnlyForcedForwardedInfo = [&] {
-				if (hasCaptions) {
-					return false;
-				}
-				for (const auto item : _toForward.items) {
-					if (const auto media = item->media()) {
-						if (!media->forceForwardedInfo()) {
-							return false;
-						}
-					} else {
-						return false;
-					}
-				}
-				return true;
-			}();
-			const auto dropCaptions = (now == Options::NoNamesAndCaptions);
-			const auto weak = Ui::MakeWeak(this);
-			const auto changeRecipient = crl::guard(weak, [=] {
-				if (_toForward.items.empty()) {
-					return;
-				}
-				const auto draft = std::move(_toForward);
-				session().data().cancelForwarding(_history);
-				auto list = session().data().itemsToIds(draft.items);
-				Window::ShowForwardMessagesBox(controller(), {
-					.ids = session().data().itemsToIds(draft.items),
-					.options = draft.options,
-				});
-			});
-			if (hasOnlyForcedForwardedInfo) {
-				changeRecipient();
-				return;
-			}
-			const auto optionsChanged = crl::guard(weak, [=](
-					Ui::ForwardOptions options) {
-				const auto newOptions = (options.hasCaptions
-					&& options.dropCaptions)
-					? Options::NoNamesAndCaptions
-					: options.dropNames
-					? Options::NoSenderNames
-					: Options::PreserveInfo;
->>>>>>> 2ec92f54
 				if (_history && _toForward.options != newOptions) {
 					_menu->addAction(ktr(langKey), [=] {
 						_toForward.options = newOptions;
@@ -6305,7 +6261,8 @@
 	_groupCallBar = std::make_unique<Ui::GroupCallBar>(
 		this,
 		_groupCallTracker->content(),
-		Core::App().appDeactivatedValue());
+		Core::App().appDeactivatedValue(),
+		cUserpicCornersType());
 
 	controller()->adaptive().oneColumnValue(
 	) | rpl::start_with_next([=](bool one) {
@@ -7585,13 +7542,8 @@
 		const auto st = controller()->chatStyle();
 		HistoryView::ServiceMessagePainter::PaintBubble(p, st, tr);
 
-<<<<<<< HEAD
-		p.setPen(st::msgServiceFg);
+		p.setPen(st->msgServiceFg());
 		p.setFont(st::msgServiceFont);
-=======
-		p.setPen(st->msgServiceFg());
-		p.setFont(st::msgServiceFont->f);
->>>>>>> 2ec92f54
 		p.drawTextLeft(tr.left() + st::msgPadding.left(), tr.top() + st::msgServicePadding.top(), width(), tr::lng_willbe_history(tr::now));
 
 		//AssertIsDebug();
