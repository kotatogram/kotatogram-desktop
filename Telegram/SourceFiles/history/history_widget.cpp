/*
This file is part of Telegram Desktop,
the official desktop application for the Telegram messaging service.

For license and copyright information please follow this link:
https://github.com/telegramdesktop/tdesktop/blob/master/LEGAL
*/
#include "history/history_widget.h"

#include "kotato/kotato_lang.h"
#include "kotato/json_settings.h"
#include "api/api_editing.h"
#include "api/api_bot.h"
#include "api/api_chat_participants.h"
#include "api/api_sending.h"
#include "api/api_text_entities.h"
#include "api/api_send_progress.h"
#include "ui/boxes/confirm_box.h"
#include "boxes/delete_messages_box.h"
#include "boxes/send_files_box.h"
#include "boxes/share_box.h"
#include "boxes/edit_caption_box.h"
#include "boxes/peers/edit_peer_permissions_box.h" // ShowAboutGigagroup.
#include "boxes/peers/edit_peer_requests_box.h"
#include "kotato/boxes/kotato_confirm_box.h"
#include "core/file_utilities.h"
#include "ui/toast/toast.h"
#include "ui/toasts/common_toasts.h"
#include "ui/special_buttons.h"
#include "ui/emoji_config.h"
#include "ui/chat/attach/attach_prepare.h"
#include "ui/chat/choose_theme_controller.h"
#include "ui/widgets/buttons.h"
#include "ui/widgets/inner_dropdown.h"
#include "ui/widgets/dropdown_menu.h"
#include "ui/widgets/labels.h"
#include "ui/widgets/shadow.h"
#include "ui/effects/ripple_animation.h"
#include "ui/text/text_utilities.h" // Ui::Text::ToUpper
#include "ui/text/format_values.h"
//#include "ui/chat/forward_options_box.h"
#include "ui/chat/message_bar.h"
#include "ui/chat/attach/attach_send_files_way.h"
#include "ui/chat/choose_send_as.h"
#include "ui/image/image.h"
#include "ui/special_buttons.h"
#include "ui/controls/emoji_button.h"
#include "ui/controls/send_button.h"
#include "ui/controls/send_as_button.h"
#include "inline_bots/inline_bot_result.h"
#include "base/event_filter.h"
#include "base/qt_signal_producer.h"
#include "base/unixtime.h"
#include "base/call_delayed.h"
#include "data/data_changes.h"
#include "data/data_drafts.h"
#include "data/data_session.h"
#include "data/data_web_page.h"
#include "data/data_document.h"
#include "data/data_photo.h"
#include "data/data_media_types.h"
#include "data/data_channel.h"
#include "data/data_chat.h"
#include "data/data_user.h"
#include "data/data_chat_filters.h"
#include "data/data_scheduled_messages.h"
#include "data/data_sponsored_messages.h"
#include "data/data_file_origin.h"
#include "data/data_histories.h"
#include "data/data_group_call.h"
#include "data/stickers/data_stickers.h"
#include "history/history.h"
#include "history/history_item.h"
#include "history/history_message.h"
#include "history/history_drag_area.h"
#include "history/history_inner_widget.h"
#include "history/history_item_components.h"
#include "history/view/controls/history_view_voice_record_bar.h"
#include "history/view/controls/history_view_ttl_button.h"
#include "history/view/history_view_service_message.h"
#include "history/view/history_view_element.h"
#include "history/view/history_view_scheduled_section.h"
#include "history/view/history_view_schedule_box.h"
#include "history/view/history_view_webpage_preview.h"
#include "history/view/history_view_top_bar_widget.h"
#include "history/view/history_view_contact_status.h"
#include "history/view/history_view_context_menu.h"
#include "history/view/history_view_pinned_tracker.h"
#include "history/view/history_view_pinned_section.h"
#include "history/view/history_view_pinned_bar.h"
#include "history/view/history_view_group_call_bar.h"
#include "history/view/history_view_requests_bar.h"
#include "history/view/media/history_view_media.h"
#include "profile/profile_block_group_members.h"
#include "info/info_memento.h"
#include "core/click_handler_types.h"
#include "chat_helpers/tabbed_panel.h"
#include "chat_helpers/tabbed_selector.h"
#include "chat_helpers/tabbed_section.h"
#include "chat_helpers/bot_keyboard.h"
#include "chat_helpers/message_field.h"
#include "chat_helpers/send_context_menu.h"
#include "mtproto/mtproto_config.h"
#include "lang/lang_keys.h"
#include "mainwidget.h"
#include "mainwindow.h"
#include "storage/localimageloader.h"
#include "storage/storage_account.h"
#include "storage/file_upload.h"
#include "storage/storage_media_prepare.h"
#include "media/audio/media_audio.h"
#include "media/audio/media_audio_capture.h"
#include "media/player/media_player_instance.h"
#include "core/application.h"
#include "apiwrap.h"
#include "base/qthelp_regex.h"
#include "ui/boxes/report_box.h"
#include "ui/chat/pinned_bar.h"
#include "ui/chat/group_call_bar.h"
#include "ui/chat/requests_bar.h"
#include "ui/chat/chat_theme.h"
#include "ui/chat/chat_style.h"
#include "ui/chat/continuous_scroll.h"
#include "ui/widgets/popup_menu.h"
#include "ui/item_text_options.h"
#include "ui/unread_badge.h"
#include "main/main_session.h"
#include "main/main_session_settings.h"
<<<<<<< HEAD
#include "main/main_account.h"
=======
#include "main/session/send_as_peers.h"
>>>>>>> 9f117cd6
#include "window/notifications_manager.h"
#include "window/window_adaptive.h"
#include "window/window_controller.h"
#include "window/window_session_controller.h"
#include "window/window_slide_animation.h"
#include "window/window_peer_menu.h"
#include "inline_bots/inline_results_widget.h"
#include "info/profile/info_profile_values.h" // SharedMediaCountValue.
#include "chat_helpers/emoji_suggestions_widget.h"
#include "core/crash_reports.h"
#include "core/shortcuts.h"
#include "support/support_common.h"
#include "support/support_autocomplete.h"
#include "dialogs/dialogs_key.h"
#include "calls/calls_instance.h"
#include "facades.h"
#include "app.h"
#include "styles/style_chat.h"
#include "styles/style_dialogs.h"
#include "styles/style_window.h"
#include "styles/style_boxes.h"
#include "styles/style_profile.h"
#include "styles/style_chat_helpers.h"
#include "styles/style_info.h"

#include <QGuiApplication> // keyboardModifiers()
#include <QtGui/QWindow>
#include <QtCore/QMimeData>

namespace {

constexpr auto kMessagesPerPageFirst = 30;
constexpr auto kMessagesPerPage = 50;
constexpr auto kPreloadHeightsCount = 3; // when 3 screens to scroll left make a preload request
constexpr auto kScrollToVoiceAfterScrolledMs = 1000;
constexpr auto kSkipRepaintWhileScrollMs = 100;
constexpr auto kShowMembersDropdownTimeoutMs = 300;
constexpr auto kDisplayEditTimeWarningMs = 300 * 1000;
constexpr auto kFullDayInMs = 86400 * 1000;
constexpr auto kSaveDraftTimeout = 1000;
constexpr auto kSaveDraftAnywayTimeout = 5000;
constexpr auto kSaveCloudDraftIdleTimeout = 14000;
constexpr auto kRefreshSlowmodeLabelTimeout = crl::time(200);
constexpr auto kCommonModifiers = 0
	| Qt::ShiftModifier
	| Qt::MetaModifier
	| Qt::ControlModifier;
const auto kPsaAboutPrefix = "cloud_lng_about_psa_";

object_ptr<Ui::FlatButton> SetupDiscussButton(
		not_null<QWidget*> parent,
		not_null<Window::SessionController*> controller) {
	auto result = object_ptr<Ui::FlatButton>(
		parent,
		QString(),
		st::historyComposeButton);
	const auto button = result.data();
	const auto label = Ui::CreateChild<Ui::FlatLabel>(
		button,
		tr::lng_channel_discuss() | Ui::Text::ToUpper(),
		st::historyComposeButtonLabel);
	const auto badge = Ui::CreateChild<Ui::UnreadBadge>(button);
	label->show();

	controller->activeChatValue(
	) | rpl::map([=](Dialogs::Key chat) {
		return chat.history();
	}) | rpl::map([=](History *history) {
		return history ? history->peer->asChannel() : nullptr;
	}) | rpl::map([=](ChannelData *channel) -> rpl::producer<ChannelData*> {
		if (channel && channel->isBroadcast()) {
			return channel->session().changes().peerFlagsValue(
				channel,
				Data::PeerUpdate::Flag::ChannelLinkedChat
			) | rpl::map([=] {
				return channel->linkedChat();
			});
		}
		return rpl::single<ChannelData*>(nullptr);
	}) | rpl::flatten_latest(
	) | rpl::distinct_until_changed(
	) | rpl::map([=](ChannelData *chat)
	-> rpl::producer<std::tuple<int, bool>> {
		if (chat) {
			using UpdateFlag = Data::PeerUpdate::Flag;
			return rpl::merge(
				chat->session().changes().historyUpdates(
					Data::HistoryUpdate::Flag::UnreadView
				) | rpl::filter([=](const Data::HistoryUpdate &update) {
					return (update.history->peer == chat);
				}) | rpl::to_empty,

				chat->session().changes().peerFlagsValue(
					chat,
					UpdateFlag::Notifications | UpdateFlag::ChannelAmIn
				) | rpl::to_empty
			) | rpl::map([=] {
				const auto history = chat->amIn()
					? chat->owner().historyLoaded(chat)
					: nullptr;
				return history
					? std::make_tuple(
						history->unreadCountForBadge(),
						!history->mute())
					: std::make_tuple(0, false);
			});
		} else {
			return rpl::single(std::make_tuple(0, false));
		}
	}) | rpl::flatten_latest(
	) | rpl::distinct_until_changed(
	) | rpl::start_with_next([=](int count, bool active) {
		badge->setText(QString::number(count), active);
		badge->setVisible(count > 0);
	}, badge->lifetime());

	rpl::combine(
		badge->shownValue(),
		badge->widthValue(),
		label->widthValue(),
		button->widthValue()
	) | rpl::start_with_next([=](
			bool badgeShown,
			int badgeWidth,
			int labelWidth,
			int width) {
		const auto textTop = st::historyComposeButton.textTop;
		const auto badgeTop = textTop
			+ st::historyComposeButton.font->height
			- badge->textBaseline();
		const auto add = badgeShown
			? (textTop + badgeWidth)
			: 0;
		const auto total = labelWidth + add;
		label->moveToLeft((width - total) / 2, textTop, width);
		badge->moveToRight((width - total) / 2, textTop, width);
	}, button->lifetime());

	label->setAttribute(Qt::WA_TransparentForMouseEvents);
	badge->setAttribute(Qt::WA_TransparentForMouseEvents);

	return result;
}

[[nodiscard]] crl::time CountToastDuration(const TextWithEntities &text) {
	return std::clamp(
		crl::time(1000) * int(text.text.size()) / 14,
		crl::time(1000) * 5,
		crl::time(1000) * 8);
}

[[nodiscard]] rpl::producer<PeerData*> ActivePeerValue(
		not_null<Window::SessionController*> controller) {
	return controller->activeChatValue(
	) | rpl::map([](const Dialogs::Key &key) {
		const auto history = key.history();
		return history ? history->peer.get() : nullptr;
	});
}

} // namespace

HistoryWidget::HistoryWidget(
	QWidget *parent,
	not_null<Window::SessionController*> controller)
: Window::AbstractSectionWidget(
	parent,
	controller,
	ActivePeerValue(controller))
, _api(&controller->session().mtp())
, _updateEditTimeLeftDisplay([=] { updateField(); })
, _fieldBarCancel(this, st::historyReplyCancel)
, _previewTimer([=] { requestPreview(); })
, _previewState(Data::PreviewState::Allowed)
, _topBar(this, controller)
, _scroll(
	this,
	controller->chatStyle()->value(lifetime(), st::historyScroll),
	false)
, _updateHistoryItems([=] { updateHistoryItemsByTimer(); })
, _historyDown(
	_scroll,
	controller->chatStyle()->value(lifetime(), st::historyToDown))
, _unreadMentions(
	_scroll,
	controller->chatStyle()->value(lifetime(), st::historyUnreadMentions))
, _fieldAutocomplete(this, controller)
, _supportAutocomplete(session().supportMode()
	? object_ptr<Support::Autocomplete>(this, &session())
	: nullptr)
, _send(std::make_shared<Ui::SendButton>(this))
, _unblock(this, tr::lng_unblock_button(tr::now).toUpper(), st::historyUnblock)
, _botStart(this, tr::lng_bot_start(tr::now).toUpper(), st::historyComposeButton)
, _joinChannel(
	this,
	tr::lng_profile_join_channel(tr::now).toUpper(),
	st::historyComposeButton)
, _muteUnmute(
	this,
	tr::lng_channel_mute(tr::now).toUpper(),
	st::historyComposeButton)
, _discuss(SetupDiscussButton(this, controller))
, _reportMessages(this, QString(), st::historyComposeButton)
, _attachToggle(this, st::historyAttach)
, _tabbedSelectorToggle(this, st::historyAttachEmoji)
, _botKeyboardShow(this, st::historyBotKeyboardShow)
, _botKeyboardHide(this, st::historyBotKeyboardHide)
, _botCommandStart(this, st::historyBotCommandStart)
, _voiceRecordBar(std::make_unique<HistoryWidget::VoiceRecordBar>(
		this,
		controller,
		_send,
		st::historySendSize.height()))
, _field(
	this,
	st::historyComposeField,
	Ui::InputField::Mode::MultiLine,
	tr::lng_message_ph())
, _kbScroll(this, st::botKbScroll)
, _keyboard(_kbScroll->setOwnedWidget(object_ptr<BotKeyboard>(
	controller,
	this)))
, _membersDropdownShowTimer([=] { showMembersDropdown(); })
, _saveDraftTimer([=] { saveDraft(); })
, _saveCloudDraftTimer([=] { saveCloudDraft(); })
, _topShadow(this) {
	setAcceptDrops(true);

	session().downloaderTaskFinished(
	) | rpl::start_with_next([=] {
		update();
	}, lifetime());

	_scroll->scrolls(
	) | rpl::start_with_next([=] {
		handleScroll();
	}, lifetime());
	_scroll->geometryChanged(
	) | rpl::start_with_next(crl::guard(_list, [=] {
		_list->onParentGeometryChanged();
	}), lifetime());
	_scroll->addContentRequests(
	) | rpl::start_with_next([=] {
		if (_history
			&& _history->loadedAtBottom()
			&& session().data().sponsoredMessages().append(_history)) {
			_scroll->contentAdded();
		}
	}, lifetime());

	_historyDown->addClickHandler([=] { historyDownClicked(); });
	_unreadMentions->addClickHandler([=] { showNextUnreadMention(); });
	_fieldBarCancel->addClickHandler([=] { cancelFieldAreaState(); });
	_send->addClickHandler([=] { sendButtonClicked(); });

	SendMenu::SetupMenuAndShortcuts(
		_send.get(),
		[=] { return sendButtonMenuType(); },
		[=] { sendSilent(); },
		[=] { sendScheduled(); });

	_unblock->addClickHandler([=] { unblockUser(); });
	_botStart->addClickHandler([=] { sendBotStartCommand(); });
	_joinChannel->addClickHandler([=] { joinChannel(); });
	_muteUnmute->addClickHandler([=] { toggleMuteUnmute(); });
	_discuss->addClickHandler([=] { goToDiscussionGroup(); });
	_reportMessages->addClickHandler([=] { reportSelectedMessages(); });
	connect(
		_field,
		&Ui::InputField::submitted,
		[=](Qt::KeyboardModifiers modifiers) { sendWithModifiers(modifiers); });
	connect(_field, &Ui::InputField::cancelled, [=] {
		escape();
	});
	connect(_field, &Ui::InputField::tabbed, [=] {
		fieldTabbed();
	});
	connect(_field, &Ui::InputField::resized, [=] {
		fieldResized();
	});
	connect(_field, &Ui::InputField::focused, [=] {
		fieldFocused();
	});
	connect(_field, &Ui::InputField::changed, [=] {
		fieldChanged();
	});
	connect(
		controller->widget()->windowHandle(),
		&QWindow::visibleChanged,
		this,
		[=] { windowIsVisibleChanged(); });

	initTabbedSelector();

	_attachToggle->addClickHandler(App::LambdaDelayed(
		st::historyAttach.ripple.hideDuration,
		this,
		[=] { chooseAttach(); }));

	_highlightTimer.setCallback([this] { updateHighlightedMessage(); });

	const auto rawTextEdit = _field->rawTextEdit().get();
	rpl::merge(
		_field->scrollTop().changes() | rpl::to_empty,
		base::qt_signal_producer(
			rawTextEdit,
			&QTextEdit::cursorPositionChanged)
	) | rpl::start_with_next([=] {
		saveDraftDelayed();
	}, _field->lifetime());

	connect(rawTextEdit, &QTextEdit::cursorPositionChanged, this, [=] {
		checkFieldAutocomplete();
	}, Qt::QueuedConnection);

	_fieldBarCancel->hide();

	_topBar->hide();
	_scroll->hide();
	_kbScroll->hide();

	controller->chatStyle()->paletteChanged(
	) | rpl::start_with_next([=] {
		_scroll->updateBars();
	}, lifetime());

	_historyDown->installEventFilter(this);
	_unreadMentions->installEventFilter(this);
	SendMenu::SetupUnreadMentionsMenu(_unreadMentions.data(), [=] {
		return _history ? _history->peer.get() : nullptr;
	});

	InitMessageField(controller, _field);

	_keyboard->sendCommandRequests(
	) | rpl::start_with_next([=](Bot::SendCommandRequest r) {
		sendBotCommand(r);
	}, lifetime());

	_fieldAutocomplete->mentionChosen(
	) | rpl::start_with_next([=](FieldAutocomplete::MentionChosen data) {
		insertMention(data.user, data.method);
	}, lifetime());

	_fieldAutocomplete->hashtagChosen(
	) | rpl::start_with_next([=](FieldAutocomplete::HashtagChosen data) {
		insertHashtagOrBotCommand(data.hashtag, data.method);
	}, lifetime());

	_fieldAutocomplete->botCommandChosen(
	) | rpl::start_with_next([=](FieldAutocomplete::BotCommandChosen data) {
		insertHashtagOrBotCommand(data.command, data.method);
	}, lifetime());

	_fieldAutocomplete->stickerChosen(
	) | rpl::start_with_next([=](FieldAutocomplete::StickerChosen data) {
		sendExistingDocument(data.sticker, data.options);
	}, lifetime());

	_fieldAutocomplete->setModerateKeyActivateCallback([=](int key) {
		return _keyboard->isHidden()
			? false
			: _keyboard->moderateKeyActivate(key);
	});

	_fieldAutocomplete->choosingProcesses(
	) | rpl::start_with_next([=](FieldAutocomplete::Type type) {
		if (!_history) {
			return;
		}
		if (type == FieldAutocomplete::Type::Stickers) {
			session().sendProgressManager().update(
				_history,
				Api::SendProgressType::ChooseSticker);
		}
	}, lifetime());

	_fieldAutocomplete->setSendMenuType([=] { return sendMenuType(); });

	if (_supportAutocomplete) {
		supportInitAutocomplete();
	}
	_fieldLinksParser = std::make_unique<MessageLinksParser>(_field);
	_fieldLinksParser->list().changes(
	) | rpl::start_with_next([=](QStringList &&parsed) {
		if (_previewState == Data::PreviewState::EmptyOnEdit
			&& _parsedLinks != parsed) {
			_previewState = Data::PreviewState::Allowed;
		}
		_parsedLinks = std::move(parsed);
		checkPreview();
	}, lifetime());
	_field->rawTextEdit()->installEventFilter(this);
	_field->rawTextEdit()->installEventFilter(_fieldAutocomplete);
	_field->setMimeDataHook([=](
			not_null<const QMimeData*> data,
			Ui::InputField::MimeAction action) {
		if (action == Ui::InputField::MimeAction::Check) {
			return canSendFiles(data);
		} else if (action == Ui::InputField::MimeAction::Insert) {
			return confirmSendingFiles(data, std::nullopt, data->text());
		}
		Unexpected("action in MimeData hook.");
	});
	InitSpellchecker(controller, _field);

	const auto suggestions = Ui::Emoji::SuggestionsController::Init(
		this,
		_field,
		&controller->session());
	_raiseEmojiSuggestions = [=] { suggestions->raise(); };
	updateFieldSubmitSettings();

	_field->hide();
	_send->hide();
	_unblock->hide();
	_botStart->hide();
	_joinChannel->hide();
	_muteUnmute->hide();
	_discuss->hide();
	_reportMessages->hide();

	initVoiceRecordBar();

	_attachToggle->hide();
	_tabbedSelectorToggle->hide();
	_botKeyboardShow->hide();
	_botKeyboardHide->hide();
	_botCommandStart->hide();

	_botKeyboardShow->addClickHandler([=] { toggleKeyboard(); });
	_botKeyboardHide->addClickHandler([=] { toggleKeyboard(); });
	_botCommandStart->addClickHandler([=] { startBotCommand(); });

	_topShadow->hide();

	_attachDragAreas = DragArea::SetupDragAreaToContainer(
		this,
		crl::guard(this, [=](not_null<const QMimeData*> d) {
			return _history && _canSendMessages && !isRecording();
		}),
		crl::guard(this, [=](bool f) { _field->setAcceptDrops(f); }),
		crl::guard(this, [=] { updateControlsGeometry(); }));
	_attachDragAreas.document->setDroppedCallback([=](const QMimeData *data) {
		confirmSendingFiles(data, false);
		Window::ActivateWindow(controller);
	});
	_attachDragAreas.photo->setDroppedCallback([=](const QMimeData *data) {
		confirmSendingFiles(data, true);
		Window::ActivateWindow(controller);
	});

	controller->adaptive().changes(
	) | rpl::start_with_next([=] {
		if (_history) {
			_history->forceFullResize();
			if (_migrated) {
				_migrated->forceFullResize();
			}
			updateHistoryGeometry();
			update();
		}
	}, lifetime());

	session().data().newItemAdded(
	) | rpl::start_with_next([=](not_null<HistoryItem*> item) {
		newItemAdded(item);
	}, lifetime());

	session().data().historyChanged(
	) | rpl::start_with_next([=](not_null<History*> history) {
		handleHistoryChange(history);
	}, lifetime());

	session().data().viewResizeRequest(
	) | rpl::start_with_next([=](not_null<HistoryView::Element*> view) {
		if (view->data()->mainView() == view) {
			updateHistoryGeometry();
		}
	}, lifetime());

	Core::App().settings().largeEmojiChanges(
	) | rpl::start_with_next([=] {
		crl::on_main(this, [=] {
			updateHistoryGeometry();
		});
	}, lifetime());

	BigEmojiOutlineChanges(
	) | rpl::start_with_next([=] {
		crl::on_main(this, [=] {
			updateHistoryGeometry();
		});
	}, lifetime());

	StickerHeightChanges(
	) | rpl::start_with_next([=] {
		crl::on_main(this, [=] {
			updateHistoryGeometry();
		});
	}, lifetime());

	StickerScaleBothChanges(
	) | rpl::start_with_next([=] {
		crl::on_main(this, [=] {
			updateHistoryGeometry();
		});
	}, lifetime());

	AdaptiveBubblesChanges(
	) | rpl::start_with_next([=] {
		crl::on_main(this, [=] {
			if (_history) {
				_history->forceFullResize();
				if (_migrated) {
					_migrated->forceFullResize();
				}
				updateHistoryGeometry();
				update();
			}
		});
	}, lifetime());

	MonospaceLargeBubblesChanges(
	) | rpl::start_with_next([=] {
		crl::on_main(this, [=] {
			if (_history) {
				_history->forceFullResize();
				if (_migrated) {
					_migrated->forceFullResize();
				}
				updateHistoryGeometry();
				update();
			}
		});
	}, lifetime());

	HoverEmojiPanelChanges(
	) | rpl::start_with_next([=] {
		crl::on_main(this, [=] {
			refreshTabbedPanel();
		});
	}, lifetime());

	session().data().animationPlayInlineRequest(
	) | rpl::start_with_next([=](not_null<HistoryItem*> item) {
		if (const auto view = item->mainView()) {
			if (const auto media = view->media()) {
				media->playAnimation();
			}
		}
	}, lifetime());

	session().data().webPageUpdates(
	) | rpl::filter([=](not_null<WebPageData*> page) {
		return (_previewData == page.get());
	}) | rpl::start_with_next([=] {
		updatePreview();
	}, lifetime());

	session().data().channelDifferenceTooLong(
	) | rpl::filter([=](not_null<ChannelData*> channel) {
		return _peer == channel.get();
	}) | rpl::start_with_next([=] {
		updateHistoryDownVisibility();
		preloadHistoryIfNeeded();
	}, lifetime());

	session().data().userIsBotChanges(
	) | rpl::filter([=](not_null<UserData*> user) {
		return (_peer == user.get());
	}) | rpl::start_with_next([=](not_null<UserData*> user) {
		_list->notifyIsBotChanged();
		_list->updateBotInfo();
		updateControlsVisibility();
		updateControlsGeometry();
	}, lifetime());

	session().data().botCommandsChanges(
	) | rpl::filter([=](not_null<PeerData*> peer) {
		return _peer && (_peer == peer);
	}) | rpl::start_with_next([=] {
		if (_fieldAutocomplete->clearFilteredBotCommands()) {
			checkFieldAutocomplete();
		}
	}, lifetime());

	using HistoryUpdateFlag = Data::HistoryUpdate::Flag;
	session().changes().historyUpdates(
		HistoryUpdateFlag::MessageSent
		| HistoryUpdateFlag::ForwardDraft
		| HistoryUpdateFlag::BotKeyboard
		| HistoryUpdateFlag::CloudDraft
		| HistoryUpdateFlag::UnreadMentions
		| HistoryUpdateFlag::UnreadView
		| HistoryUpdateFlag::TopPromoted
		| HistoryUpdateFlag::ClientSideMessages
		| HistoryUpdateFlag::PinnedMessages
	) | rpl::filter([=](const Data::HistoryUpdate &update) {
		if (_migrated && update.history.get() == _migrated) {
			if (_pinnedTracker
				&& (update.flags & HistoryUpdateFlag::PinnedMessages)) {
				checkPinnedBarState();
			}
		}
		return (_history == update.history.get());
	}) | rpl::start_with_next([=](const Data::HistoryUpdate &update) {
		const auto flags = update.flags;
		if (flags & HistoryUpdateFlag::MessageSent) {
			synteticScrollToY(_scroll->scrollTopMax());
		}
		if (flags & HistoryUpdateFlag::ForwardDraft) {
			updateForwarding();
		}
		if (flags & HistoryUpdateFlag::BotKeyboard) {
			updateBotKeyboard(update.history);
		}
		if (flags & HistoryUpdateFlag::CloudDraft) {
			applyCloudDraft(update.history);
		}
		if (flags & HistoryUpdateFlag::ClientSideMessages) {
			updateSendButtonType();
		}
		if (flags & HistoryUpdateFlag::UnreadMentions) {
			updateUnreadMentionsVisibility();
		}
		if (flags & HistoryUpdateFlag::UnreadView) {
			unreadCountUpdated();
		}
		if (_pinnedTracker && (flags & HistoryUpdateFlag::PinnedMessages)) {
			checkPinnedBarState();
		}
		if (flags & HistoryUpdateFlag::TopPromoted) {
			updateHistoryGeometry();
			updateControlsVisibility();
			updateControlsGeometry();
			this->update();
		}
	}, lifetime());

	using MessageUpdateFlag = Data::MessageUpdate::Flag;
	session().changes().messageUpdates(
		MessageUpdateFlag::Destroyed
		| MessageUpdateFlag::Edited
		| MessageUpdateFlag::ReplyMarkup
		| MessageUpdateFlag::BotCallbackSent
	) | rpl::start_with_next([=](const Data::MessageUpdate &update) {
		const auto flags = update.flags;
		if (flags & MessageUpdateFlag::Destroyed) {
			itemRemoved(update.item);
			return;
		}
		if (flags & MessageUpdateFlag::Edited) {
			itemEdited(update.item);
		}
		if (flags & MessageUpdateFlag::ReplyMarkup) {
			if (_keyboard->forMsgId() == update.item->fullId()) {
				updateBotKeyboard(update.item->history(), true);
			}
		}
		if (flags & MessageUpdateFlag::BotCallbackSent) {
			botCallbackSent(update.item);
		}
	}, lifetime());

	using MediaSwitch = Media::Player::Instance::Switch;
	Media::Player::instance()->switchToNextEvents(
	) | rpl::filter([=](const MediaSwitch &pair) {
		return (pair.from.type() == AudioMsgId::Type::Voice);
	}) | rpl::start_with_next([=](const MediaSwitch &pair) {
		scrollToCurrentVoiceMessage(pair.from.contextId(), pair.to);
	}, lifetime());

	using PeerUpdateFlag = Data::PeerUpdate::Flag;
	session().changes().peerUpdates(
		PeerUpdateFlag::Rights
		| PeerUpdateFlag::Migration
		| PeerUpdateFlag::UnavailableReason
		| PeerUpdateFlag::IsBlocked
		| PeerUpdateFlag::Admins
		| PeerUpdateFlag::Members
		| PeerUpdateFlag::OnlineStatus
		| PeerUpdateFlag::Notifications
		| PeerUpdateFlag::ChannelAmIn
		| PeerUpdateFlag::ChannelLinkedChat
		| PeerUpdateFlag::Slowmode
		| PeerUpdateFlag::BotStartToken
		| PeerUpdateFlag::MessagesTTL
		| PeerUpdateFlag::ChatThemeEmoji
		| PeerUpdateFlag::FullInfo
	) | rpl::filter([=](const Data::PeerUpdate &update) {
		return (update.peer.get() == _peer);
	}) | rpl::map([](const Data::PeerUpdate &update) {
		return update.flags;
	}) | rpl::start_with_next([=](Data::PeerUpdate::Flags flags) {
		if (flags & PeerUpdateFlag::Rights) {
			checkPreview();
			updateStickersByEmoji();
			updateFieldPlaceholder();
		}
		if (flags & PeerUpdateFlag::Migration) {
			handlePeerMigration();
		}
		if (flags & PeerUpdateFlag::Notifications) {
			updateNotifyControls();
		}
		if (flags & PeerUpdateFlag::UnavailableReason) {
			const auto unavailable = _peer->computeUnavailableReason();
			if (!unavailable.isEmpty()) {
				controller->showBackFromStack();
				controller->show(Box<Ui::InformBox>(unavailable));
				return;
			}
		}
		if (flags & PeerUpdateFlag::BotStartToken) {
			updateControlsVisibility();
			updateControlsGeometry();
		}
		if (flags & PeerUpdateFlag::Slowmode) {
			updateSendButtonType();
		}
		if (flags & (PeerUpdateFlag::IsBlocked
			| PeerUpdateFlag::Admins
			| PeerUpdateFlag::Members
			| PeerUpdateFlag::OnlineStatus
			| PeerUpdateFlag::Rights
			| PeerUpdateFlag::ChannelAmIn
			| PeerUpdateFlag::ChannelLinkedChat)) {
			handlePeerUpdate();
		}
		if (flags & PeerUpdateFlag::MessagesTTL) {
			checkMessagesTTL();
		}
		if ((flags & PeerUpdateFlag::ChatThemeEmoji) && _list) {
			const auto emoji = _peer->themeEmoji();
			if (Data::CloudThemes::TestingColors() && !emoji.isEmpty()) {
				_peer->owner().cloudThemes().themeForEmojiValue(
					emoji
				) | rpl::filter_optional(
				) | rpl::take(
					1
				) | rpl::start_with_next([=](const Data::CloudTheme &theme) {
					const auto &themes = _peer->owner().cloudThemes();
					const auto text = themes.prepareTestingLink(theme);
					if (!text.isEmpty()) {
						_field->setText(text);
					}
				}, _list->lifetime());
			}
		}
		if (flags & PeerUpdateFlag::FullInfo) {
			fullInfoUpdated();
		}
	}, lifetime());

	rpl::merge(
		session().data().defaultUserNotifyUpdates(),
		session().data().defaultChatNotifyUpdates(),
		session().data().defaultBroadcastNotifyUpdates()
	) | rpl::start_with_next([=] {
		updateNotifyControls();
	}, lifetime());

	subscribe(session().data().queryItemVisibility(), [=](
			const Data::Session::ItemVisibilityQuery &query) {
		if (_a_show.animating()
			|| _history != query.item->history()
			|| !query.item->mainView() || !isVisible()) {
			return;
		}
		if (const auto view = query.item->mainView()) {
			auto top = _list->itemTop(view);
			if (top >= 0) {
				auto scrollTop = _scroll->scrollTop();
				if (top + view->height() > scrollTop
					&& top < scrollTop + _scroll->height()) {
					*query.isVisible = true;
				}
			}
		}
	});
	_topBar->membersShowAreaActive(
	) | rpl::start_with_next([=](bool active) {
		setMembersShowAreaActive(active);
	}, _topBar->lifetime());
	_topBar->forwardSelectionRequest(
	) | rpl::start_with_next([=] {
		forwardSelected();
	}, _topBar->lifetime());
	_topBar->deleteSelectionRequest(
	) | rpl::start_with_next([=] {
		confirmDeleteSelected();
	}, _topBar->lifetime());
	_topBar->clearSelectionRequest(
	) | rpl::start_with_next([=] {
		clearSelected();
	}, _topBar->lifetime());
	_topBar->cancelChooseForReportRequest(
	) | rpl::start_with_next([=] {
		setChooseReportMessagesDetails({}, nullptr);
	}, _topBar->lifetime());

	session().api().sendActions(
	) | rpl::filter([=](const Api::SendAction &action) {
		return (action.history == _history);
	}) | rpl::start_with_next([=](const Api::SendAction &action) {
		const auto lastKeyboardUsed = lastForceReplyReplied(FullMsgId(
			action.history->channelId(),
			action.replyTo));
		if (action.options.scheduled) {
			cancelReply(lastKeyboardUsed);
			crl::on_main(this, [=, history = action.history]{
				controller->showSection(
					std::make_shared<HistoryView::ScheduledMemento>(history));
			});
		} else {
			fastShowAtEnd(action.history);
			if (cancelReply(lastKeyboardUsed) && !action.clearDraft) {
				saveCloudDraft();
			}
		}
		if (action.options.handleSupportSwitch) {
			handleSupportSwitch(action.history);
		}
	}, lifetime());

	setupScheduledToggle();
	setupSendAsToggle();
	orderWidgets();
	setupShortcuts();
}

void HistoryWidget::setGeometryWithTopMoved(
		const QRect &newGeometry,
		int topDelta) {
	_topDelta = topDelta;
	bool willBeResized = (size() != newGeometry.size());
	if (geometry() != newGeometry) {
		auto weak = Ui::MakeWeak(this);
		setGeometry(newGeometry);
		if (!weak) {
			return;
		}
	}
	if (!willBeResized) {
		resizeEvent(nullptr);
	}
	_topDelta = 0;
}

Dialogs::EntryState HistoryWidget::computeDialogsEntryState() const {
	return Dialogs::EntryState{
		.key = _history,
		.section = Dialogs::EntryState::Section::History,
		.currentReplyToId = replyToId(),
	};
}

void HistoryWidget::refreshTopBarActiveChat() {
	const auto state = computeDialogsEntryState();
	_topBar->setActiveChat(state, _history->sendActionPainter());
	if (_inlineResults) {
		_inlineResults->setCurrentDialogsEntryState(state);
	}
}

void HistoryWidget::refreshTabbedPanel() {
	if (_peer && controller()->hasTabbedSelectorOwnership()) {
		createTabbedPanel();
	} else {
		setTabbedPanel(nullptr);
	}
}

void HistoryWidget::initVoiceRecordBar() {
	{
		auto scrollHeight = rpl::combine(
			_scroll->topValue(),
			_scroll->heightValue()
		) | rpl::map([=](int top, int height) {
			return top + height - st::historyRecordLockPosition.y();
		});
		_voiceRecordBar->setLockBottom(std::move(scrollHeight));
	}

	_voiceRecordBar->setSendButtonGeometryValue(_send->geometryValue());

	_voiceRecordBar->setStartRecordingFilter([=] {
		const auto error = _peer
			? Data::RestrictionError(_peer, ChatRestriction::SendMedia)
			: std::nullopt;
		if (error) {
			controller()->show(Box<Ui::InformBox>(*error));
			return true;
		} else if (showSlowmodeError()) {
			return true;
		}
		return false;
	});

	const auto applyLocalDraft = [=] {
		if (_history && _history->localDraft()) {
			applyDraft();
		}
	};

	_voiceRecordBar->sendActionUpdates(
	) | rpl::start_with_next([=](const auto &data) {
		if (!_history) {
			return;
		}
		session().sendProgressManager().update(
			_history,
			data.type,
			data.progress);
	}, lifetime());

	_voiceRecordBar->sendVoiceRequests(
	) | rpl::start_with_next([=](const auto &data) {
		if (!canWriteMessage() || data.bytes.isEmpty() || !_history) {
			return;
		}

		auto action = prepareSendAction(data.options);
		session().api().sendVoiceMessage(
			data.bytes,
			data.waveform,
			data.duration,
			action);
		_voiceRecordBar->clearListenState();
		applyLocalDraft();
	}, lifetime());

	_voiceRecordBar->cancelRequests(
	) | rpl::start_with_next(applyLocalDraft, lifetime());

	_voiceRecordBar->lockShowStarts(
	) | rpl::start_with_next([=] {
		updateHistoryDownVisibility();
		updateUnreadMentionsVisibility();
	}, lifetime());

	_voiceRecordBar->updateSendButtonTypeRequests(
	) | rpl::start_with_next([=] {
		updateSendButtonType();
	}, lifetime());

	_voiceRecordBar->lockViewportEvents(
	) | rpl::start_with_next([=](not_null<QEvent*> e) {
		_scroll->viewportEvent(e);
	}, lifetime());

	_voiceRecordBar->recordingTipRequests(
	) | rpl::start_with_next([=] {
		Ui::ShowMultilineToast({
			.text = { tr::lng_record_hold_tip(tr::now) },
		});
	}, lifetime());

	_voiceRecordBar->hideFast();
}

void HistoryWidget::initTabbedSelector() {
	refreshTabbedPanel();

	_tabbedSelectorToggle->addClickHandler([=] {
		toggleTabbedSelectorMode();
	});

	base::install_event_filter(_tabbedSelectorToggle, [=](not_null<QEvent*> e) {
		if (e->type() == QEvent::ContextMenu && !HoverEmojiPanel() && _tabbedPanel) {
			_tabbedPanel->toggleAnimated();
			return base::EventFilterResult::Cancel;
		}
		return base::EventFilterResult::Continue;
	});

	const auto selector = controller()->tabbedSelector();

	base::install_event_filter(this, selector, [=](not_null<QEvent*> e) {
		if (_tabbedPanel && e->type() == QEvent::ParentChange) {
			setTabbedPanel(nullptr);
		}
		return base::EventFilterResult::Continue;
	});

	auto filter = rpl::filter([=] {
		return !isHidden();
	});
	using Selector = TabbedSelector;

	selector->emojiChosen(
	) | rpl::filter([=] {
		return !isHidden() && !_field->isHidden();
	}) | rpl::start_with_next([=](EmojiPtr emoji) {
		Ui::InsertEmojiAtCursor(_field->textCursor(), emoji);
	}, lifetime());

	selector->fileChosen(
	) | filter | rpl::start_with_next([=](Selector::FileChosen data) {
		sendExistingDocument(data.document, data.options);
	}, lifetime());

	selector->photoChosen(
	) | filter | rpl::start_with_next([=](Selector::PhotoChosen data) {
		sendExistingPhoto(data.photo, data.options);
	}, lifetime());

	selector->inlineResultChosen(
	) | filter | rpl::start_with_next([=](Selector::InlineChosen data) {
		if (data.sendPreview) {
			const auto request = data.result->openRequest();
			if (const auto photo = request.photo()) {
				sendExistingPhoto(photo, data.options);
			} else if (const auto document = request.document()) {
				sendExistingDocument(document, data.options);
			}

			addRecentBot(data.bot);
			clearFieldText();
			saveCloudDraft();
		} else {
			sendInlineResult(data);
		}
	}, lifetime());

	selector->contextMenuRequested(
	) | filter | rpl::start_with_next([=] {
		selector->showMenuWithType(sendMenuType());
	}, lifetime());

	selector->choosingStickerUpdated(
	) | rpl::start_with_next([=](const Selector::Action &data) {
		if (!_history) {
			return;
		}
		const auto type = Api::SendProgressType::ChooseSticker;
		if (data != Selector::Action::Cancel) {
			session().sendProgressManager().update(_history, type);
		} else {
			session().sendProgressManager().cancel(_history, type);
		}
	}, lifetime());
}

void HistoryWidget::supportInitAutocomplete() {
	_supportAutocomplete->hide();

	_supportAutocomplete->insertRequests(
	) | rpl::start_with_next([=](const QString &text) {
		supportInsertText(text);
	}, _supportAutocomplete->lifetime());

	_supportAutocomplete->shareContactRequests(
	) | rpl::start_with_next([=](const Support::Contact &contact) {
		supportShareContact(contact);
	}, _supportAutocomplete->lifetime());
}

void HistoryWidget::supportInsertText(const QString &text) {
	_field->setFocus();
	_field->textCursor().insertText(text);
	_field->ensureCursorVisible();
}

void HistoryWidget::supportShareContact(Support::Contact contact) {
	if (!_history) {
		return;
	}
	supportInsertText(contact.comment);
	contact.comment = _field->getLastText();

	const auto submit = [=](Qt::KeyboardModifiers modifiers) {
		const auto history = _history;
		if (!history) {
			return;
		}
		auto options = Api::SendOptions{
			.sendAs = prepareSendAction({}).options.sendAs,
		};
		auto action = Api::SendAction(history);
		send(options);
		options.handleSupportSwitch = Support::HandleSwitch(modifiers);
		action.options = options;
		session().api().shareContact(
			contact.phone,
			contact.firstName,
			contact.lastName,
			action);
	};
	const auto box = controller()->show(Box<Support::ConfirmContactBox>(
		controller(),
		_history,
		contact,
		crl::guard(this, submit)));
	box->boxClosing(
	) | rpl::start_with_next([=] {
		_field->document()->undo();
	}, lifetime());
}

void HistoryWidget::scrollToCurrentVoiceMessage(FullMsgId fromId, FullMsgId toId) {
	if (crl::now() <= _lastUserScrolled + kScrollToVoiceAfterScrolledMs) {
		return;
	}
	if (!_list) {
		return;
	}

	auto from = session().data().message(fromId);
	auto to = session().data().message(toId);
	if (!from || !to) {
		return;
	}

	// If history has pending resize items, the scrollTopItem won't be updated.
	// And the scrollTop will be reset back to scrollTopItem + scrollTopOffset.
	handlePendingHistoryUpdate();

	if (const auto toView = to->mainView()) {
		auto toTop = _list->itemTop(toView);
		if (toTop >= 0 && !isItemCompletelyHidden(from)) {
			auto scrollTop = _scroll->scrollTop();
			auto scrollBottom = scrollTop + _scroll->height();
			auto toBottom = toTop + toView->height();
			if ((toTop < scrollTop && toBottom < scrollBottom) || (toTop > scrollTop && toBottom > scrollBottom)) {
				animatedScrollToItem(to->id);
			}
		}
	}
}

void HistoryWidget::animatedScrollToItem(MsgId msgId) {
	Expects(_history != nullptr);

	if (hasPendingResizedItems()) {
		updateListSize();
	}

	auto to = session().data().message(_channel, msgId);
	if (_list->itemTop(to) < 0) {
		return;
	}

	auto scrollTo = std::clamp(
		itemTopForHighlight(to->mainView()),
		0,
		_scroll->scrollTopMax());
	animatedScrollToY(scrollTo, to);
}

void HistoryWidget::animatedScrollToY(int scrollTo, HistoryItem *attachTo) {
	Expects(_history != nullptr);

	if (hasPendingResizedItems()) {
		updateListSize();
	}

	// Attach our scroll animation to some item.
	auto itemTop = _list->itemTop(attachTo);
	auto scrollTop = _scroll->scrollTop();
	if (itemTop < 0 && !_history->isEmpty()) {
		attachTo = _history->blocks.back()->messages.back()->data();
		itemTop = _list->itemTop(attachTo);
	}
	if (itemTop < 0 || (scrollTop == scrollTo)) {
		synteticScrollToY(scrollTo);
		return;
	}

	_scrollToAnimation.stop();
	auto maxAnimatedDelta = _scroll->height();
	auto transition = anim::sineInOut;
	if (scrollTo > scrollTop + maxAnimatedDelta) {
		scrollTop = scrollTo - maxAnimatedDelta;
		synteticScrollToY(scrollTop);
		transition = anim::easeOutCubic;
	} else if (scrollTo + maxAnimatedDelta < scrollTop) {
		scrollTop = scrollTo + maxAnimatedDelta;
		synteticScrollToY(scrollTop);
		transition = anim::easeOutCubic;
	} else {
		// In local showHistory() we forget current scroll state,
		// so we need to restore it synchronously, otherwise we may
		// jump to the bottom of history in some updateHistoryGeometry() call.
		synteticScrollToY(scrollTop);
	}
	const auto itemId = attachTo->fullId();
	const auto relativeFrom = scrollTop - itemTop;
	const auto relativeTo = scrollTo - itemTop;
	_scrollToAnimation.start(
		[=] { scrollToAnimationCallback(itemId, relativeTo); },
		relativeFrom,
		relativeTo,
		st::slideDuration,
		anim::sineInOut);
}

void HistoryWidget::scrollToAnimationCallback(
		FullMsgId attachToId,
		int relativeTo) {
	auto itemTop = _list->itemTop(session().data().message(attachToId));
	if (itemTop < 0) {
		_scrollToAnimation.stop();
	} else {
		synteticScrollToY(qRound(_scrollToAnimation.value(relativeTo)) + itemTop);
	}
	if (!_scrollToAnimation.animating()) {
		preloadHistoryByScroll();
		checkReplyReturns();
	}
}

void HistoryWidget::enqueueMessageHighlight(
		not_null<HistoryView::Element*> view) {
	auto enqueueMessageId = [this](MsgId universalId) {
		if (_highlightQueue.empty() && !_highlightTimer.isActive()) {
			highlightMessage(universalId);
		} else if (_highlightedMessageId != universalId
			&& !base::contains(_highlightQueue, universalId)) {
			_highlightQueue.push_back(universalId);
			checkNextHighlight();
		}
	};
	const auto item = view->data();
	if (item->history() == _history) {
		enqueueMessageId(item->id);
	} else if (item->history() == _migrated) {
		enqueueMessageId(-item->id);
	}
}

void HistoryWidget::highlightMessage(MsgId universalMessageId) {
	_highlightStart = crl::now();
	_highlightedMessageId = universalMessageId;
	_highlightTimer.callEach(AnimationTimerDelta);
}

void HistoryWidget::checkNextHighlight() {
	if (_highlightTimer.isActive()) {
		return;
	}
	auto nextHighlight = [this] {
		while (!_highlightQueue.empty()) {
			auto msgId = _highlightQueue.front();
			_highlightQueue.pop_front();
			auto item = getItemFromHistoryOrMigrated(msgId);
			if (item && item->mainView()) {
				return msgId;
			}
		}
		return MsgId();
	}();
	if (!nextHighlight) {
		return;
	}
	highlightMessage(nextHighlight);
}

void HistoryWidget::updateHighlightedMessage() {
	const auto item = getItemFromHistoryOrMigrated(_highlightedMessageId);
	auto view = item ? item->mainView() : nullptr;
	if (!view) {
		return stopMessageHighlight();
	}
	auto duration = st::activeFadeInDuration + st::activeFadeOutDuration;
	if (crl::now() - _highlightStart > duration) {
		return stopMessageHighlight();
	}

	if (const auto group = session().data().groups().find(view->data())) {
		if (const auto leader = group->items.front()->mainView()) {
			view = leader;
		}
	}
	session().data().requestViewRepaint(view);
}

crl::time HistoryWidget::highlightStartTime(not_null<const HistoryItem*> item) const {
	auto isHighlighted = [this](not_null<const HistoryItem*> item) {
		if (item->id == _highlightedMessageId) {
			return (item->history() == _history);
		} else if (item->id == -_highlightedMessageId) {
			return (item->history() == _migrated);
		}
		return false;
	};
	return (isHighlighted(item) && _highlightTimer.isActive())
		? _highlightStart
		: 0;
}

void HistoryWidget::stopMessageHighlight() {
	_highlightTimer.cancel();
	_highlightedMessageId = 0;
	checkNextHighlight();
}

void HistoryWidget::clearHighlightMessages() {
	_highlightQueue.clear();
	stopMessageHighlight();
}

int HistoryWidget::itemTopForHighlight(
		not_null<HistoryView::Element*> view) const {
	if (const auto group = session().data().groups().find(view->data())) {
		if (const auto leader = group->items.front()->mainView()) {
			view = leader;
		}
	}
	auto itemTop = _list->itemTop(view);
	Assert(itemTop >= 0);

	auto heightLeft = (_scroll->height() - view->height());
	if (heightLeft <= 0) {
		return itemTop;
	}
	return qMax(itemTop - (heightLeft / 2), 0);
}

void HistoryWidget::start() {
	session().data().stickers().updated(
	) | rpl::start_with_next([=] {
		updateStickersByEmoji();
	}, lifetime());
	session().data().stickers().notifySavedGifsUpdated();
}

void HistoryWidget::insertMention(UserData *user, FieldAutocomplete::ChooseMethod method) {
	QString replacement, entityTag;
	if (user->username.isEmpty()
		|| method == FieldAutocomplete::ChooseMethod::ByRightClick
		|| method == FieldAutocomplete::ChooseMethod::ByCtrlEnter
		|| method == FieldAutocomplete::ChooseMethod::ByCtrlClick) {
		replacement = user->firstName;
		if (replacement.isEmpty()) {
			replacement = user->name;
		}
		entityTag = PrepareMentionTag(user);
	} else {
		replacement = '@' + user->username;
	}
	_field->insertTag(replacement, entityTag);
}

void HistoryWidget::insertHashtagOrBotCommand(
		QString str,
		FieldAutocomplete::ChooseMethod method) {
	if (!_peer) {
		return;
	}

	// Send bot command at once, if it was not inserted by pressing Tab.
	if (str.at(0) == '/' && method != FieldAutocomplete::ChooseMethod::ByTab) {
		sendBotCommand({ _peer, str, FullMsgId(), replyToId() });
		session().api().finishForwarding(prepareSendAction({}));
		setFieldText(_field->getTextWithTagsPart(_field->textCursor().position()));
	} else {
		_field->insertTag(str);
	}
}


InlineBotQuery HistoryWidget::parseInlineBotQuery() const {
	return (isChoosingTheme() || _editMsgId)
		? InlineBotQuery()
		: ParseInlineBotQuery(&session(), _field);
}

AutocompleteQuery HistoryWidget::parseMentionHashtagBotCommandQuery() const {
	const auto result = (isChoosingTheme()
		|| (_inlineBot && !_inlineLookingUpBot))
		? AutocompleteQuery()
		: ParseMentionHashtagBotCommandQuery(_field);
	if (result.query.isEmpty()) {
		return result;
	} else if (result.query[0] == '#'
		&& cRecentWriteHashtags().isEmpty()
		&& cRecentSearchHashtags().isEmpty()) {
		session().local().readRecentHashtagsAndBots();
	} else if (result.query[0] == '@'
		&& cRecentInlineBots().isEmpty()) {
		session().local().readRecentHashtagsAndBots();
	} else if (result.query[0] == '/'
		&& ((_peer->isUser() && !_peer->asUser()->isBot()) || _editMsgId)) {
		return AutocompleteQuery();
	}
	return result;
}

void HistoryWidget::updateInlineBotQuery() {
	if (!_history) {
		return;
	}
	const auto query = parseInlineBotQuery();
	if (_inlineBotUsername != query.username) {
		_inlineBotUsername = query.username;
		if (_inlineBotResolveRequestId) {
			_api.request(_inlineBotResolveRequestId).cancel();
			_inlineBotResolveRequestId = 0;
		}
		if (query.lookingUpBot) {
			_inlineBot = nullptr;
			_inlineLookingUpBot = true;
			const auto username = _inlineBotUsername;
			_inlineBotResolveRequestId = _api.request(MTPcontacts_ResolveUsername(
				MTP_string(username)
			)).done([=](const MTPcontacts_ResolvedPeer &result) {
				inlineBotResolveDone(result);
			}).fail([=](const MTP::Error &error) {
				inlineBotResolveFail(error, username);
			}).send();
		} else {
			applyInlineBotQuery(query.bot, query.query);
		}
	} else if (query.lookingUpBot) {
		if (!_inlineLookingUpBot) {
			applyInlineBotQuery(_inlineBot, query.query);
		}
	} else {
		applyInlineBotQuery(query.bot, query.query);
	}
}

void HistoryWidget::applyInlineBotQuery(UserData *bot, const QString &query) {
	if (bot) {
		if (_inlineBot != bot) {
			_inlineBot = bot;
			_inlineLookingUpBot = false;
			inlineBotChanged();
		}
		if (!_inlineResults) {
			_inlineResults.create(this, controller());
			_inlineResults->setResultSelectedCallback([=](
					InlineBots::ResultSelected result) {
				if (result.open) {
					const auto request = result.result->openRequest();
					if (const auto photo = request.photo()) {
						controller()->openPhoto(photo, FullMsgId());
					} else if (const auto document = request.document()) {
						controller()->openDocument(document, FullMsgId());
					}
				} else if (result.sendPreview) {
					const auto request = result.result->openRequest();
					if (const auto photo = request.photo()) {
						sendExistingPhoto(photo, result.options);
					} else if (const auto document = request.document()) {
						sendExistingDocument(document, result.options);
					}

					addRecentBot(result.bot);
					clearFieldText();
					saveCloudDraft();
				} else {
					sendInlineResult(result);
				}
			});
			_inlineResults->setCurrentDialogsEntryState(
				computeDialogsEntryState());
			_inlineResults->setSendMenuType([=] { return sendMenuType(); });
			_inlineResults->requesting(
			) | rpl::start_with_next([=](bool requesting) {
				_tabbedSelectorToggle->setLoading(requesting);
			}, _inlineResults->lifetime());
			updateControlsGeometry();
			orderWidgets();
		}
		_inlineResults->queryInlineBot(_inlineBot, _peer, query);
		if (!_fieldAutocomplete->isHidden()) {
			_fieldAutocomplete->hideAnimated();
		}
	} else {
		clearInlineBot();
	}
}

void HistoryWidget::orderWidgets() {
	_voiceRecordBar->raise();
	_send->raise();
	if (_contactStatus) {
		_contactStatus->raise();
	}
	if (_pinnedBar) {
		_pinnedBar->raise();
	}
	if (_groupCallBar) {
		_groupCallBar->raise();
	}
	if (_requestsBar) {
		_requestsBar->raise();
	}
	if (_chooseTheme) {
		_chooseTheme->raise();
	}
	_topShadow->raise();
	_fieldAutocomplete->raise();
	if (_membersDropdown) {
		_membersDropdown->raise();
	}
	if (_inlineResults) {
		_inlineResults->raise();
	}
	if (_tabbedPanel) {
		_tabbedPanel->raise();
	}
	_raiseEmojiSuggestions();
	_attachDragAreas.document->raise();
	_attachDragAreas.photo->raise();
}

bool HistoryWidget::updateStickersByEmoji() {
	if (!_peer) {
		return false;
	}
	const auto emoji = [&] {
		const auto errorForStickers = Data::RestrictionError(
			_peer,
			ChatRestriction::SendStickers);
		if (!_editMsgId && !errorForStickers) {
			const auto &text = _field->getTextWithTags().text;
			auto length = 0;
			if (const auto emoji = Ui::Emoji::Find(text, &length)) {
				if (text.size() <= length) {
					return emoji;
				}
			}
		}
		return EmojiPtr(nullptr);
	}();
	_fieldAutocomplete->showStickers(emoji);
	return (emoji != nullptr);
}

void HistoryWidget::toggleChooseChatTheme(not_null<PeerData*> peer) {
	const auto update = [=] {
		updateInlineBotQuery();
		updateControlsGeometry();
		updateControlsVisibility();
	};
	if (peer.get() != _peer) {
		return;
	} else if (_chooseTheme) {
		if (isChoosingTheme()) {
			const auto was = base::take(_chooseTheme);
			if (Ui::InFocusChain(this)) {
				setInnerFocus();
			}
			update();
		}
		return;
	} else if (_voiceRecordBar->isActive()) {
		Ui::ShowMultilineToast({
			.text = { tr::lng_chat_theme_cant_voice(tr::now) },
		});
		return;
	}
	_chooseTheme = std::make_unique<Ui::ChooseThemeController>(
		this,
		controller(),
		peer);
	_chooseTheme->shouldBeShownValue(
	) | rpl::start_with_next(update, _chooseTheme->lifetime());
}

void HistoryWidget::fieldChanged() {
	const auto updateTyping = (_textUpdateEvents & TextUpdateEvent::SendTyping);

	InvokeQueued(this, [=] {
		updateInlineBotQuery();
		const auto choosingSticker = updateStickersByEmoji();
		if (_history
			&& !_inlineBot
			&& !_editMsgId
			&& !choosingSticker
			&& updateTyping) {
			session().sendProgressManager().update(
				_history,
				Api::SendProgressType::Typing);
		}
	});

	updateSendButtonType();
	if (!HasSendText(_field)) {
		_previewState = Data::PreviewState::Allowed;
	}
	if (updateCmdStartShown()) {
		updateControlsVisibility();
		updateControlsGeometry();
	}

	_saveCloudDraftTimer.cancel();
	if (!_peer || !(_textUpdateEvents & TextUpdateEvent::SaveDraft)) {
		return;
	}

	_saveDraftText = true;
	saveDraft(true);
}

void HistoryWidget::saveDraftDelayed() {
	if (!_peer || !(_textUpdateEvents & TextUpdateEvent::SaveDraft)) {
		return;
	}
	if (!_field->textCursor().position()
		&& !_field->textCursor().anchor()
		&& !_field->scrollTop().current()) {
		if (!session().local().hasDraftCursors(_peer->id)) {
			return;
		}
	}
	saveDraft(true);
}

void HistoryWidget::saveDraft(bool delayed) {
	if (!_peer) {
		return;
	} else if (delayed) {
		auto ms = crl::now();
		if (!_saveDraftStart) {
			_saveDraftStart = ms;
			return _saveDraftTimer.callOnce(kSaveDraftTimeout);
		} else if (ms - _saveDraftStart < kSaveDraftAnywayTimeout) {
			return _saveDraftTimer.callOnce(kSaveDraftTimeout);
		}
	}
	writeDrafts();
}

void HistoryWidget::saveFieldToHistoryLocalDraft() {
	if (!_history) return;

	if (_editMsgId) {
		_history->setLocalEditDraft(std::make_unique<Data::Draft>(
			_field,
			_editMsgId,
			_previewState,
			_saveEditMsgRequestId));
	} else {
		if (_replyToId || !_field->empty()) {
			_history->setLocalDraft(std::make_unique<Data::Draft>(
				_field,
				_replyToId,
				_previewState));
		} else {
			_history->clearLocalDraft();
		}
		_history->clearLocalEditDraft();
	}
}

void HistoryWidget::saveCloudDraft() {
	controller()->session().api().saveCurrentDraftToCloud();
}

void HistoryWidget::writeDraftTexts() {
	Expects(_history != nullptr);

	session().local().writeDrafts(_history);
	if (_migrated) {
		_migrated->clearDrafts();
		session().local().writeDrafts(_migrated);
	}
}

void HistoryWidget::writeDraftCursors() {
	Expects(_history != nullptr);

	session().local().writeDraftCursors(_history);
	if (_migrated) {
		_migrated->clearDrafts();
		session().local().writeDraftCursors(_migrated);
	}
}

void HistoryWidget::writeDrafts() {
	const auto save = (_history != nullptr) && (_saveDraftStart > 0);
	_saveDraftStart = 0;
	_saveDraftTimer.cancel();
	if (save) {
		if (_saveDraftText) {
			writeDraftTexts();
		}
		writeDraftCursors();
	}
	_saveDraftText = false;

	if (!_editMsgId && !_inlineBot) {
		_saveCloudDraftTimer.callOnce(kSaveCloudDraftIdleTimeout);
	}
}

bool HistoryWidget::isRecording() const {
	return _voiceRecordBar->isRecording();
}

void HistoryWidget::activate() {
	if (_history) {
		if (!_historyInited) {
			updateHistoryGeometry(true);
		} else if (hasPendingResizedItems()) {
			updateHistoryGeometry();
		}
	}
	controller()->widget()->setInnerFocus();
}

void HistoryWidget::setInnerFocus() {
	if (_scroll->isHidden()) {
		setFocus();
	} else if (_list) {
		if (_chooseTheme && _chooseTheme->shouldBeShown()) {
			_chooseTheme->setFocus();
		} else if (_nonEmptySelection
			|| (_list && _list->wasSelectedText())
			|| isRecording()
			|| isBotStart()
			|| isBlocked()
			|| !_canSendMessages) {
			_list->setFocus();
		} else {
			_field->setFocus();
		}
	}
}

bool HistoryWidget::notify_switchInlineBotButtonReceived(const QString &query, UserData *samePeerBot, MsgId samePeerReplyTo) {
	if (samePeerBot) {
		if (_history) {
			TextWithTags textWithTags = { '@' + samePeerBot->username + ' ' + query, TextWithTags::Tags() };
			MessageCursor cursor = { int(textWithTags.text.size()), int(textWithTags.text.size()), QFIXED_MAX };
			_history->setLocalDraft(std::make_unique<Data::Draft>(
				textWithTags,
				0,
				cursor,
				Data::PreviewState::Allowed));
			applyDraft();
			return true;
		}
	} else if (const auto bot = _peer ? _peer->asUser() : nullptr) {
		const auto to = bot->isBot()
			? bot->botInfo->inlineReturnTo
			: Dialogs::EntryState();
		const auto history = to.key.history();
		if (!history) {
			return false;
		}
		bot->botInfo->inlineReturnTo = Dialogs::EntryState();
		using Section = Dialogs::EntryState::Section;

		TextWithTags textWithTags = { '@' + bot->username + ' ' + query, TextWithTags::Tags() };
		MessageCursor cursor = { int(textWithTags.text.size()), int(textWithTags.text.size()), QFIXED_MAX };
		auto draft = std::make_unique<Data::Draft>(
			textWithTags,
			to.currentReplyToId,
			cursor,
			Data::PreviewState::Allowed);

		if (to.section == Section::Replies) {
			history->setDraft(
				Data::DraftKey::Replies(to.rootId),
				std::move(draft));
			controller()->showRepliesForMessage(history, to.rootId);
		} else if (to.section == Section::Scheduled) {
			history->setDraft(Data::DraftKey::Scheduled(), std::move(draft));
			controller()->showSection(
				std::make_shared<HistoryView::ScheduledMemento>(history));
		} else {
			history->setLocalDraft(std::move(draft));
			if (history == _history) {
				applyDraft();
			} else {
				Ui::showPeerHistory(history->peer, ShowAtUnreadMsgId);
			}
		}
		return true;
	}
	return false;
}

void HistoryWidget::notify_showScheduledButtonChanged() {
	refreshScheduledToggle();
	updateControlsVisibility();
	updateControlsGeometry();
}

void HistoryWidget::setupShortcuts() {
	Shortcuts::Requests(
	) | rpl::filter([=] {
		return Ui::AppInFocus()
			&& Ui::InFocusChain(this)
			&& !Ui::isLayerShown();
	}) | rpl::start_with_next([=](not_null<Shortcuts::Request*> request) {
		using Command = Shortcuts::Command;
		if (_history) {
			request->check(Command::Search, 1) && request->handle([=] {
				controller()->content()->searchInChat(_history);
				return true;
			});
			if (session().supportMode()) {
				request->check(
					Command::SupportToggleMuted
				) && request->handle([=] {
					toggleMuteUnmute();
					return true;
				});
			}
			request->check(Command::SaveDraft, 1) && request->handle([=] {
				saveCloudDraft();
				return true;
			});
			request->check(Command::JumpToDate, 1) && request->handle([=] {
				controller()->showJumpToDate(Dialogs::Key(_history), QDate());
				return true;
			});
		}
	}, lifetime());
}

void HistoryWidget::clearReplyReturns() {
	_replyReturns.clear();
	_replyReturn = nullptr;
}

void HistoryWidget::pushReplyReturn(not_null<HistoryItem*> item) {
	if (item->history() == _history) {
		_replyReturns.push_back(item->id);
	} else if (item->history() == _migrated) {
		_replyReturns.push_back(-item->id);
	} else {
		return;
	}
	_replyReturn = item;
	updateControlsVisibility();
}

QList<MsgId> HistoryWidget::replyReturns() {
	return _replyReturns;
}

void HistoryWidget::setReplyReturns(PeerId peer, const QList<MsgId> &replyReturns) {
	if (!_peer || _peer->id != peer) return;

	_replyReturns = replyReturns;
	if (_replyReturns.isEmpty()) {
		_replyReturn = nullptr;
	} else if (_replyReturns.back() < 0 && -_replyReturns.back() < ServerMaxMsgId) {
		_replyReturn = session().data().message(0, -_replyReturns.back());
	} else {
		_replyReturn = session().data().message(_channel, _replyReturns.back());
	}
	while (!_replyReturns.isEmpty() && !_replyReturn) {
		_replyReturns.pop_back();
		if (_replyReturns.isEmpty()) {
			_replyReturn = nullptr;
		} else if (_replyReturns.back() < 0 && -_replyReturns.back() < ServerMaxMsgId) {
			_replyReturn = session().data().message(0, -_replyReturns.back());
		} else {
			_replyReturn = session().data().message(_channel, _replyReturns.back());
		}
	}
}

void HistoryWidget::calcNextReplyReturn() {
	_replyReturn = nullptr;
	while (!_replyReturns.isEmpty() && !_replyReturn) {
		_replyReturns.pop_back();
		if (_replyReturns.isEmpty()) {
			_replyReturn = nullptr;
		} else if (_replyReturns.back() < 0 && -_replyReturns.back() < ServerMaxMsgId) {
			_replyReturn = session().data().message(0, -_replyReturns.back());
		} else {
			_replyReturn = session().data().message(_channel, _replyReturns.back());
		}
	}
	if (!_replyReturn) {
		updateControlsVisibility();
	}
}

void HistoryWidget::fastShowAtEnd(not_null<History*> history) {
	if (_history != history) {
		return;
	}

	clearAllLoadRequests();
	setMsgId(ShowAtUnreadMsgId);
	_pinnedClickedId = FullMsgId();
	_minPinnedId = std::nullopt;
	if (_history->isReadyFor(_showAtMsgId)) {
		historyLoaded();
	} else {
		firstLoadMessages();
		doneShow();
	}
}

void HistoryWidget::applyDraft(FieldHistoryAction fieldHistoryAction) {
	InvokeQueued(this, [=] { updateStickersByEmoji(); });

	if (_voiceRecordBar->isActive()) {
		return;
	}

	auto draft = !_history
		? nullptr
		: _history->localEditDraft()
		? _history->localEditDraft()
		: _history->localDraft();
	auto fieldAvailable = canWriteMessage();
	if (!draft || (!_history->localEditDraft() && !fieldAvailable)) {
		auto fieldWillBeHiddenAfterEdit = (!fieldAvailable && _editMsgId != 0);
		clearFieldText(0, fieldHistoryAction);
		_field->setFocus();
		_replyEditMsg = nullptr;
		_replyToId = 0;
		setEditMsgId(0);
		if (fieldWillBeHiddenAfterEdit) {
			updateControlsVisibility();
			updateControlsGeometry();
		}
		refreshTopBarActiveChat();
		return;
	}

	_textUpdateEvents = 0;
	setFieldText(draft->textWithTags, 0, fieldHistoryAction);
	_field->setFocus();
	draft->cursor.applyTo(_field);
	_textUpdateEvents = TextUpdateEvent::SaveDraft
		| TextUpdateEvent::SendTyping;

	// Save links from _field to _parsedLinks without generating preview.
	_previewState = Data::PreviewState::Cancelled;
	_fieldLinksParser->parseNow();
	_parsedLinks = _fieldLinksParser->list().current();
	_previewState = draft->previewState;

	_replyEditMsg = nullptr;
	if (const auto editDraft = _history->localEditDraft()) {
		setEditMsgId(editDraft->msgId);
		_replyToId = 0;
	} else {
		_replyToId = readyToForward() ? 0 : _history->localDraft()->msgId;
		setEditMsgId(0);
	}
	updateCmdStartShown();
	updateControlsVisibility();
	updateControlsGeometry();
	refreshTopBarActiveChat();
	if (_editMsgId || _replyToId) {
		updateReplyEditTexts();
		if (!_replyEditMsg) {
			requestMessageData(_editMsgId ? _editMsgId : _replyToId);
		}
	}
}

void HistoryWidget::applyCloudDraft(History *history) {
	Expects(!session().supportMode());

	if (_history == history && !_editMsgId) {
		applyDraft(Ui::InputField::HistoryAction::NewEntry);

		updateControlsVisibility();
		updateControlsGeometry();
	}
}

bool HistoryWidget::insideJumpToEndInsteadOfToUnread() const {
	if (session().supportMode()) {
		return true;
	} else if (!_historyInited) {
		return false;
	}
	_history->calculateFirstUnreadMessage();
	const auto unread = _history->firstUnreadMessage();
	const auto visibleBottom = _scroll->scrollTop() + _scroll->height();
	return unread && _list->itemTop(unread) <= visibleBottom;
}

void HistoryWidget::showHistory(
		const PeerId &peerId,
		MsgId showAtMsgId,
		bool reload) {
	_pinnedClickedId = FullMsgId();
	_minPinnedId = std::nullopt;

	const auto wasDialogsEntryState = computeDialogsEntryState();
	const auto startBot = (showAtMsgId == ShowAndStartBotMsgId);
	if (startBot) {
		showAtMsgId = ShowAtTheEndMsgId;
	}

	clearHighlightMessages();
	hideInfoTooltip(anim::type::instant);
	if (_history) {
		if (_peer->id == peerId && !reload) {
			updateForwarding();

			if (showAtMsgId == ShowAtUnreadMsgId
				&& insideJumpToEndInsteadOfToUnread()) {
				showAtMsgId = ShowAtTheEndMsgId;
			} else if (showAtMsgId == ShowForChooseMessagesMsgId) {
				if (_chooseForReport) {
					clearSelected();
					_chooseForReport->active = true;
					_list->setChooseReportReason(_chooseForReport->reason);
					updateControlsVisibility();
					updateControlsGeometry();
					updateTopBarChooseForReport();
				}
				return;
			}
			if (!IsServerMsgId(showAtMsgId)
				&& !IsServerMsgId(-showAtMsgId)) {
				// To end or to unread.
				destroyUnreadBar();
			}
			const auto canShowNow = _history->isReadyFor(showAtMsgId);
			if (!canShowNow) {
				delayedShowAt(showAtMsgId);
			} else {
				_history->forgetScrollState();
				if (_migrated) {
					_migrated->forgetScrollState();
				}

				clearDelayedShowAt();
				while (_replyReturn) {
					if (_replyReturn->history() == _history && _replyReturn->id == showAtMsgId) {
						calcNextReplyReturn();
					} else if (_replyReturn->history() == _migrated && -_replyReturn->id == showAtMsgId) {
						calcNextReplyReturn();
					} else {
						break;
					}
				}

				setMsgId(showAtMsgId);
				if (_historyInited) {
					const auto to = countInitialScrollTop();
					const auto item = getItemFromHistoryOrMigrated(
						_showAtMsgId);
					animatedScrollToY(
						std::clamp(to, 0, _scroll->scrollTopMax()),
						item);
				} else {
					historyLoaded();
				}
			}

			_topBar->update();
			update();

			if (const auto user = _peer->asUser()) {
				if (const auto &info = user->botInfo) {
					if (startBot) {
						if (wasDialogsEntryState.key) {
							info->inlineReturnTo = wasDialogsEntryState;
						}
						sendBotStartCommand();
						_history->clearLocalDraft();
						applyDraft();
						_send->finishAnimating();
					}
				}
			}
			return;
		} else {
			session().data().sponsoredMessages().clearItems(_history);
		}
		session().sendProgressManager().update(
			_history,
			Api::SendProgressType::Typing,
			-1);
		session().data().histories().sendPendingReadInbox(_history);
		session().sendProgressManager().cancelTyping(_history);
	}

	clearReplyReturns();
	if (_history) {
		if (Ui::InFocusChain(_list)) {
			// Removing focus from list clears selected and updates top bar.
			setFocus();
		}
		controller()->session().api().saveCurrentDraftToCloud();
		if (_migrated) {
			_migrated->clearDrafts(); // use migrated draft only once
		}

		_history->showAtMsgId = _showAtMsgId;

		destroyUnreadBarOnClose();
		_pinnedBar = nullptr;
		_pinnedTracker = nullptr;
		_groupCallBar = nullptr;
		_requestsBar = nullptr;
		_chooseTheme = nullptr;
		_membersDropdown.destroy();
		_scrollToAnimation.stop();

		clearAllLoadRequests();
		setHistory(nullptr);
		_list = nullptr;
		_peer = nullptr;
		_channel = NoChannel;
		_canSendMessages = false;
		_silent.destroy();
		updateBotKeyboard();
	} else {
		Assert(_list == nullptr);
	}

	App::clearMousedItems();

	_saveEditMsgRequestId = 0;
	_replyEditMsg = nullptr;
	_editMsgId = _replyToId = 0;
	_previewData = nullptr;
	_previewCache.clear();
	_fieldBarCancel->hide();

	_membersDropdownShowTimer.cancel();
	_scroll->takeWidget<HistoryInner>().destroy();

	clearInlineBot();

	_showAtMsgId = showAtMsgId;
	_historyInited = false;
	_contactStatus = nullptr;

	// Unload lottie animations.
	session().data().unloadHeavyViewParts(HistoryInner::ElementDelegate());

	if (peerId) {
		_peer = session().data().peer(peerId);
		_channel = peerToChannel(_peer->id);
		_canSendMessages = _peer->canWrite();
		_contactStatus = std::make_unique<HistoryView::ContactStatus>(
			controller(),
			this,
			_peer);
		_contactStatus->heightValue() | rpl::start_with_next([=] {
			updateControlsGeometry();
		}, _contactStatus->lifetime());
		orderWidgets();
		controller()->tabbedSelector()->setCurrentPeer(_peer);
	}
	refreshTabbedPanel();

	if (_peer) {
		_unblock->setText(((_peer->isUser()
			&& _peer->asUser()->isBot()
			&& !_peer->asUser()->isSupport())
				? tr::lng_restart_button(tr::now)
				: tr::lng_unblock_button(tr::now)).toUpper());
		if (const auto channel = _peer->asChannel()) {
			channel->updateFull();
			_joinChannel->setText((channel->isMegagroup()
				? tr::lng_profile_join_group(tr::now)
				: tr::lng_profile_join_channel(tr::now)).toUpper());
		}
	}

	_nonEmptySelection = false;
	_itemRevealPending.clear();
	_itemRevealAnimations.clear();
	_itemsRevealHeight = 0;

	if (_peer) {
		setHistory(_peer->owner().history(_peer));
		if (_migrated
			&& !_migrated->isEmpty()
			&& (!_history->loadedAtTop() || !_migrated->loadedAtBottom())) {
			_migrated->clear(History::ClearType::Unload);
		}
		_history->setFakeUnreadWhileOpened(true);

		if (_showAtMsgId == ShowForChooseMessagesMsgId) {
			_showAtMsgId = ShowAtUnreadMsgId;
			if (_chooseForReport) {
				_chooseForReport->active = true;
			}
		} else {
			_chooseForReport = nullptr;
		}
		refreshTopBarActiveChat();
		updateTopBarSelection();

		if (_channel) {
			updateNotifyControls();
			session().data().requestNotifySettings(_peer);
			refreshSilentToggle();
		} else if (_peer->isRepliesChat()) {
			updateNotifyControls();
		}
		refreshScheduledToggle();
		refreshSendAsToggle();

		if (_showAtMsgId == ShowAtUnreadMsgId) {
			if (_history->scrollTopItem) {
				_showAtMsgId = _history->showAtMsgId;
			}
		} else {
			_history->forgetScrollState();
			if (_migrated) {
				_migrated->forgetScrollState();
			}
		}

		_scroll->hide();
		_list = _scroll->setOwnedWidget(
			object_ptr<HistoryInner>(this, _scroll, controller(), _history));
		_list->show();

		if (_chooseForReport && _chooseForReport->active) {
			_list->setChooseReportReason(_chooseForReport->reason);
		}
		updateTopBarChooseForReport();

		_updateHistoryItems.cancel();

		setupPinnedTracker();
		setupGroupCallBar();
		setupRequestsBar();
		checkMessagesTTL();
		if (_history->scrollTopItem
			|| (_migrated && _migrated->scrollTopItem)
			|| _history->isReadyFor(_showAtMsgId)) {
			historyLoaded();
		} else {
			firstLoadMessages();
			doneShow();
		}

		handlePeerUpdate();

		session().local().readDraftsWithCursors(_history);
		applyDraft();
		_send->finishAnimating();

		updateControlsGeometry();

		if (const auto user = _peer->asUser()) {
			if (const auto &info = user->botInfo) {
				if (startBot) {
					if (wasDialogsEntryState.key) {
						info->inlineReturnTo = wasDialogsEntryState;
					}
					sendBotStartCommand();
				}
			}
		}
		if (!_history->folderKnown()) {
			session().data().histories().requestDialogEntry(_history);
		}
		if (_history->chatListUnreadMark()) {
			_history->owner().histories().changeDialogUnreadMark(
				_history,
				false);
			if (_migrated) {
				_migrated->owner().histories().changeDialogUnreadMark(
					_migrated,
					false);
			}

			// Must be done before unreadCountUpdated(), or we auto-close.
			_history->setUnreadMark(false);
			if (_migrated) {
				_migrated->setUnreadMark(false);
			}
		}
		unreadCountUpdated(); // set _historyDown badge.
		showAboutTopPromotion();

		{
			auto &sponsored = session().data().sponsoredMessages();
			sponsored.request(_history);
			_scroll->setTrackingContent(sponsored.canHaveFor(_history));
		}
		_history->owner().session().account().addToRecent(_peer->id);
		_history->owner().chatsFilters().refreshHistory(_history);
	} else {
		_chooseForReport = nullptr;
		refreshTopBarActiveChat();
		updateTopBarSelection();
		checkMessagesTTL();
		clearFieldText();
		doneShow();
	}
	updateForwarding();
	updateOverStates(mapFromGlobal(QCursor::pos()));

	if (_history) {
		controller()->setActiveChatEntry({
			_history,
			FullMsgId(_history->channelId(), _showAtMsgId) });
	}
	update();
	controller()->floatPlayerAreaUpdated();

	crl::on_main(this, [=] { controller()->widget()->setInnerFocus(); });
}

void HistoryWidget::setHistory(History *history) {
	if (_history == history) {
		return;
	}
	unregisterDraftSources();
	_history = history;
	_migrated = _history ? _history->migrateFrom() : nullptr;
	registerDraftSource();
}

void HistoryWidget::unregisterDraftSources() {
	if (!_history) {
		return;
	}
	session().local().unregisterDraftSource(
		_history,
		Data::DraftKey::Local());
	session().local().unregisterDraftSource(
		_history,
		Data::DraftKey::LocalEdit());
}

void HistoryWidget::registerDraftSource() {
	if (!_history) {
		return;
	}
	const auto editMsgId = _editMsgId;
	const auto draft = [=] {
		return Storage::MessageDraft{
			editMsgId ? editMsgId : _replyToId,
			_field->getTextWithTags(),
			_previewState,
		};
	};
	auto draftSource = Storage::MessageDraftSource{
		.draft = draft,
		.cursor = [=] { return MessageCursor(_field); },
	};
	session().local().registerDraftSource(
		_history,
		editMsgId ? Data::DraftKey::LocalEdit() : Data::DraftKey::Local(),
		std::move(draftSource));
}

void HistoryWidget::setEditMsgId(MsgId msgId) {
	unregisterDraftSources();
	_editMsgId = msgId;
	if (_history) {
		refreshSendAsToggle();
	}
	registerDraftSource();
}

void HistoryWidget::clearDelayedShowAt() {
	_delayedShowAtMsgId = -1;
	clearDelayedShowAtRequest();
}

void HistoryWidget::clearDelayedShowAtRequest() {
	Expects(_history != nullptr);

	if (_delayedShowAtRequest) {
		_history->owner().histories().cancelRequest(_delayedShowAtRequest);
		_delayedShowAtRequest = 0;
	}
}

void HistoryWidget::clearAllLoadRequests() {
	Expects(_history != nullptr);

	auto &histories = _history->owner().histories();
	clearDelayedShowAtRequest();
	if (_firstLoadRequest) {
		histories.cancelRequest(_firstLoadRequest);
		_firstLoadRequest = 0;
	}
	if (_preloadRequest) {
		histories.cancelRequest(_preloadRequest);
		_preloadRequest = 0;
	}
	if (_preloadDownRequest) {
		histories.cancelRequest(_preloadDownRequest);
		_preloadDownRequest = 0;
	}
}

void HistoryWidget::updateFieldSubmitSettings() {
	const auto settings = _isInlineBot
		? Ui::InputField::SubmitSettings::None
		: Core::App().settings().sendSubmitWay();
	_field->setSubmitSettings(settings);
}

void HistoryWidget::updateNotifyControls() {
	if (!_peer || (!_peer->isChannel() && !_peer->isRepliesChat())) {
		return;
	}

	_muteUnmute->setText((_history->mute()
		? tr::lng_channel_unmute(tr::now)
		: tr::lng_channel_mute(tr::now)).toUpper());
	if (!session().data().notifySilentPostsUnknown(_peer)) {
		if (_silent) {
			_silent->setChecked(session().data().notifySilentPosts(_peer));
			updateFieldPlaceholder();
		} else if (hasSilentToggle()) {
			refreshSilentToggle();
			updateControlsVisibility();
			updateControlsGeometry();
		}
	}
}

void HistoryWidget::refreshSilentToggle() {
	if (!_silent && hasSilentToggle()) {
		_silent.create(this, _peer->asChannel());
		orderWidgets();
	} else if (_silent && !hasSilentToggle()) {
		_silent.destroy();
	}
}

void HistoryWidget::setupScheduledToggle() {
	controller()->activeChatValue(
	) | rpl::map([=](const Dialogs::Key &key) -> rpl::producer<> {
		if (const auto history = key.history()) {
			return session().data().scheduledMessages().updates(history);
		}
		return rpl::never<rpl::empty_value>();
	}) | rpl::flatten_latest(
	) | rpl::start_with_next([=] {
		refreshScheduledToggle();
		updateControlsVisibility();
		updateControlsGeometry();
	}, lifetime());
}

void HistoryWidget::refreshScheduledToggle() {
	const auto canWrite = _history && _peer->canWrite();
	const auto has = canWrite && (session().data().scheduledMessages().count(_history) > 0);
	if (_scheduled && !canWrite) {
		_scheduled.destroy();
	} else if (canWrite) {
		if (_scheduled) {
			_scheduled.destroy();
		}
		if (cAlwaysShowScheduled() || has){
			_scheduled.create(this, (has ? st::historyScheduledToggle : st::historyScheduledToggleEmpty));
			_scheduled->show();
			_scheduled->addClickHandler([=] {
				controller()->showSection(
					std::make_shared<HistoryView::ScheduledMemento>(_history));
			});
			orderWidgets(); // Raise drag areas to the top.
		}
	}
}

void HistoryWidget::setupSendAsToggle() {
	session().sendAsPeers().updated(
	) | rpl::filter([=](not_null<PeerData*> peer) {
		return (peer == _peer);
	}) | rpl::start_with_next([=] {
		refreshSendAsToggle();
		updateControlsVisibility();
		updateControlsGeometry();
	}, lifetime());
}

void HistoryWidget::refreshSendAsToggle() {
	Expects(_peer != nullptr);

	if (_editMsgId || !session().sendAsPeers().shouldChoose(_peer)) {
		_sendAs.destroy();
		return;
	} else if (_sendAs) {
		return;
	}
	_sendAs.create(this, st::sendAsButton);
	Ui::SetupSendAsButton(_sendAs.data(), controller());
}

bool HistoryWidget::contentOverlapped(const QRect &globalRect) {
	return (_attachDragAreas.document->overlaps(globalRect)
			|| _attachDragAreas.photo->overlaps(globalRect)
			|| _fieldAutocomplete->overlaps(globalRect)
			|| (_tabbedPanel && _tabbedPanel->overlaps(globalRect))
			|| (_inlineResults && _inlineResults->overlaps(globalRect)));
}

bool HistoryWidget::canWriteMessage() const {
	if (!_history || !_canSendMessages) return false;
	if (isBlocked() || isJoinChannel() || isMuteUnmute() || isBotStart()) return false;
	return true;
}

std::optional<QString> HistoryWidget::writeRestriction() const {
	return _peer
		? Data::RestrictionError(_peer, ChatRestriction::SendMessages)
		: std::nullopt;
}

void HistoryWidget::updateControlsVisibility() {
	if (!_a_show.animating()) {
		_topShadow->setVisible(_peer != nullptr);
		_topBar->setVisible(_peer != nullptr);
	}
	updateHistoryDownVisibility();
	updateUnreadMentionsVisibility();
	if (!_history || _a_show.animating()) {
		hideChildWidgets();
		return;
	}

	if (_pinnedBar) {
		_pinnedBar->show();
	}
	if (_groupCallBar) {
		_groupCallBar->show();
	}
	if (_requestsBar) {
		_requestsBar->show();
	}
	if (_firstLoadRequest && !_scroll->isHidden()) {
		_scroll->hide();
	} else if (!_firstLoadRequest && _scroll->isHidden()) {
		_scroll->show();
	}
	if (_contactStatus) {
		_contactStatus->show();
	}
	if (isChoosingTheme()
		|| (!editingMessage()
			&& (isBlocked()
				|| isJoinChannel()
				|| isMuteUnmute()
				|| isBotStart()
				|| isReportMessages()))) {
		const auto toggle = [&](Ui::FlatButton *shown) {
			const auto toggleOne = [&](not_null<Ui::FlatButton*> button) {
				if (button.get() != shown) {
					button->hide();
				} else if (button->isHidden()) {
					button->clearState();
					button->show();
				}
			};
			toggleOne(_reportMessages);
			toggleOne(_joinChannel);
			toggleOne(_muteUnmute);
			toggleOne(_botStart);
			toggleOne(_unblock);
		};
		if (isChoosingTheme()) {
			_chooseTheme->show();
			setInnerFocus();
			toggle(nullptr);
		} else if (isReportMessages()) {
			toggle(_reportMessages);
		} else if (isBlocked()) {
			toggle(_unblock);
			_discuss->hide();
		} else if (isJoinChannel()) {
			toggle(_joinChannel);
			if (hasDiscussionGroup()) {
				if (_discuss->isHidden()) {
					_discuss->clearState();
					_discuss->show();
				}
			} else {
				_discuss->hide();
			}
		} else if (isMuteUnmute()) {
			toggle(_muteUnmute);
			if (hasDiscussionGroup()) {
				if (_discuss->isHidden()) {
					_discuss->clearState();
					_discuss->show();
				}
			} else {
				_discuss->hide();
			}
		} else if (isBotStart()) {
			toggle(_botStart);
			_discuss->hide();
		}
		_kbShown = false;
		_fieldAutocomplete->hide();
		if (_supportAutocomplete) {
			_supportAutocomplete->hide();
		}
		_send->hide();
		if (_silent) {
			_silent->hide();
		}
		if (_scheduled) {
			_scheduled->hide();
		}
		if (_ttlInfo) {
			_ttlInfo->hide();
		}
		if (_sendAs) {
			_sendAs->hide();
		}
		_kbScroll->hide();
		_fieldBarCancel->hide();
		_attachToggle->hide();
		_tabbedSelectorToggle->hide();
		_botKeyboardShow->hide();
		_botKeyboardHide->hide();
		_botCommandStart->hide();
		if (_tabbedPanel) {
			_tabbedPanel->hide();
		}
		if (_voiceRecordBar) {
			_voiceRecordBar->hideFast();
		}
		if (_inlineResults) {
			_inlineResults->hide();
		}
		if (!_field->isHidden()) {
			_field->hide();
			updateControlsGeometry();
			update();
		}
	} else if (editingMessage() || _canSendMessages) {
		checkFieldAutocomplete();
		_unblock->hide();
		_botStart->hide();
		_joinChannel->hide();
		_muteUnmute->hide();
		_discuss->hide();
		_reportMessages->hide();
		_send->show();
		updateSendButtonType();

		_field->show();
		if (_kbShown) {
			_kbScroll->show();
			_tabbedSelectorToggle->hide();
			_botKeyboardHide->show();
			_botKeyboardShow->hide();
			_botCommandStart->hide();
		} else if (_kbReplyTo) {
			_kbScroll->hide();
			_tabbedSelectorToggle->show();
			_botKeyboardHide->hide();
			_botKeyboardShow->hide();
			_botCommandStart->hide();
		} else {
			_kbScroll->hide();
			_tabbedSelectorToggle->show();
			_botKeyboardHide->hide();
			if (_keyboard->hasMarkup()) {
				_botKeyboardShow->show();
				_botCommandStart->hide();
			} else {
				_botKeyboardShow->hide();
				_botCommandStart->setVisible(_cmdStartShown);
			}
		}
		_attachToggle->show();
		if (_silent) {
			_silent->show();
		}
		if (_scheduled) {
			_scheduled->show();
		}
		if (_ttlInfo) {
			_ttlInfo->show();
		}
		if (_sendAs) {
			_sendAs->show();
		}
		updateFieldPlaceholder();

		if (_editMsgId || _replyToId || readyToForward() || (_previewData && _previewData->pendingTill >= 0) || _kbReplyTo) {
			if (_fieldBarCancel->isHidden()) {
				_fieldBarCancel->show();
				updateControlsGeometry();
				update();
			}
		} else {
			_fieldBarCancel->hide();
		}
	} else {
		_fieldAutocomplete->hide();
		if (_supportAutocomplete) {
			_supportAutocomplete->hide();
		}
		_send->hide();
		_unblock->hide();
		_botStart->hide();
		_joinChannel->hide();
		_muteUnmute->hide();
		_discuss->hide();
		_reportMessages->hide();
		_attachToggle->hide();
		if (_silent) {
			_silent->hide();
		}
		if (_scheduled) {
			_scheduled->hide();
		}
		if (_ttlInfo) {
			_ttlInfo->hide();
		}
		if (_sendAs) {
			_sendAs->hide();
		}
		_kbScroll->hide();
		_fieldBarCancel->hide();
		_tabbedSelectorToggle->hide();
		_botKeyboardShow->hide();
		_botKeyboardHide->hide();
		_botCommandStart->hide();
		if (_tabbedPanel) {
			_tabbedPanel->hide();
		}
		if (_voiceRecordBar) {
			_voiceRecordBar->hideFast();
		}
		if (_inlineResults) {
			_inlineResults->hide();
		}
		_kbScroll->hide();
		if (!_field->isHidden()) {
			_field->hide();
			updateControlsGeometry();
			update();
		}
	}
	//checkTabbedSelectorToggleTooltip();
	updateMouseTracking();
}

void HistoryWidget::showAboutTopPromotion() {
	Expects(_history != nullptr);
	Expects(_list != nullptr);

	if (!_history->useTopPromotion() || _history->topPromotionAboutShown()) {
		return;
	}
	_history->markTopPromotionAboutShown();
	const auto type = _history->topPromotionType();
	const auto custom = type.isEmpty()
		? QString()
		: Lang::GetNonDefaultValue(kPsaAboutPrefix + type.toUtf8());
	const auto text = type.isEmpty()
		? tr::lng_proxy_sponsor_about(tr::now, Ui::Text::RichLangValue)
		: custom.isEmpty()
		? tr::lng_about_psa_default(tr::now, Ui::Text::RichLangValue)
		: Ui::Text::RichLangValue(custom);
	showInfoTooltip(text, nullptr);
}

void HistoryWidget::updateMouseTracking() {
	const auto trackMouse = !_fieldBarCancel->isHidden();
	setMouseTracking(trackMouse);
}

void HistoryWidget::destroyUnreadBar() {
	if (_history) _history->destroyUnreadBar();
	if (_migrated) _migrated->destroyUnreadBar();
}

void HistoryWidget::destroyUnreadBarOnClose() {
	if (!_history || !_historyInited) {
		return;
	} else if (_scroll->scrollTop() == _scroll->scrollTopMax()) {
		destroyUnreadBar();
		return;
	}
	const auto top = unreadBarTop();
	if (top && *top < _scroll->scrollTop()) {
		destroyUnreadBar();
		return;
	}
}

void HistoryWidget::newItemAdded(not_null<HistoryItem*> item) {
	if (_history != item->history()
		|| !_historyInited
		|| item->isScheduled()) {
		return;
	}
	if (item->isSponsored()) {
		if (const auto view = item->mainView()) {
			view->resizeGetHeight(width());
			updateHistoryGeometry(
				false,
				true,
				{ ScrollChangeNoJumpToBottom, 0 });
		}
		return;
	}

	// If we get here in non-resized state we can't rely on results of
	// doWeReadServerHistory() and mark chat as read.
	// If we receive N messages being not at bottom:
	// - on first message we set unreadcount += 1, firstUnreadMessage.
	// - on second we get wrong doWeReadServerHistory() and read both.
	session().data().sendHistoryChangeNotifications();

	if (item->isSending()) {
		synteticScrollToY(_scroll->scrollTopMax());
	} else if (_scroll->scrollTop() < _scroll->scrollTopMax()) {
		return;
	}
	if (item->showNotification()) {
		destroyUnreadBar();
		if (doWeReadServerHistory()) {
			if (item->isUnreadMention() && !item->isUnreadMedia()) {
				session().api().markMediaRead(item);
			}
			session().data().histories().readInboxOnNewMessage(item);

			// Also clear possible scheduled messages notifications.
			Core::App().notifications().clearFromHistory(_history);
		}
	}
	const auto view = item->mainView();
	if (anim::Disabled() || !view) {
		return;
	}
	_itemRevealPending.emplace(item);
}

void HistoryWidget::unreadCountUpdated() {
	if (_history->chatListUnreadMark()) {
		crl::on_main(this, [=, history = _history] {
			if (history == _history) {
				controller()->showBackFromStack();
				_cancelRequests.fire({});
			}
		});
	} else {
		updateHistoryDownVisibility();
		_historyDown->setUnreadCount(_history->chatListUnreadCount());
	}
}

void HistoryWidget::messagesFailed(const MTP::Error &error, int requestId) {
	if (error.type() == qstr("CHANNEL_PRIVATE")
		&& _peer->isChannel()
		&& _peer->asChannel()->invitePeekExpires()) {
		_peer->asChannel()->privateErrorReceived();
	} else if (error.type() == qstr("CHANNEL_PRIVATE")
		|| error.type() == qstr("CHANNEL_PUBLIC_GROUP_NA")
		|| error.type() == qstr("USER_BANNED_IN_CHANNEL")) {
		auto was = _peer;
		controller()->showBackFromStack();
		Ui::ShowMultilineToast({
			.text = { (was && was->isMegagroup())
				? tr::lng_group_not_accessible(tr::now)
				: tr::lng_channel_not_accessible(tr::now) },
		});
		return;
	}

	LOG(("RPC Error: %1 %2: %3").arg(
		QString::number(error.code()),
		error.type(),
		error.description()));

	if (_preloadRequest == requestId) {
		_preloadRequest = 0;
	} else if (_preloadDownRequest == requestId) {
		_preloadDownRequest = 0;
	} else if (_firstLoadRequest == requestId) {
		_firstLoadRequest = 0;
		controller()->showBackFromStack();
	} else if (_delayedShowAtRequest == requestId) {
		_delayedShowAtRequest = 0;
	}
}

void HistoryWidget::messagesReceived(PeerData *peer, const MTPmessages_Messages &messages, int requestId) {
	Expects(_history != nullptr);

	bool toMigrated = (peer == _peer->migrateFrom());
	if (peer != _peer && !toMigrated) {
		if (_preloadRequest == requestId) {
			_preloadRequest = 0;
		} else if (_preloadDownRequest == requestId) {
			_preloadDownRequest = 0;
		} else if (_firstLoadRequest == requestId) {
			_firstLoadRequest = 0;
		} else if (_delayedShowAtRequest == requestId) {
			_delayedShowAtRequest = 0;
		}
		return;
	}

	auto count = 0;
	const QVector<MTPMessage> emptyList, *histList = &emptyList;
	switch (messages.type()) {
	case mtpc_messages_messages: {
		auto &d(messages.c_messages_messages());
		_history->owner().processUsers(d.vusers());
		_history->owner().processChats(d.vchats());
		histList = &d.vmessages().v;
		count = histList->size();
	} break;
	case mtpc_messages_messagesSlice: {
		auto &d(messages.c_messages_messagesSlice());
		_history->owner().processUsers(d.vusers());
		_history->owner().processChats(d.vchats());
		histList = &d.vmessages().v;
		count = d.vcount().v;
	} break;
	case mtpc_messages_channelMessages: {
		auto &d(messages.c_messages_channelMessages());
		if (peer && peer->isChannel()) {
			peer->asChannel()->ptsReceived(d.vpts().v);
		} else {
			LOG(("API Error: received messages.channelMessages when no channel was passed! (HistoryWidget::messagesReceived)"));
		}
		_history->owner().processUsers(d.vusers());
		_history->owner().processChats(d.vchats());
		histList = &d.vmessages().v;
		count = d.vcount().v;
	} break;
	case mtpc_messages_messagesNotModified: {
		LOG(("API Error: received messages.messagesNotModified! (HistoryWidget::messagesReceived)"));
	} break;
	}

	if (_preloadRequest == requestId) {
		addMessagesToFront(peer, *histList);
		_preloadRequest = 0;
		preloadHistoryIfNeeded();
	} else if (_preloadDownRequest == requestId) {
		addMessagesToBack(peer, *histList);
		_preloadDownRequest = 0;
		preloadHistoryIfNeeded();
		if (_history->loadedAtBottom()) {
			checkHistoryActivation();
		}
	} else if (_firstLoadRequest == requestId) {
		if (toMigrated) {
			_history->clear(History::ClearType::Unload);
		} else if (_migrated) {
			_migrated->clear(History::ClearType::Unload);
		}
		addMessagesToFront(peer, *histList);
		_firstLoadRequest = 0;
		if (_history->loadedAtTop() && _history->isEmpty() && count > 0) {
			firstLoadMessages();
			return;
		}

		historyLoaded();
	} else if (_delayedShowAtRequest == requestId) {
		if (toMigrated) {
			_history->clear(History::ClearType::Unload);
		} else if (_migrated) {
			_migrated->clear(History::ClearType::Unload);
		}

		clearAllLoadRequests();
		_firstLoadRequest = -1; // hack - don't updateListSize yet
		_history->getReadyFor(_delayedShowAtMsgId);
		if (_history->isEmpty()) {
			addMessagesToFront(peer, *histList);
		}
		_firstLoadRequest = 0;

		if (_history->loadedAtTop()
			&& _history->isEmpty()
			&& count > 0) {
			firstLoadMessages();
			return;
		}
		while (_replyReturn) {
			if (_replyReturn->history() == _history
				&& _replyReturn->id == _delayedShowAtMsgId) {
				calcNextReplyReturn();
			} else if (_replyReturn->history() == _migrated
				&& -_replyReturn->id == _delayedShowAtMsgId) {
				calcNextReplyReturn();
			} else {
				break;
			}
		}

		_delayedShowAtRequest = 0;
		setMsgId(_delayedShowAtMsgId);
		historyLoaded();
	}
}

void HistoryWidget::historyLoaded() {
	_historyInited = false;
	doneShow();
}

void HistoryWidget::windowShown() {
	updateControlsGeometry();
}

bool HistoryWidget::doWeReadServerHistory() const {
	return doWeReadMentions() && !session().supportMode();
}

bool HistoryWidget::doWeReadMentions() const {
	return _history
		&& _list
		&& _historyInited
		&& !_firstLoadRequest
		&& !_delayedShowAtRequest
		&& !_a_show.animating()
		&& controller()->widget()->doWeMarkAsRead();
}

void HistoryWidget::checkHistoryActivation() {
	if (_list) {
		_list->checkHistoryActivation();
	}
}

void HistoryWidget::firstLoadMessages() {
	if (!_history || _firstLoadRequest) {
		return;
	}

	auto from = _history;
	auto offsetId = MsgId();
	auto offset = 0;
	auto loadCount = kMessagesPerPage;
	if (_showAtMsgId == ShowAtUnreadMsgId) {
		if (const auto around = _migrated ? _migrated->loadAroundId() : 0) {
			_history->getReadyFor(_showAtMsgId);
			from = _migrated;
			offset = -loadCount / 2;
			offsetId = around;
		} else if (const auto around = _history->loadAroundId()) {
			_history->getReadyFor(_showAtMsgId);
			offset = -loadCount / 2;
			offsetId = around;
		} else {
			_history->getReadyFor(ShowAtTheEndMsgId);
		}
	} else if (_showAtMsgId == ShowAtTheEndMsgId) {
		_history->getReadyFor(_showAtMsgId);
		loadCount = kMessagesPerPageFirst;
	} else if (_showAtMsgId > 0) {
		_history->getReadyFor(_showAtMsgId);
		offset = -loadCount / 2;
		offsetId = _showAtMsgId;
	} else if (_showAtMsgId < 0 && _history->isChannel()) {
		if (_showAtMsgId < 0 && -_showAtMsgId < ServerMaxMsgId && _migrated) {
			_history->getReadyFor(_showAtMsgId);
			from = _migrated;
			offset = -loadCount / 2;
			offsetId = -_showAtMsgId;
		} else if (_showAtMsgId == SwitchAtTopMsgId) {
			_history->getReadyFor(_showAtMsgId);
		}
	}

	const auto offsetDate = 0;
	const auto maxId = 0;
	const auto minId = 0;
	const auto historyHash = uint64(0);

	const auto history = from;
	const auto type = Data::Histories::RequestType::History;
	auto &histories = history->owner().histories();
	_firstLoadRequest = histories.sendRequest(history, type, [=](Fn<void()> finish) {
		return history->session().api().request(MTPmessages_GetHistory(
			history->peer->input,
			MTP_int(offsetId),
			MTP_int(offsetDate),
			MTP_int(offset),
			MTP_int(loadCount),
			MTP_int(maxId),
			MTP_int(minId),
			MTP_long(historyHash)
		)).done([=](const MTPmessages_Messages &result) {
			messagesReceived(history->peer, result, _firstLoadRequest);
			finish();
		}).fail([=](const MTP::Error &error) {
			messagesFailed(error, _firstLoadRequest);
			finish();
		}).send();
	});
}

void HistoryWidget::loadMessages() {
	if (!_history || _preloadRequest) {
		return;
	}

	if (_history->isEmpty() && _migrated && _migrated->isEmpty()) {
		return firstLoadMessages();
	}

	auto loadMigrated = _migrated
		&& (_history->isEmpty()
			|| _history->loadedAtTop()
			|| (!_migrated->isEmpty() && !_migrated->loadedAtBottom()));
	const auto from = loadMigrated ? _migrated : _history;
	if (from->loadedAtTop()) {
		return;
	}

	const auto offsetId = from->minMsgId();
	const auto addOffset = 0;
	const auto loadCount = offsetId
		? kMessagesPerPage
		: kMessagesPerPageFirst;
	const auto offsetDate = 0;
	const auto maxId = 0;
	const auto minId = 0;
	const auto historyHash = uint64(0);

	const auto history = from;
	const auto type = Data::Histories::RequestType::History;
	auto &histories = history->owner().histories();
	_preloadRequest = histories.sendRequest(history, type, [=](Fn<void()> finish) {
		return history->session().api().request(MTPmessages_GetHistory(
			history->peer->input,
			MTP_int(offsetId),
			MTP_int(offsetDate),
			MTP_int(addOffset),
			MTP_int(loadCount),
			MTP_int(maxId),
			MTP_int(minId),
			MTP_long(historyHash)
		)).done([=](const MTPmessages_Messages &result) {
			messagesReceived(history->peer, result, _preloadRequest);
			finish();
		}).fail([=](const MTP::Error &error) {
			messagesFailed(error, _preloadRequest);
			finish();
		}).send();
	});
}

void HistoryWidget::loadMessagesDown() {
	if (!_history || _preloadDownRequest) {
		return;
	}

	if (_history->isEmpty() && _migrated && _migrated->isEmpty()) {
		return firstLoadMessages();
	}

	auto loadMigrated = _migrated && !(_migrated->isEmpty() || _migrated->loadedAtBottom() || (!_history->isEmpty() && !_history->loadedAtTop()));
	auto from = loadMigrated ? _migrated : _history;
	if (from->loadedAtBottom()) {
		session().data().sponsoredMessages().request(_history);
		return;
	}

	const auto loadCount = kMessagesPerPage;
	auto addOffset = -loadCount;
	auto offsetId = from->maxMsgId();
	if (!offsetId) {
		if (loadMigrated || !_migrated) return;
		++offsetId;
		++addOffset;
	}
	const auto offsetDate = 0;
	const auto maxId = 0;
	const auto minId = 0;
	const auto historyHash = uint64(0);

	const auto history = from;
	const auto type = Data::Histories::RequestType::History;
	auto &histories = history->owner().histories();
	_preloadDownRequest = histories.sendRequest(history, type, [=](Fn<void()> finish) {
		return history->session().api().request(MTPmessages_GetHistory(
			history->peer->input,
			MTP_int(offsetId + 1),
			MTP_int(offsetDate),
			MTP_int(addOffset),
			MTP_int(loadCount),
			MTP_int(maxId),
			MTP_int(minId),
			MTP_long(historyHash)
		)).done([=](const MTPmessages_Messages &result) {
			messagesReceived(history->peer, result, _preloadDownRequest);
			finish();
		}).fail([=](const MTP::Error &error) {
			messagesFailed(error, _preloadDownRequest);
			finish();
		}).send();
	});
}

void HistoryWidget::delayedShowAt(MsgId showAtMsgId) {
	if (!_history
		|| (_delayedShowAtRequest && _delayedShowAtMsgId == showAtMsgId)) {
		return;
	}

	clearAllLoadRequests();
	_delayedShowAtMsgId = showAtMsgId;

	auto from = _history;
	auto offsetId = MsgId();
	auto offset = 0;
	auto loadCount = kMessagesPerPage;
	if (_delayedShowAtMsgId == ShowAtUnreadMsgId) {
		if (const auto around = _migrated ? _migrated->loadAroundId() : 0) {
			from = _migrated;
			offset = -loadCount / 2;
			offsetId = around;
		} else if (const auto around = _history->loadAroundId()) {
			offset = -loadCount / 2;
			offsetId = around;
		} else {
			loadCount = kMessagesPerPageFirst;
		}
	} else if (_delayedShowAtMsgId == ShowAtTheEndMsgId) {
		loadCount = kMessagesPerPageFirst;
	} else if (_delayedShowAtMsgId > 0) {
		offset = -loadCount / 2;
		offsetId = _delayedShowAtMsgId;
	} else if (_delayedShowAtMsgId < 0 && _history->isChannel()) {
		if (_delayedShowAtMsgId < 0 && -_delayedShowAtMsgId < ServerMaxMsgId && _migrated) {
			from = _migrated;
			offset = -loadCount / 2;
			offsetId = -_delayedShowAtMsgId;
		}
	}
	const auto offsetDate = 0;
	const auto maxId = 0;
	const auto minId = 0;
	const auto historyHash = uint64(0);

	const auto history = from;
	const auto type = Data::Histories::RequestType::History;
	auto &histories = history->owner().histories();
	_delayedShowAtRequest = histories.sendRequest(history, type, [=](Fn<void()> finish) {
		return history->session().api().request(MTPmessages_GetHistory(
			history->peer->input,
			MTP_int(offsetId),
			MTP_int(offsetDate),
			MTP_int(offset),
			MTP_int(loadCount),
			MTP_int(maxId),
			MTP_int(minId),
			MTP_long(historyHash)
		)).done([=](const MTPmessages_Messages &result) {
			messagesReceived(history->peer, result, _delayedShowAtRequest);
			finish();
		}).fail([=](const MTP::Error &error) {
			messagesFailed(error, _delayedShowAtRequest);
			finish();
		}).send();
	});
}

void HistoryWidget::handleScroll() {
	if (!_itemsRevealHeight) {
		preloadHistoryIfNeeded();
	}
	visibleAreaUpdated();
	if (!_itemsRevealHeight) {
		updatePinnedViewer();
	}
	if (!_synteticScrollEvent) {
		_lastUserScrolled = crl::now();
	}
	const auto scrollTop = _scroll->scrollTop();
	if (scrollTop != _lastScrollTop) {
		if (!_synteticScrollEvent) {
			checkLastPinnedClickedIdReset(_lastScrollTop, scrollTop);
		}
		_lastScrolled = crl::now();
		_lastScrollTop = scrollTop;
	}
}

bool HistoryWidget::isItemCompletelyHidden(HistoryItem *item) const {
	const auto view = item ? item->mainView() : nullptr;
	if (!view) {
		return true;
	}
	auto top = _list ? _list->itemTop(item) : -2;
	if (top < 0) {
		return true;
	}

	auto bottom = top + view->height();
	auto scrollTop = _scroll->scrollTop();
	auto scrollBottom = scrollTop + _scroll->height();
	return (top >= scrollBottom || bottom <= scrollTop);
}

void HistoryWidget::visibleAreaUpdated() {
	if (_list && !_scroll->isHidden()) {
		const auto scrollTop = _scroll->scrollTop();
		const auto scrollBottom = scrollTop + _scroll->height();
		_list->visibleAreaUpdated(scrollTop, scrollBottom);
		controller()->floatPlayerAreaUpdated();
	}
}

void HistoryWidget::preloadHistoryIfNeeded() {
	if (_firstLoadRequest
		|| _delayedShowAtRequest
		|| _scroll->isHidden()
		|| !_peer
		|| !_historyInited) {
		return;
	}

	updateHistoryDownVisibility();
	updateUnreadMentionsVisibility();
	if (!_scrollToAnimation.animating()) {
		preloadHistoryByScroll();
		checkReplyReturns();
	}
}

void HistoryWidget::preloadHistoryByScroll() {
	if (_firstLoadRequest
		|| _delayedShowAtRequest
		|| _scroll->isHidden()
		|| !_peer
		|| !_historyInited) {
		return;
	}

	auto scrollTop = _scroll->scrollTop();
	auto scrollTopMax = _scroll->scrollTopMax();
	auto scrollHeight = _scroll->height();
	if (scrollTop + kPreloadHeightsCount * scrollHeight >= scrollTopMax) {
		loadMessagesDown();
	}
	if (scrollTop <= kPreloadHeightsCount * scrollHeight) {
		loadMessages();
	}
}

void HistoryWidget::checkReplyReturns() {
	if (_firstLoadRequest
		|| _scroll->isHidden()
		|| !_peer
		|| !_historyInited) {
		return;
	}
	auto scrollTop = _scroll->scrollTop();
	auto scrollTopMax = _scroll->scrollTopMax();
	auto scrollHeight = _scroll->height();
	while (_replyReturn) {
		auto below = (!_replyReturn->mainView() && _replyReturn->history() == _history && !_history->isEmpty() && _replyReturn->id < _history->blocks.back()->messages.back()->data()->id);
		if (!below) {
			below = (!_replyReturn->mainView() && _replyReturn->history() == _migrated && !_history->isEmpty());
		}
		if (!below) {
			below = (!_replyReturn->mainView() && _migrated && _replyReturn->history() == _migrated && !_migrated->isEmpty() && _replyReturn->id < _migrated->blocks.back()->messages.back()->data()->id);
		}
		if (!below && _replyReturn->mainView()) {
			below = (scrollTop >= scrollTopMax) || (_list->itemTop(_replyReturn) < scrollTop + scrollHeight / 2);
		}
		if (below) {
			calcNextReplyReturn();
		} else {
			break;
		}
	}
}

void HistoryWidget::cancelInlineBot() {
	auto &textWithTags = _field->getTextWithTags();
	if (textWithTags.text.size() > _inlineBotUsername.size() + 2) {
		setFieldText(
			{ '@' + _inlineBotUsername + ' ', TextWithTags::Tags() },
			TextUpdateEvent::SaveDraft,
			Ui::InputField::HistoryAction::NewEntry);
	} else {
		clearFieldText(
			TextUpdateEvent::SaveDraft,
			Ui::InputField::HistoryAction::NewEntry);
	}
}

void HistoryWidget::windowIsVisibleChanged() {
	InvokeQueued(this, [=] {
		preloadHistoryIfNeeded();
	});
}

void HistoryWidget::historyDownClicked() {
	if (QGuiApplication::keyboardModifiers() == Qt::ControlModifier) {
		showHistory(_peer->id, ShowAtUnreadMsgId);
	} else if (_replyReturn && _replyReturn->history() == _history) {
		showHistory(_peer->id, _replyReturn->id);
	} else if (_replyReturn && _replyReturn->history() == _migrated) {
		showHistory(_peer->id, -_replyReturn->id);
	} else if (_peer) {
		showHistory(_peer->id, ShowAtUnreadMsgId);
	}
}

void HistoryWidget::showNextUnreadMention() {
	const auto msgId = _history->getMinLoadedUnreadMention();
	const auto already = (_showAtMsgId == msgId);

	// Mark mention voice/video message as read.
	// See https://github.com/telegramdesktop/tdesktop/issues/5623
	if (msgId && already) {
		const auto item = _history->owner().message(
			_history->channelId(),
			msgId);
		if (const auto media = item ? item->media() : nullptr) {
			if (const auto document = media->document()) {
				if (!media->webpage()
					&& (document->isVoiceMessage()
						|| document->isVideoMessage())) {
					document->owner().markMediaRead(document);
				}
			}
		}
	}
	showHistory(_peer->id, msgId);
}

void HistoryWidget::saveEditMsg() {
	Expects(_history != nullptr);

	if (_saveEditMsgRequestId) {
		return;
	}

	const auto item = session().data().message(_channel, _editMsgId);
	if (!item) {
		cancelEdit();
		return;
	}
	const auto webPageId = (_previewState != Data::PreviewState::Allowed)
		? CancelledWebPageId
		: ((_previewData && _previewData->pendingTill >= 0)
			? _previewData->id
			: WebPageId(0));

	const auto textWithTags = _field->getTextWithAppliedMarkdown();
	const auto prepareFlags = Ui::ItemTextOptions(
		_history,
		session().user()).flags;
	auto sending = TextWithEntities();
	auto left = TextWithEntities {
		textWithTags.text,
		TextUtilities::ConvertTextTagsToEntities(textWithTags.tags) };
	TextUtilities::PrepareForSending(left, prepareFlags);

	if (!TextUtilities::CutPart(sending, left, MaxMessageSize)) {
		const auto suggestModerateActions = false;
		controller()->show(
			Box<DeleteMessagesBox>(item, suggestModerateActions));
		return;
	} else if (!left.text.isEmpty()) {
		controller()->show(Box<Ui::InformBox>(
			tr::lng_edit_too_long(tr::now)));
		return;
	}

	const auto weak = Ui::MakeWeak(this);
	const auto history = _history;

	const auto done = [=](const MTPUpdates &result, mtpRequestId requestId) {
		crl::guard(weak, [=] {
			if (requestId == _saveEditMsgRequestId) {
				_saveEditMsgRequestId = 0;
				cancelEdit();
			}
		})();
		if (const auto editDraft = history->localEditDraft()) {
			if (editDraft->saveRequestId == requestId) {
				history->clearLocalEditDraft();
				history->session().local().writeDrafts(history);
			}
		}
	};

	const auto fail = [=](const MTP::Error &error, mtpRequestId requestId) {
		if (const auto editDraft = history->localEditDraft()) {
			if (editDraft->saveRequestId == requestId) {
				editDraft->saveRequestId = 0;
			}
		}
		crl::guard(weak, [=] {
			if (requestId == _saveEditMsgRequestId) {
				_saveEditMsgRequestId = 0;
			}
			const auto &err = error.type();
			if (ranges::contains(Api::kDefaultEditMessagesErrors, err)) {
				controller()->show(
					Box<Ui::InformBox>(tr::lng_edit_error(tr::now)));
			} else if (err == u"MESSAGE_NOT_MODIFIED"_q) {
				cancelEdit();
			} else if (err == u"MESSAGE_EMPTY"_q) {
				_field->selectAll();
				_field->setFocus();
			} else {
				controller()->show(
					Box<Ui::InformBox>(tr::lng_edit_error(tr::now)));
			}
			update();
		})();
	};

	auto options = Api::SendOptions();
	options.removeWebPageId = (webPageId == CancelledWebPageId);
	_saveEditMsgRequestId = Api::EditTextMessage(
		item,
		sending,
		options,
		done,
		fail);
}

void HistoryWidget::hideChildWidgets() {
	if (_tabbedPanel) {
		_tabbedPanel->hideFast();
	}
	if (_pinnedBar) {
		_pinnedBar->hide();
	}
	if (_groupCallBar) {
		_groupCallBar->hide();
	}
	if (_requestsBar) {
		_requestsBar->hide();
	}
	if (_voiceRecordBar) {
		_voiceRecordBar->hideFast();
	}
	if (_chooseTheme) {
		_chooseTheme->hide();
	}
	hideChildren();
}

void HistoryWidget::hideSelectorControlsAnimated() {
	_fieldAutocomplete->hideAnimated();
	if (_supportAutocomplete) {
		_supportAutocomplete->hide();
	}
	if (_tabbedPanel) {
		_tabbedPanel->hideAnimated();
	}
	if (_inlineResults) {
		_inlineResults->hideAnimated();
	}
}

Api::SendAction HistoryWidget::prepareSendAction(
		Api::SendOptions options) const {
	auto result = Api::SendAction(_history, options);
	result.replyTo = replyToId();
	result.options.sendAs = _sendAs
		? _history->session().sendAsPeers().resolveChosen(
			_history->peer).get()
		: nullptr;
	return result;
}

void HistoryWidget::send(Api::SendOptions options) {
	if (!_history) {
		return;
	} else if (_editMsgId) {
		saveEditMsg();
		return;
	} else if (!options.scheduled && showSlowmodeError()) {
		return;
	}

	if (_voiceRecordBar->isListenState()) {
		_voiceRecordBar->requestToSendWithOptions(options);
		return;
	}

	const auto webPageId = (_previewState != Data::PreviewState::Allowed)
		? CancelledWebPageId
		: ((_previewData && _previewData->pendingTill >= 0)
			? _previewData->id
			: WebPageId(0));

	auto message = ApiWrap::MessageToSend(prepareSendAction(options));
	message.textWithTags = _field->getTextWithAppliedMarkdown();
	message.webPageId = webPageId;

	if (_canSendMessages) {
		const auto error = GetErrorTextForSending(
			_peer,
			_toForward.items,
			message.textWithTags,
			options.scheduled);
		if (!error.isEmpty()) {
			Ui::ShowMultilineToast({
				.text = { error },
			});
			return;
		}
	}

	session().api().sendMessage(std::move(message));

	clearFieldText();
	_saveDraftText = true;
	_saveDraftStart = crl::now();
	saveDraft();

	hideSelectorControlsAnimated();

	if (_previewData && _previewData->pendingTill) previewCancel();
	_field->setFocus();

	if (!_keyboard->hasMarkup() && _keyboard->forceReply() && !_kbReplyTo) {
		toggleKeyboard();
	}
	session().changes().historyUpdated(
		_history,
		(options.scheduled
			? Data::HistoryUpdate::Flag::ScheduledSent
			: Data::HistoryUpdate::Flag::MessageSent));
}

void HistoryWidget::sendWithModifiers(Qt::KeyboardModifiers modifiers) {
	send({ .handleSupportSwitch = Support::HandleSwitch(modifiers) });
}

void HistoryWidget::sendSilent() {
	send({ .silent = true });
}

void HistoryWidget::sendScheduled() {
	if (!_list) {
		return;
	}
	const auto callback = [=](Api::SendOptions options) { send(options); };
	controller()->show(
		HistoryView::PrepareScheduleBox(_list, sendMenuType(), callback),
		Ui::LayerOption::KeepOther);
}

SendMenu::Type HistoryWidget::sendMenuType() const {
	return !_peer
		? SendMenu::Type::Disabled
		: _peer->isSelf()
		? SendMenu::Type::Reminder
		: HistoryView::CanScheduleUntilOnline(_peer)
		? SendMenu::Type::ScheduledToUser
		: SendMenu::Type::Scheduled;
}

auto HistoryWidget::computeSendButtonType() const {
	using Type = Ui::SendButton::Type;

	if (_editMsgId) {
		return Type::Save;
	} else if (_isInlineBot) {
		return Type::Cancel;
	} else if (showRecordButton()) {
		return Type::Record;
	}
	return Type::Send;
}

SendMenu::Type HistoryWidget::sendButtonMenuType() const {
	return (computeSendButtonType() == Ui::SendButton::Type::Send)
		? sendMenuType()
		: SendMenu::Type::Disabled;
}

void HistoryWidget::unblockUser() {
	if (const auto user = _peer ? _peer->asUser() : nullptr) {
		Window::PeerMenuUnblockUserWithBotRestart(user);
	} else {
		updateControlsVisibility();
	}
}

void HistoryWidget::sendBotStartCommand() {
	if (!_peer
		|| !_peer->isUser()
		|| !_peer->asUser()->isBot()
		|| !_canSendMessages) {
		updateControlsVisibility();
		return;
	}
	session().api().sendBotStart(_peer->asUser());
	updateControlsVisibility();
	updateControlsGeometry();
}

void HistoryWidget::joinChannel() {
	if (!_peer || !_peer->isChannel() || !isJoinChannel()) {
		updateControlsVisibility();
		return;
	}
	session().api().joinChannel(_peer->asChannel());
}

void HistoryWidget::toggleMuteUnmute() {
	const auto muteForSeconds = _history->mute()
		? 0
		: Data::NotifySettings::kDefaultMutePeriod;
	session().data().updateNotifySettings(_peer, muteForSeconds);
}

void HistoryWidget::goToDiscussionGroup() {
	const auto channel = _peer ? _peer->asChannel() : nullptr;
	const auto chat = channel ? channel->linkedChat() : nullptr;
	if (!chat) {
		return;
	}
	controller()->showPeerHistory(chat, Window::SectionShow::Way::Forward);
}

bool HistoryWidget::hasDiscussionGroup() const {
	const auto channel = _peer ? _peer->asChannel() : nullptr;
	return channel
		&& channel->isBroadcast()
		&& (channel->flags() & ChannelDataFlag::HasLink);
}

void HistoryWidget::reportSelectedMessages() {
	if (!_list || !_chooseForReport || !_list->getSelectionState().count) {
		return;
	}
	const auto ids = _list->getSelectedItems();
	const auto peer = _peer;
	const auto reason = _chooseForReport->reason;
	const auto box = std::make_shared<QPointer<Ui::GenericBox>>();
	const auto weak = Ui::MakeWeak(_list.data());
	const auto send = [=](const QString &text) {
		if (weak) {
			clearSelected();
			controller()->clearChooseReportMessages();
		}
		HistoryView::SendReport(peer, reason, text, ids);
		if (*box) {
			(*box)->closeBox();
		}
	};
	*box = controller()->window().show(Box(Ui::ReportDetailsBox, send));
}

History *HistoryWidget::history() const {
	return _history;
}

PeerData *HistoryWidget::peer() const {
	return _peer;
}

// Sometimes _showAtMsgId is set directly.
void HistoryWidget::setMsgId(MsgId showAtMsgId) {
	if (_showAtMsgId != showAtMsgId) {
		_showAtMsgId = showAtMsgId;
		if (_history) {
			controller()->setActiveChatEntry({
				_history,
				FullMsgId(_history->channelId(), _showAtMsgId) });
		}
	}
}

MsgId HistoryWidget::msgId() const {
	return _showAtMsgId;
}

void HistoryWidget::showAnimated(
		Window::SlideDirection direction,
		const Window::SectionSlideParams &params) {
	_showDirection = direction;

	_a_show.stop();

	_cacheUnder = params.oldContentCache;

	// If we show pinned bar here, we don't want it to change the
	// calculated and prepared scrollTop of the messages history.
	_preserveScrollTop = true;
	show();
	_topBar->finishAnimating();
	historyDownAnimationFinish();
	unreadMentionsAnimationFinish();
	if (_pinnedBar) {
		_pinnedBar->finishAnimating();
	}
	if (_groupCallBar) {
		_groupCallBar->finishAnimating();
	}
	if (_requestsBar) {
		_requestsBar->finishAnimating();
	}
	_topShadow->setVisible(params.withTopBarShadow ? false : true);
	_preserveScrollTop = false;

	_cacheOver = controller()->content()->grabForShowAnimation(params);

	hideChildWidgets();
	if (params.withTopBarShadow) _topShadow->show();

	if (_showDirection == Window::SlideDirection::FromLeft) {
		std::swap(_cacheUnder, _cacheOver);
	}
	_a_show.start([=] { animationCallback(); }, 0., 1., st::slideDuration, Window::SlideAnimation::transition());
	if (_history) {
		_topBar->show();
		_topBar->setAnimatingMode(true);
	}

	activate();
}

void HistoryWidget::animationCallback() {
	update();
	if (!_a_show.animating()) {
		historyDownAnimationFinish();
		unreadMentionsAnimationFinish();
		if (_pinnedBar) {
			_pinnedBar->finishAnimating();
		}
		if (_groupCallBar) {
			_groupCallBar->finishAnimating();
		}
		if (_requestsBar) {
			_requestsBar->finishAnimating();
		}
		_cacheUnder = _cacheOver = QPixmap();
		doneShow();
		synteticScrollToY(_scroll->scrollTop());
	}
}

void HistoryWidget::doneShow() {
	_topBar->setAnimatingMode(false);
	updateBotKeyboard();
	updateControlsVisibility();
	if (!_historyInited) {
		updateHistoryGeometry(true);
	} else {
		handlePendingHistoryUpdate();
	}
	// If we show pinned bar here, we don't want it to change the
	// calculated and prepared scrollTop of the messages history.
	_preserveScrollTop = true;
	preloadHistoryIfNeeded();
	updatePinnedViewer();
	if (_pinnedBar) {
		_pinnedBar->finishAnimating();
	}
	if (_groupCallBar) {
		_groupCallBar->finishAnimating();
	}
	if (_requestsBar) {
		_requestsBar->finishAnimating();
	}
	checkHistoryActivation();
	controller()->widget()->setInnerFocus();
	_preserveScrollTop = false;
	checkSuggestToGigagroup();
}

void HistoryWidget::checkSuggestToGigagroup() {
	const auto group = _peer ? _peer->asMegagroup() : nullptr;
	if (!group || !group->owner().suggestToGigagroup(group)) {
		return;
	}
	InvokeQueued(_list, [=] {
		if (!Ui::isLayerShown()) {
			group->owner().setSuggestToGigagroup(group, false);
			group->session().api().request(MTPhelp_DismissSuggestion(
				group->input,
				MTP_string("convert_to_gigagroup")
			)).send();
			controller()->show(Box([=](not_null<Ui::GenericBox*> box) {
				box->setTitle(tr::lng_gigagroup_suggest_title());
				box->addRow(
					object_ptr<Ui::FlatLabel>(
						box,
						tr::lng_gigagroup_suggest_text(
						) | Ui::Text::ToRichLangValue(),
						st::infoAboutGigagroup));
				box->addButton(
					tr::lng_gigagroup_suggest_more(),
					AboutGigagroupCallback(group));
				box->addButton(tr::lng_cancel(), [=] { box->closeBox(); });
			}));
		}
	});
}

void HistoryWidget::finishAnimating() {
	if (!_a_show.animating()) return;
	_a_show.stop();
	_topShadow->setVisible(_peer != nullptr);
	_topBar->setVisible(_peer != nullptr);
	historyDownAnimationFinish();
	unreadMentionsAnimationFinish();
}

void HistoryWidget::historyDownAnimationFinish() {
	_historyDownShown.stop();
	updateHistoryDownPosition();
}

void HistoryWidget::unreadMentionsAnimationFinish() {
	_unreadMentionsShown.stop();
	updateUnreadMentionsPosition();
}

void HistoryWidget::chooseAttach() {
	if (_editMsgId) {
		controller()->show(
			Box<Ui::InformBox>(tr::lng_edit_caption_attach(tr::now)));
		return;
	}

	if (!_peer || !_peer->canWrite()) {
		return;
	} else if (const auto error = Data::RestrictionError(
			_peer,
			ChatRestriction::SendMedia)) {
		Ui::ShowMultilineToast({
			.text = { *error },
		});
		return;
	} else if (showSlowmodeError()) {
		return;
	}

	const auto filter = FileDialog::AllOrImagesFilter();

	FileDialog::GetOpenPaths(this, tr::lng_choose_files(tr::now), filter, crl::guard(this, [=](
			FileDialog::OpenResult &&result) {
		if (result.paths.isEmpty() && result.remoteContent.isEmpty()) {
			return;
		}

		if (!result.remoteContent.isEmpty()) {
			auto read = Images::Read({
				.content = result.remoteContent,
			});
			if (!read.image.isNull() && !read.animated) {
				confirmSendingFiles(
					std::move(read.image),
					std::move(result.remoteContent));
			} else {
				uploadFile(result.remoteContent, SendMediaType::File);
			}
		} else {
			auto list = Storage::PrepareMediaList(
				result.paths,
				st::sendMediaPreviewSize);
			confirmSendingFiles(std::move(list));
		}
	}), nullptr);
}

void HistoryWidget::sendButtonClicked() {
	const auto type = _send->type();
	if (type == Ui::SendButton::Type::Cancel) {
		cancelInlineBot();
	} else if (type != Ui::SendButton::Type::Record) {
		send({});
	}
}

void HistoryWidget::leaveEventHook(QEvent *e) {
	if (hasMouseTracking()) {
		mouseMoveEvent(nullptr);
	}
}

void HistoryWidget::mouseMoveEvent(QMouseEvent *e) {
	auto pos = e ? e->pos() : mapFromGlobal(QCursor::pos());
	updateOverStates(pos);
}

void HistoryWidget::updateOverStates(QPoint pos) {
	auto inReplyEditForward = QRect(st::historyReplySkip, _field->y() - st::historySendPadding - st::historyReplyHeight, width() - st::historyReplySkip - _fieldBarCancel->width(), st::historyReplyHeight).contains(pos) && (_editMsgId || replyToId() || readyToForward());
	auto inClickable = inReplyEditForward;
	_inReplyEditForward = inReplyEditForward;
	if (inClickable != _inClickable) {
		_inClickable = inClickable;
		setCursor(_inClickable ? style::cur_pointer : style::cur_default);
	}
}

void HistoryWidget::leaveToChildEvent(QEvent *e, QWidget *child) { // e -- from enterEvent() of child TWidget
	if (hasMouseTracking()) {
		updateOverStates(mapFromGlobal(QCursor::pos()));
	}
}

void HistoryWidget::mouseReleaseEvent(QMouseEvent *e) {
	if (_replyForwardPressed) {
		_replyForwardPressed = false;
		update(0, _field->y() - st::historySendPadding - st::historyReplyHeight, width(), st::historyReplyHeight);
	}
}

void HistoryWidget::sendBotCommand(const Bot::SendCommandRequest &request) {
// replyTo != 0 from ReplyKeyboardMarkup, == 0 from command links
	if (_peer != request.peer.get()) {
		return;
	} else if (showSlowmodeError()) {
		return;
	}

	const auto lastKeyboardUsed = (_keyboard->forMsgId()
			== FullMsgId(_channel, _history->lastKeyboardId))
		&& (_keyboard->forMsgId() == FullMsgId(_channel, request.replyTo));

	// 'bot' may be nullptr in case of sending from FieldAutocomplete.
	const auto toSend = (request.replyTo/* || !bot*/)
		? request.command
		: Bot::WrapCommandInChat(_peer, request.command, request.context);

	auto message = Api::MessageToSend(prepareSendAction({}));
	message.textWithTags = { toSend, TextWithTags::Tags() };
	message.action.replyTo = request.replyTo
		? ((!_peer->isUser()/* && (botStatus == 0 || botStatus == 2)*/)
			? request.replyTo
			: replyToId())
		: 0;
	session().api().sendMessage(std::move(message));
	if (request.replyTo) {
		if (_replyToId == request.replyTo) {
			cancelReply();
			saveCloudDraft();
		}
		if (_keyboard->singleUse() && _keyboard->hasMarkup() && lastKeyboardUsed) {
			if (_kbShown) toggleKeyboard(false);
			_history->lastKeyboardUsed = true;
		}
	}

	_field->setFocus();
}

void HistoryWidget::hideSingleUseKeyboard(PeerData *peer, MsgId replyTo) {
	if (!_peer || _peer != peer) return;

	bool lastKeyboardUsed = (_keyboard->forMsgId() == FullMsgId(_channel, _history->lastKeyboardId)) && (_keyboard->forMsgId() == FullMsgId(_channel, replyTo));
	if (replyTo) {
		if (_replyToId == replyTo) {
			cancelReply();
			saveCloudDraft();
		}
		if (_keyboard->singleUse() && _keyboard->hasMarkup() && lastKeyboardUsed) {
			if (_kbShown) toggleKeyboard(false);
			_history->lastKeyboardUsed = true;
		}
	}
}

bool HistoryWidget::insertBotCommand(const QString &cmd) {
	if (!canWriteMessage()) return false;

	auto insertingInlineBot = !cmd.isEmpty() && (cmd.at(0) == '@');
	auto toInsert = cmd;
	if (!toInsert.isEmpty() && !insertingInlineBot) {
		auto bot = _peer->isUser()
			? _peer
			: (App::hoveredLinkItem()
				? App::hoveredLinkItem()->data()->fromOriginal().get()
				: nullptr);
		if (bot && (!bot->isUser() || !bot->asUser()->isBot())) {
			bot = nullptr;
		}
		auto username = bot ? bot->asUser()->username : QString();
		auto botStatus = _peer->isChat() ? _peer->asChat()->botStatus : (_peer->isMegagroup() ? _peer->asChannel()->mgInfo->botStatus : -1);
		if (toInsert.indexOf('@') < 0 && !username.isEmpty() && (botStatus == 0 || botStatus == 2)) {
			toInsert += '@' + username;
		}
	}
	toInsert += ' ';

	if (!insertingInlineBot) {
		auto &textWithTags = _field->getTextWithTags();
		TextWithTags textWithTagsToSet;
		QRegularExpressionMatch m = QRegularExpression(qsl("^/[A-Za-z_0-9]{0,64}(@[A-Za-z_0-9]{0,32})?(\\s|$)")).match(textWithTags.text);
		if (m.hasMatch()) {
			textWithTagsToSet = _field->getTextWithTagsPart(m.capturedLength());
		} else {
			textWithTagsToSet = textWithTags;
		}
		textWithTagsToSet.text = toInsert + textWithTagsToSet.text;
		for (auto &tag : textWithTagsToSet.tags) {
			tag.offset += toInsert.size();
		}
		_field->setTextWithTags(textWithTagsToSet);

		QTextCursor cur(_field->textCursor());
		cur.movePosition(QTextCursor::End);
		_field->setTextCursor(cur);
	} else {
		setFieldText(
			{ toInsert, TextWithTags::Tags() },
			TextUpdateEvent::SaveDraft,
			Ui::InputField::HistoryAction::NewEntry);
		_field->setFocus();
		return true;
	}
	return false;
}

bool HistoryWidget::eventFilter(QObject *obj, QEvent *e) {
	if (e->type() == QEvent::KeyPress) {
		const auto k = static_cast<QKeyEvent*>(e);
		if ((k->modifiers() & kCommonModifiers) == Qt::ControlModifier) {
			if (k->key() == Qt::Key_Up) {
#ifdef Q_OS_MAC
				// Cmd + Up is used instead of Home.
				if (!_field->textCursor().atStart()) {
					return false;
				}
#endif
				return replyToPreviousMessage();
			} else if (k->key() == Qt::Key_Down) {
#ifdef Q_OS_MAC
				// Cmd + Down is used instead of End.
				if (!_field->textCursor().atEnd()) {
					return false;
				}
#endif
				return replyToNextMessage();
			}
		}
	}
	if ((obj == _historyDown || obj == _unreadMentions) && e->type() == QEvent::Wheel) {
		return _scroll->viewportEvent(e);
	}
	return TWidget::eventFilter(obj, e);
}

bool HistoryWidget::floatPlayerHandleWheelEvent(QEvent *e) {
	return _peer ? _scroll->viewportEvent(e) : false;
}

QRect HistoryWidget::floatPlayerAvailableRect() {
	return _peer ? mapToGlobal(_scroll->geometry()) : mapToGlobal(rect());
}

bool HistoryWidget::readyToForward() const {
	return _canSendMessages && !_toForward.items.empty();
}

bool HistoryWidget::hasSilentToggle() const {
	return _peer
		&& _peer->isChannel()
		&& !_peer->isMegagroup()
		&& _peer->canWrite()
		&& !session().data().notifySilentPostsUnknown(_peer);
}

void HistoryWidget::handleSupportSwitch(not_null<History*> updated) {
	if (_history != updated || !session().supportMode()) {
		return;
	}

	const auto setting = session().settings().supportSwitch();
	if (auto method = Support::GetSwitchMethod(setting)) {
		crl::on_main(this, std::move(method));
	}
}

void HistoryWidget::inlineBotResolveDone(
		const MTPcontacts_ResolvedPeer &result) {
	Expects(result.type() == mtpc_contacts_resolvedPeer);

	_inlineBotResolveRequestId = 0;
	const auto &data = result.c_contacts_resolvedPeer();
	const auto resolvedBot = [&]() -> UserData* {
		if (const auto result = session().data().processUsers(data.vusers())) {
			if (result->isBot()
				&& !result->botInfo->inlinePlaceholder.isEmpty()) {
				return result;
			}
		}
		return nullptr;
	}();
	session().data().processChats(data.vchats());

	const auto query = parseInlineBotQuery();
	if (_inlineBotUsername == query.username) {
		applyInlineBotQuery(
			query.lookingUpBot ? resolvedBot : query.bot,
			query.query);
	} else {
		clearInlineBot();
	}
}

void HistoryWidget::inlineBotResolveFail(
		const MTP::Error &error,
		const QString &username) {
	_inlineBotResolveRequestId = 0;
	if (username == _inlineBotUsername) {
		clearInlineBot();
	}
}

bool HistoryWidget::isBotStart() const {
	const auto user = _peer ? _peer->asUser() : nullptr;
	if (!user
		|| !user->isBot()
		|| !_canSendMessages) {
		return false;
	} else if (!user->botInfo->startToken.isEmpty()) {
		return true;
	} else if (_history->isEmpty() && !_history->lastMessage()) {
		return true;
	}
	return false;
}

bool HistoryWidget::isReportMessages() const {
	return _peer && _chooseForReport && _chooseForReport->active;
}

bool HistoryWidget::isBlocked() const {
	return _peer && _peer->isUser() && _peer->asUser()->isBlocked();
}

bool HistoryWidget::isJoinChannel() const {
	return _peer && _peer->isChannel() && !_peer->asChannel()->amIn();
}

bool HistoryWidget::isChoosingTheme() const {
	return _chooseTheme && _chooseTheme->shouldBeShown();
}

bool HistoryWidget::isMuteUnmute() const {
	return _peer
		&& ((_peer->isBroadcast() && !_peer->asChannel()->canPublish())
			|| (_peer->isGigagroup() && !_peer->asChannel()->canWrite())
			|| _peer->isRepliesChat());
}

bool HistoryWidget::showRecordButton() const {
	return Media::Capture::instance()->available()
		&& !_voiceRecordBar->isListenState()
		&& !HasSendText(_field)
		&& !readyToForward()
		&& !_editMsgId;
}

bool HistoryWidget::showInlineBotCancel() const {
	return _inlineBot && !_inlineLookingUpBot;
}

void HistoryWidget::updateSendButtonType() {
	using Type = Ui::SendButton::Type;

	const auto type = computeSendButtonType();
	_send->setType(type);

	// This logic is duplicated in RepliesWidget.
	const auto disabledBySlowmode = _peer
		&& _peer->slowmodeApplied()
		&& (_history->latestSendingMessage() != nullptr);

	const auto delay = [&] {
		return (type != Type::Cancel && type != Type::Save && _peer)
			? _peer->slowmodeSecondsLeft()
			: 0;
	}();
	_send->setSlowmodeDelay(delay);
	_send->setDisabled(disabledBySlowmode
		&& (type == Type::Send || type == Type::Record));

	if (delay != 0) {
		base::call_delayed(
			kRefreshSlowmodeLabelTimeout,
			this,
			[=] { updateSendButtonType(); });
	}
}

bool HistoryWidget::updateCmdStartShown() {
	bool cmdStartShown = false;
	if (_history && _peer && ((_peer->isChat() && _peer->asChat()->botStatus > 0) || (_peer->isMegagroup() && _peer->asChannel()->mgInfo->botStatus > 0) || (_peer->isUser() && _peer->asUser()->isBot()))) {
		if (!isBotStart() && !isBlocked() && !_keyboard->hasMarkup() && !_keyboard->forceReply() && !_editMsgId) {
			if (!HasSendText(_field)) {
				cmdStartShown = true;
			}
		}
	}
	if (_cmdStartShown != cmdStartShown) {
		_cmdStartShown = cmdStartShown;
		return true;
	}
	return false;
}

bool HistoryWidget::kbWasHidden() const {
	return _history && (_keyboard->forMsgId() == FullMsgId(_history->channelId(), _history->lastKeyboardHiddenId));
}

void HistoryWidget::toggleKeyboard(bool manual) {
	auto fieldEnabled = canWriteMessage() && !_a_show.animating();
	if (_kbShown || _kbReplyTo) {
		_botKeyboardHide->hide();
		if (_kbShown) {
			if (fieldEnabled) {
				_botKeyboardShow->show();
			}
			if (manual && _history) {
				_history->lastKeyboardHiddenId = _keyboard->forMsgId().msg;
			}

			_kbScroll->hide();
			_kbShown = false;

			_field->setMaxHeight(computeMaxFieldHeight());

			_kbReplyTo = nullptr;
			if (!readyToForward() && (!_previewData || _previewData->pendingTill < 0) && !_editMsgId && !_replyToId) {
				_fieldBarCancel->hide();
				updateMouseTracking();
			}
		} else {
			if (_history) {
				_history->clearLastKeyboard();
			} else {
				updateBotKeyboard();
			}
		}
	} else if (!_keyboard->hasMarkup() && _keyboard->forceReply()) {
		_botKeyboardHide->hide();
		_botKeyboardShow->hide();
		if (fieldEnabled) {
			_botCommandStart->show();
		}
		_kbScroll->hide();
		_kbShown = false;

		_field->setMaxHeight(computeMaxFieldHeight());

		_kbReplyTo = (_peer->isChat() || _peer->isChannel() || _keyboard->forceReply())
			? session().data().message(_keyboard->forMsgId())
			: nullptr;
		if (_kbReplyTo && !_editMsgId && !_replyToId && fieldEnabled) {
			updateReplyToName();
			updateReplyEditText(_kbReplyTo);
		}
		if (manual && _history) {
			_history->lastKeyboardHiddenId = 0;
		}
	} else if (fieldEnabled) {
		_botKeyboardHide->show();
		_botKeyboardShow->hide();
		_kbScroll->show();
		_kbShown = true;

		const auto maxheight = computeMaxFieldHeight();
		const auto kbheight = qMin(_keyboard->height(), maxheight - (maxheight / 2));
		_field->setMaxHeight(maxheight - kbheight);

		_kbReplyTo = (_peer->isChat() || _peer->isChannel() || _keyboard->forceReply())
			? session().data().message(_keyboard->forMsgId())
			: nullptr;
		if (_kbReplyTo && !_editMsgId && !_replyToId) {
			updateReplyToName();
			updateReplyEditText(_kbReplyTo);
		}
		if (manual && _history) {
			_history->lastKeyboardHiddenId = 0;
		}
	}
	updateControlsGeometry();
	updateFieldPlaceholder();
	if (_botKeyboardHide->isHidden() && canWriteMessage() && !_a_show.animating()) {
		_tabbedSelectorToggle->show();
	} else {
		_tabbedSelectorToggle->hide();
	}
	updateField();
}

void HistoryWidget::startBotCommand() {
	setFieldText(
		{ qsl("/"), TextWithTags::Tags() },
		0,
		Ui::InputField::HistoryAction::NewEntry);
}

void HistoryWidget::setMembersShowAreaActive(bool active) {
	if (!active) {
		_membersDropdownShowTimer.cancel();
	}
	if (active && _peer && (_peer->isChat() || _peer->isMegagroup())) {
		if (_membersDropdown) {
			_membersDropdown->otherEnter();
		} else if (!_membersDropdownShowTimer.isActive()) {
			_membersDropdownShowTimer.callOnce(kShowMembersDropdownTimeoutMs);
		}
	} else if (_membersDropdown) {
		_membersDropdown->otherLeave();
	}
}

void HistoryWidget::showMembersDropdown() {
	if (!_peer) {
		return;
	}
	if (!_membersDropdown) {
		_membersDropdown.create(this, st::membersInnerDropdown);
		_membersDropdown->setOwnedWidget(object_ptr<Profile::GroupMembersWidget>(this, _peer, st::membersInnerItem));
		_membersDropdown->resizeToWidth(st::membersInnerWidth);

		_membersDropdown->setMaxHeight(countMembersDropdownHeightMax());
		_membersDropdown->moveToLeft(0, _topBar->height());
		_membersDropdown->setHiddenCallback([this] { _membersDropdown.destroyDelayed(); });
	}
	_membersDropdown->otherEnter();
}

bool HistoryWidget::pushTabbedSelectorToThirdSection(
		not_null<PeerData*> peer,
		const Window::SectionShow &params) {
	if (!_tabbedPanel) {
		return true;
	} else if (!peer->canWrite()) {
		Core::App().settings().setTabbedReplacedWithInfo(true);
		controller()->showPeerInfo(peer, params.withThirdColumn());
		return false;
	}
	Core::App().settings().setTabbedReplacedWithInfo(false);
	controller()->resizeForThirdSection();
	controller()->showSection(
		std::make_shared<ChatHelpers::TabbedMemento>(),
		params.withThirdColumn());
	return true;
}

bool HistoryWidget::returnTabbedSelector() {
	createTabbedPanel();
	moveFieldControls();
	return true;
}

void HistoryWidget::createTabbedPanel() {
	setTabbedPanel(std::make_unique<TabbedPanel>(
		this,
		controller(),
		controller()->tabbedSelector()));
}

void HistoryWidget::setTabbedPanel(std::unique_ptr<TabbedPanel> panel) {
	_tabbedPanel = std::move(panel);
	if (const auto raw = _tabbedPanel.get()) {
		_tabbedPanel->setPreventHover(!HoverEmojiPanel());
		_tabbedSelectorToggle->installEventFilter(raw);
		_tabbedSelectorToggle->setColorOverrides(nullptr, nullptr, nullptr);
	} else {
		_tabbedSelectorToggle->setColorOverrides(
			&st::historyAttachEmojiActive,
			&st::historyRecordVoiceFgActive,
			&st::historyRecordVoiceRippleBgActive);
	}
}

bool HistoryWidget::preventsClose(Fn<void()> &&continueCallback) const {
	if (_voiceRecordBar->isActive()) {
		_voiceRecordBar->showDiscardBox(std::move(continueCallback));
		return true;
	}
	return false;
}

void HistoryWidget::toggleTabbedSelectorMode() {
	if (!_peer) {
		return;
	}
	if (_tabbedPanel) {
		if (controller()->canShowThirdSection()
			&& !controller()->adaptive().isOneColumn()) {
			Core::App().settings().setTabbedSelectorSectionEnabled(true);
			Core::App().saveSettingsDelayed();
			pushTabbedSelectorToThirdSection(
				_peer,
				Window::SectionShow::Way::ClearStack);
		} else {
			_tabbedPanel->toggleAnimated();
		}
	} else {
		controller()->closeThirdSection();
	}
}

void HistoryWidget::recountChatWidth() {
	const auto layout = (width() < st::adaptiveChatWideWidth)
		? Window::Adaptive::ChatLayout::Normal
		: Window::Adaptive::ChatLayout::Wide;
	controller()->adaptive().setChatLayout(layout);
}

void HistoryWidget::moveFieldControls() {
	auto keyboardHeight = 0;
	auto bottom = height();
	auto maxKeyboardHeight = computeMaxFieldHeight() - _field->height();
	_keyboard->resizeToWidth(width(), maxKeyboardHeight);
	if (_kbShown) {
		keyboardHeight = qMin(_keyboard->height(), maxKeyboardHeight);
		bottom -= keyboardHeight;
		_kbScroll->setGeometryToLeft(0, bottom, width(), keyboardHeight);
	}

// _attachToggle (_sendAs) ------- _inlineResults ---------------------------------- _tabbedPanel -------- _fieldBarCancel
// (_attachDocument|_attachPhoto) _field (_ttlInfo) (_scheduled) (_silent|_cmdStart|_kbShow) (_kbHide|_tabbedSelectorToggle) _send
// (_botStart|_unblock|_joinChannel|{_muteUnmute&_discuss}|_reportMessages)

	auto buttonsBottom = bottom - _attachToggle->height();
	auto left = st::historySendRight;
	_attachToggle->moveToLeft(left, buttonsBottom); left += _attachToggle->width();
	if (_sendAs) {
		_sendAs->moveToLeft(left, buttonsBottom); left += _sendAs->width();
	}
	_field->moveToLeft(left, bottom - _field->height() - st::historySendPadding);
	auto right = st::historySendRight;
	_send->moveToRight(right, buttonsBottom); right += _send->width();
	_voiceRecordBar->moveToLeft(0, bottom - _voiceRecordBar->height());
	_tabbedSelectorToggle->moveToRight(right, buttonsBottom);
	_botKeyboardHide->moveToRight(right, buttonsBottom); right += _botKeyboardHide->width();
	_botKeyboardShow->moveToRight(right, buttonsBottom);
	_botCommandStart->moveToRight(right, buttonsBottom);
	if (_silent) {
		_silent->moveToRight(right, buttonsBottom);
	}
	const auto kbShowShown = _history && !_kbShown && _keyboard->hasMarkup();
	if (kbShowShown || _cmdStartShown || _silent) {
		right += _botCommandStart->width();
	}
	if (_scheduled) {
		_scheduled->moveToRight(right, buttonsBottom);
		right += _scheduled->width();
	}
	if (_ttlInfo) {
		_ttlInfo->move(width() - right - _ttlInfo->width(), buttonsBottom);
	}

	_fieldBarCancel->moveToRight(0, _field->y() - st::historySendPadding - _fieldBarCancel->height());
	if (_inlineResults) {
		_inlineResults->moveBottom(_field->y() - st::historySendPadding);
	}
	if (_tabbedPanel) {
		_tabbedPanel->moveBottomRight(buttonsBottom, width());
	}

	const auto fullWidthButtonRect = myrtlrect(
		0,
		bottom - _botStart->height(),
		width(),
		_botStart->height());
	_botStart->setGeometry(fullWidthButtonRect);
	_unblock->setGeometry(fullWidthButtonRect);

	if (hasDiscussionGroup()) {
		_joinChannel->setGeometry(myrtlrect(
			0,
			fullWidthButtonRect.y(),
			width() / 2,
			fullWidthButtonRect.height()));
		_reportMessages->setGeometry(myrtlrect(
			0,
			fullWidthButtonRect.y(),
			width() / 2,
			fullWidthButtonRect.height()));
		_muteUnmute->setGeometry(myrtlrect(
			0,
			fullWidthButtonRect.y(),
			width() / 2,
			fullWidthButtonRect.height()));
		_discuss->setGeometry(myrtlrect(
			width() / 2,
			fullWidthButtonRect.y(),
			width() - (width() / 2),
			fullWidthButtonRect.height()));
	} else {
		_joinChannel->setGeometry(fullWidthButtonRect);
		_muteUnmute->setGeometry(fullWidthButtonRect);
		_reportMessages->setGeometry(fullWidthButtonRect);
	}
}

void HistoryWidget::updateFieldSize() {
	auto kbShowShown = _history && !_kbShown && _keyboard->hasMarkup();
	auto fieldWidth = width()
		- _attachToggle->width()
		- st::historySendRight
		- _send->width()
		- _tabbedSelectorToggle->width();
	if (_sendAs) fieldWidth -= _sendAs->width();
	if (kbShowShown) fieldWidth -= _botKeyboardShow->width();
	if (_cmdStartShown) fieldWidth -= _botCommandStart->width();
	if (_silent) fieldWidth -= _silent->width();
	if (_scheduled) fieldWidth -= _scheduled->width();
	if (_ttlInfo) fieldWidth -= _ttlInfo->width();

	if (_field->width() != fieldWidth) {
		_field->resize(fieldWidth, _field->height());
	} else {
		moveFieldControls();
	}
}

void HistoryWidget::clearInlineBot() {
	if (_inlineBot || _inlineLookingUpBot) {
		_inlineBot = nullptr;
		_inlineLookingUpBot = false;
		inlineBotChanged();
		_field->finishAnimating();
	}
	if (_inlineResults) {
		_inlineResults->clearInlineBot();
	}
	checkFieldAutocomplete();
}

void HistoryWidget::inlineBotChanged() {
	bool isInlineBot = showInlineBotCancel();
	if (_isInlineBot != isInlineBot) {
		_isInlineBot = isInlineBot;
		updateFieldPlaceholder();
		updateFieldSubmitSettings();
		updateControlsVisibility();
	}
}

void HistoryWidget::fieldResized() {
	moveFieldControls();
	updateHistoryGeometry();
	updateField();
}

void HistoryWidget::fieldFocused() {
	if (_list) {
		_list->clearSelected(true);
	}
}

void HistoryWidget::checkFieldAutocomplete() {
	if (!_history || _a_show.animating()) {
		return;
	}

	const auto autocomplete = parseMentionHashtagBotCommandQuery();
	_fieldAutocomplete->showFiltered(
		_peer,
		autocomplete.query,
		autocomplete.fromStart);
}

void HistoryWidget::updateFieldPlaceholder() {
	if (!_editMsgId && _inlineBot && !_inlineLookingUpBot) {
		_field->setPlaceholder(
			rpl::single(_inlineBot->botInfo->inlinePlaceholder.mid(1)),
			_inlineBot->username.size() + 2);
		return;
	}

	_field->setPlaceholder([&]() -> rpl::producer<QString> {
		if (_editMsgId) {
			return tr::lng_edit_message_text();
		} else if (!_history) {
			return tr::lng_message_ph();
		} else if ((_kbShown || _keyboard->forceReply())
			&& !_keyboard->placeholder().isEmpty()) {
			return rpl::single(_keyboard->placeholder());
		} else if (const auto channel = _history->peer->asChannel()) {
			if (channel->isBroadcast()) {
				return session().data().notifySilentPosts(channel)
					? tr::lng_broadcast_silent_ph()
					: tr::lng_broadcast_ph();
			} else if (channel->adminRights() & ChatAdminRight::Anonymous) {
				return tr::lng_send_anonymous_ph();
			} else {
				return tr::lng_message_ph();
			}
		} else {
			return tr::lng_message_ph();
		}
	}());
	updateSendButtonType();
}

bool HistoryWidget::showSendingFilesError(
		const Ui::PreparedList &list) const {
	const auto text = [&] {
		const auto error = _peer
			? Data::RestrictionError(
				_peer,
				ChatRestriction::SendMedia)
			: std::nullopt;
		if (error) {
			return *error;
		} else if (!canWriteMessage()) {
			return tr::lng_forward_send_files_cant(tr::now);
		}
		if (_peer->slowmodeApplied() && !list.canBeSentInSlowmode()) {
			return tr::lng_slowmode_no_many(tr::now);
		} else if (const auto left = _peer->slowmodeSecondsLeft()) {
			return tr::lng_slowmode_enabled(
				tr::now,
				lt_left,
				Ui::FormatDurationWords(left));
		}
		using Error = Ui::PreparedList::Error;
		switch (list.error) {
		case Error::None: return QString();
		case Error::EmptyFile:
		case Error::Directory:
		case Error::NonLocalUrl: return tr::lng_send_image_empty(
			tr::now,
			lt_name,
			list.errorData);
		case Error::TooLargeFile: return tr::lng_send_image_too_large(
			tr::now,
			lt_name,
			list.errorData);
		}
		return tr::lng_forward_send_files_cant(tr::now);
	}();
	if (text.isEmpty()) {
		return false;
	}

	Ui::ShowMultilineToast({
		.text = { text },
	});
	return true;
}

bool HistoryWidget::confirmSendingFiles(const QStringList &files) {
	return confirmSendingFiles(files, QString());
}

bool HistoryWidget::confirmSendingFiles(not_null<const QMimeData*> data) {
	return confirmSendingFiles(data, std::nullopt);
}

bool HistoryWidget::confirmSendingFiles(
		const QStringList &files,
		const QString &insertTextOnCancel) {
	return confirmSendingFiles(
		Storage::PrepareMediaList(files, st::sendMediaPreviewSize),
		insertTextOnCancel);
}

bool HistoryWidget::confirmSendingFiles(
		Ui::PreparedList &&list,
		const QString &insertTextOnCancel) {
	if (showSendingFilesError(list)) {
		return false;
	}
	if (_editMsgId) {
		controller()->show(
			Box<Ui::InformBox>(tr::lng_edit_caption_attach(tr::now)));
		return false;
	}

	const auto cursor = _field->textCursor();
	const auto position = cursor.position();
	const auto anchor = cursor.anchor();
	const auto text = _field->getTextWithTags();
	using SendLimit = SendFilesBox::SendLimit;
	auto box = Box<SendFilesBox>(
		controller(),
		std::move(list),
		text,
		_peer->slowmodeApplied() ? SendLimit::One : SendLimit::Many,
		Api::SendType::Normal,
		sendMenuType());
	_field->setTextWithTags({});
	box->setConfirmedCallback(crl::guard(this, [=](
			Ui::PreparedList &&list,
			Ui::SendFilesWay way,
			TextWithTags &&caption,
			Api::SendOptions options,
			bool ctrlShiftEnter) {
		sendingFilesConfirmed(
			std::move(list),
			way,
			std::move(caption),
			options,
			ctrlShiftEnter);
	}));
	box->setCancelledCallback(crl::guard(this, [=] {
		_field->setTextWithTags(text);
		auto cursor = _field->textCursor();
		cursor.setPosition(anchor);
		if (position != anchor) {
			cursor.setPosition(position, QTextCursor::KeepAnchor);
		}
		_field->setTextCursor(cursor);
		if (!insertTextOnCancel.isEmpty()) {
			_field->textCursor().insertText(insertTextOnCancel);
		}
	}));

	Window::ActivateWindow(controller());
	const auto shown = controller()->show(std::move(box));
	shown->setCloseByOutsideClick(false);

	return true;
}

void HistoryWidget::sendingFilesConfirmed(
		Ui::PreparedList &&list,
		Ui::SendFilesWay way,
		TextWithTags &&caption,
		Api::SendOptions options,
		bool ctrlShiftEnter) {
	Expects(list.filesToProcess.empty());

	if (showSendingFilesError(list)) {
		return;
	}
	auto groups = DivideByGroups(
		std::move(list),
		way,
		_peer->slowmodeApplied());
	const auto type = way.sendImagesAsPhotos()
		? SendMediaType::Photo
		: SendMediaType::File;
	auto action = prepareSendAction(options);
	action.clearDraft = false;
	if ((groups.size() != 1 || !groups.front().sentWithCaption())
		&& !caption.text.isEmpty()) {
		auto message = Api::MessageToSend(action);
		message.textWithTags = base::take(caption);
		session().api().sendMessage(std::move(message));
	}
	for (auto &group : groups) {
		const auto album = (group.type != Ui::AlbumType::None)
			? std::make_shared<SendingAlbum>()
			: nullptr;
		session().api().sendFiles(
			std::move(group.list),
			type,
			base::take(caption),
			album,
			action);
	}
}

bool HistoryWidget::confirmSendingFiles(
		QImage &&image,
		QByteArray &&content,
		std::optional<bool> overrideSendImagesAsPhotos,
		const QString &insertTextOnCancel) {
	if (image.isNull()) {
		return false;
	}

	auto list = Storage::PrepareMediaFromImage(
		std::move(image),
		std::move(content),
		st::sendMediaPreviewSize);
	list.overrideSendImagesAsPhotos = overrideSendImagesAsPhotos;
	return confirmSendingFiles(std::move(list), insertTextOnCancel);
}

bool HistoryWidget::canSendFiles(not_null<const QMimeData*> data) const {
	if (!canWriteMessage()) {
		return false;
	} else if (data->hasImage()) {
		return true;
	} else if (const auto urls = data->urls(); !urls.empty()) {
		if (ranges::all_of(urls, &QUrl::isLocalFile)) {
			return true;
		}
	}
	return false;
}

bool HistoryWidget::confirmSendingFiles(
		not_null<const QMimeData*> data,
		std::optional<bool> overrideSendImagesAsPhotos,
		const QString &insertTextOnCancel) {
	if (!canWriteMessage()) {
		return false;
	}

	const auto hasImage = data->hasImage();

	if (const auto urls = data->urls(); !urls.empty()) {
		auto list = Storage::PrepareMediaList(
			urls,
			st::sendMediaPreviewSize);
		if (list.error != Ui::PreparedList::Error::NonLocalUrl) {
			if (list.error == Ui::PreparedList::Error::None
				|| !hasImage) {
				const auto emptyTextOnCancel = QString();
				list.overrideSendImagesAsPhotos = overrideSendImagesAsPhotos;
				confirmSendingFiles(std::move(list), emptyTextOnCancel);
				return true;
			}
		}
	}

	if (hasImage) {
		auto image = qvariant_cast<QImage>(data->imageData());
		if (!image.isNull()) {
			confirmSendingFiles(
				std::move(image),
				QByteArray(),
				overrideSendImagesAsPhotos,
				insertTextOnCancel);
			return true;
		}
	}
	return false;
}

void HistoryWidget::uploadFile(
		const QByteArray &fileContent,
		SendMediaType type) {
	if (!canWriteMessage()) return;

	session().api().sendFile(fileContent, type, prepareSendAction({}));
}

void HistoryWidget::handleHistoryChange(not_null<const History*> history) {
	if (_list && (_history == history || _migrated == history)) {
		handlePendingHistoryUpdate();
		updateBotKeyboard();
		if (!_scroll->isHidden()) {
			const auto unblock = isBlocked();
			const auto botStart = isBotStart();
			const auto joinChannel = isJoinChannel();
			const auto muteUnmute = isMuteUnmute();
			const auto discuss = (muteUnmute || joinChannel) && hasDiscussionGroup();
			const auto reportMessages = isReportMessages();
			const auto update = false
				|| (_reportMessages->isHidden() == reportMessages)
				|| (!reportMessages && _unblock->isHidden() == unblock)
				|| (!reportMessages
					&& !unblock
					&& _botStart->isHidden() == botStart)
				|| (!reportMessages
					&& !unblock
					&& !botStart
					&& (_joinChannel->isHidden() == joinChannel
						|| _discuss->isHidden() == discuss))
				|| (!reportMessages
					&& !unblock
					&& !botStart
					&& !joinChannel
					&& _muteUnmute->isHidden() == muteUnmute);
			if (update) {
				updateControlsVisibility();
				updateControlsGeometry();
			}
		}
	}
}

QPixmap HistoryWidget::grabForShowAnimation(
		const Window::SectionSlideParams &params) {
	if (params.withTopBarShadow) {
		_topShadow->hide();
	}
	_inGrab = true;
	updateControlsGeometry();
	auto result = Ui::GrabWidget(this);
	_inGrab = false;
	updateControlsGeometry();
	if (params.withTopBarShadow) {
		_topShadow->show();
	}
	return result;
}

bool HistoryWidget::skipItemRepaint() {
	auto ms = crl::now();
	if (_lastScrolled + kSkipRepaintWhileScrollMs <= ms) {
		return false;
	}
	_updateHistoryItems.callOnce(
		_lastScrolled + kSkipRepaintWhileScrollMs - ms);
	return true;
}

void HistoryWidget::updateHistoryItemsByTimer() {
	if (!_list) {
		return;
	}

	auto ms = crl::now();
	if (_lastScrolled + kSkipRepaintWhileScrollMs <= ms) {
		_list->update();
	} else {
		_updateHistoryItems.callOnce(
			_lastScrolled + kSkipRepaintWhileScrollMs - ms);
	}
}

void HistoryWidget::handlePendingHistoryUpdate() {
	if (hasPendingResizedItems() || _updateHistoryGeometryRequired) {
		updateHistoryGeometry();
		_list->update();
	}
}

void HistoryWidget::resizeEvent(QResizeEvent *e) {
	//updateTabbedSelectorSectionShown();
	recountChatWidth();
	updateControlsGeometry();
}

void HistoryWidget::updateControlsGeometry() {
	_topBar->resizeToWidth(width());
	_topBar->moveToLeft(0, 0);
	_voiceRecordBar->resizeToWidth(width());

	moveFieldControls();

	const auto groupCallTop = _topBar->bottomNoMargins();
	if (_groupCallBar) {
		_groupCallBar->move(0, groupCallTop);
		_groupCallBar->resizeToWidth(width());
	}
	const auto requestsTop = groupCallTop + (_groupCallBar ? _groupCallBar->height() : 0);
	if (_requestsBar) {
		_requestsBar->move(0, requestsTop);
		_requestsBar->resizeToWidth(width());
	}
	const auto pinnedBarTop = requestsTop + (_requestsBar ? _requestsBar->height() : 0);
	if (_pinnedBar) {
		_pinnedBar->move(0, pinnedBarTop);
		_pinnedBar->resizeToWidth(width());
	}
	const auto contactStatusTop = pinnedBarTop + (_pinnedBar ? _pinnedBar->height() : 0);
	if (_contactStatus) {
		_contactStatus->move(0, contactStatusTop);
	}
	const auto scrollAreaTop = contactStatusTop + (_contactStatus ? _contactStatus->height() : 0);
	if (_scroll->y() != scrollAreaTop) {
		_scroll->moveToLeft(0, scrollAreaTop);
		_fieldAutocomplete->setBoundings(_scroll->geometry());
		if (_supportAutocomplete) {
			_supportAutocomplete->setBoundings(_scroll->geometry());
		}
	}

	updateHistoryGeometry(false, false, { ScrollChangeAdd, _topDelta });

	updateFieldSize();

	updateHistoryDownPosition();

	if (_membersDropdown) {
		_membersDropdown->setMaxHeight(countMembersDropdownHeightMax());
	}

	const auto isOneColumn = controller()->adaptive().isOneColumn();
	const auto isThreeColumn = controller()->adaptive().isThreeColumn();
	const auto topShadowLeft = (isOneColumn || _inGrab)
		? 0
		: st::lineWidth;
	const auto topShadowRight = (isThreeColumn && !_inGrab && _peer)
		? st::lineWidth
		: 0;
	_topShadow->setGeometryToLeft(
		topShadowLeft,
		_topBar->bottomNoMargins(),
		width() - topShadowLeft - topShadowRight,
		st::lineWidth);
}

void HistoryWidget::itemRemoved(not_null<const HistoryItem*> item) {
	if (item == _replyEditMsg && _editMsgId) {
		cancelEdit();
	}
	if (item == _replyEditMsg && _replyToId) {
		cancelReply();
	}
	while (item == _replyReturn) {
		calcNextReplyReturn();
	}
	if (_kbReplyTo && item == _kbReplyTo) {
		toggleKeyboard();
		_kbReplyTo = nullptr;
	}
	auto found = ranges::find(_toForward.items, item);
	if (found != _toForward.items.end()) {
		_toForward.items.erase(found);
		updateForwardingTexts();
		if (_toForward.items.empty()) {
			updateControlsVisibility();
			updateControlsGeometry();
		}
	}
	const auto i = _itemRevealAnimations.find(item);
	if (i != end(_itemRevealAnimations)) {
		_itemRevealAnimations.erase(i);
		revealItemsCallback();
	}
	const auto j = _itemRevealPending.find(item);
	if (j != _itemRevealPending.end()) {
		_itemRevealPending.erase(j);
	}
}

void HistoryWidget::itemEdited(not_null<HistoryItem*> item) {
	if (item.get() == _replyEditMsg) {
		updateReplyEditTexts(true);
	}
}

MsgId HistoryWidget::replyToId() const {
	return _replyToId ? _replyToId : (_kbReplyTo ? _kbReplyTo->id : 0);
}

int HistoryWidget::countInitialScrollTop() {
	if (_history->scrollTopItem || (_migrated && _migrated->scrollTopItem)) {
		return _list->historyScrollTop();
	} else if (_showAtMsgId
		&& (IsServerMsgId(_showAtMsgId)
			|| IsServerMsgId(-_showAtMsgId))) {
		const auto item = getItemFromHistoryOrMigrated(_showAtMsgId);
		const auto itemTop = _list->itemTop(item);
		if (itemTop < 0) {
			setMsgId(0);
			return countInitialScrollTop();
		} else {
			const auto view = item->mainView();
			Assert(view != nullptr);

			enqueueMessageHighlight(view);
			const auto result = itemTopForHighlight(view);
			createUnreadBarIfBelowVisibleArea(result);
			return result;
		}
	} else if (_showAtMsgId == ShowAtTheEndMsgId) {
		return ScrollMax;
	} else if (const auto top = unreadBarTop()) {
		return *top;
	} else {
		_history->calculateFirstUnreadMessage();
		return countAutomaticScrollTop();
	}
}

void HistoryWidget::createUnreadBarIfBelowVisibleArea(int withScrollTop) {
	Expects(_history != nullptr);

	if (_history->unreadBar()) {
		return;
	}
	_history->calculateFirstUnreadMessage();
	if (const auto unread = _history->firstUnreadMessage()) {
		if (_list->itemTop(unread) > withScrollTop) {
			createUnreadBarAndResize();
		}
	}
}

void HistoryWidget::createUnreadBarAndResize() {
	if (!_history->firstUnreadMessage()) {
		return;
	}
	const auto was = base::take(_historyInited);
	_history->addUnreadBar();
	if (hasPendingResizedItems()) {
		updateListSize();
	}
	_historyInited = was;
}

int HistoryWidget::countAutomaticScrollTop() {
	Expects(_history != nullptr);
	Expects(_list != nullptr);

	if (const auto unread = _history->firstUnreadMessage()) {
		const auto firstUnreadTop = _list->itemTop(unread);
		const auto possibleUnreadBarTop = _scroll->scrollTopMax()
			+ HistoryView::UnreadBar::height()
			- HistoryView::UnreadBar::marginTop();
		if (firstUnreadTop < possibleUnreadBarTop) {
			createUnreadBarAndResize();
			if (_history->unreadBar() != nullptr) {
				setMsgId(ShowAtUnreadMsgId);
				return countInitialScrollTop();
			}
		}
	}
	return ScrollMax;
}

void HistoryWidget::updateHistoryGeometry(
		bool initial,
		bool loadedDown,
		const ScrollChange &change) {
	const auto guard = gsl::finally([&] {
		_itemRevealPending.clear();
	});
	if (!_history || (initial && _historyInited) || (!initial && !_historyInited)) {
		return;
	}
	if (_firstLoadRequest || _a_show.animating()) {
		_updateHistoryGeometryRequired = true;
		return; // scrollTopMax etc are not working after recountHistoryGeometry()
	}

	auto newScrollHeight = height() - _topBar->height();
	if (_pinnedBar) {
		newScrollHeight -= _pinnedBar->height();
	}
	if (_groupCallBar) {
		newScrollHeight -= _groupCallBar->height();
	}
	if (_requestsBar) {
		newScrollHeight -= _requestsBar->height();
	}
	if (_contactStatus) {
		newScrollHeight -= _contactStatus->height();
	}
	if (isChoosingTheme()) {
		newScrollHeight -= _chooseTheme->height();
	} else if (!editingMessage()
		&& (isBlocked()
			|| isBotStart()
			|| isJoinChannel()
			|| isMuteUnmute()
			|| isReportMessages())) {
		newScrollHeight -= _unblock->height();
	} else {
		if (editingMessage() || _canSendMessages) {
			newScrollHeight -= (_field->height() + 2 * st::historySendPadding);
		} else if (writeRestriction().has_value()) {
			newScrollHeight -= _unblock->height();
		}
		if (_editMsgId || replyToId() || readyToForward() || (_previewData && _previewData->pendingTill >= 0)) {
			newScrollHeight -= st::historyReplyHeight;
		}
		if (_kbShown) {
			newScrollHeight -= _kbScroll->height();
		}
	}
	if (newScrollHeight <= 0) {
		return;
	}
	const auto wasScrollTop = _scroll->scrollTop();
	const auto wasAtBottom = (wasScrollTop == _scroll->scrollTopMax());
	const auto needResize = (_scroll->width() != width())
		|| (_scroll->height() != newScrollHeight);
	if (needResize) {
		_scroll->resize(width(), newScrollHeight);
		// on initial updateListSize we didn't put the _scroll->scrollTop correctly yet
		// so visibleAreaUpdated() call will erase it with the new (undefined) value
		if (!initial) {
			visibleAreaUpdated();
		}

		_fieldAutocomplete->setBoundings(_scroll->geometry());
		if (_supportAutocomplete) {
			_supportAutocomplete->setBoundings(_scroll->geometry());
		}
		if (!_historyDownShown.animating()) {
			// _historyDown is a child widget of _scroll, not me.
			_historyDown->moveToRight(st::historyToDownPosition.x(), _scroll->height() - _historyDown->height() - st::historyToDownPosition.y());
			if (!_unreadMentionsShown.animating()) {
				// _unreadMentions is a child widget of _scroll, not me.
				auto additionalSkip = _historyDownIsShown ? (_historyDown->height() + st::historyUnreadMentionsSkip) : 0;
				_unreadMentions->moveToRight(st::historyToDownPosition.x(), _scroll->height() - _unreadMentions->height() - additionalSkip - st::historyToDownPosition.y());
			}
		}

		controller()->floatPlayerAreaUpdated();
	}

	updateListSize();
	_updateHistoryGeometryRequired = false;

	auto newScrollTop = 0;
	if (initial) {
		newScrollTop = countInitialScrollTop();
		_historyInited = true;
		_scrollToAnimation.stop();
	} else if (wasAtBottom && !loadedDown && !_history->unreadBar()) {
		newScrollTop = countAutomaticScrollTop();
	} else {
		newScrollTop = std::min(
			_list->historyScrollTop(),
			_scroll->scrollTopMax());
		if (change.type == ScrollChangeAdd) {
			newScrollTop += change.value;
		} else if (change.type == ScrollChangeNoJumpToBottom) {
			newScrollTop = wasScrollTop;
		}
	}
	const auto toY = std::clamp(newScrollTop, 0, _scroll->scrollTopMax());
	synteticScrollToY(toY);
}

void HistoryWidget::revealItemsCallback() {
	auto height = 0;
	if (!_historyInited) {
		_itemRevealAnimations.clear();
	}
	for (auto i = begin(_itemRevealAnimations)
		; i != end(_itemRevealAnimations);) {
		if (!i->second.animation.animating()) {
			i = _itemRevealAnimations.erase(i);
		} else {
			height += anim::interpolate(
				i->second.startHeight,
				0,
				i->second.animation.value(1.));
			++i;
		}
	}
	if (_itemsRevealHeight != height) {
		const auto wasScrollTop = _scroll->scrollTop();
		const auto wasAtBottom = (wasScrollTop == _scroll->scrollTopMax());
		if (!wasAtBottom) {
			height = 0;
			_itemRevealAnimations.clear();
		}

		_itemsRevealHeight = height;
		_list->changeItemsRevealHeight(_itemsRevealHeight);

		const auto newScrollTop = (wasAtBottom && !_history->unreadBar())
			? countAutomaticScrollTop()
			: _list->historyScrollTop();
		const auto toY = std::clamp(newScrollTop, 0, _scroll->scrollTopMax());
		synteticScrollToY(toY);
	}
}

void HistoryWidget::startItemRevealAnimations() {
	for (const auto &item : base::take(_itemRevealPending)) {
		if (const auto view = item->mainView()) {
			if (const auto top = _list->itemTop(view); top >= 0) {
				if (const auto height = view->height()) {
					if (!_itemRevealAnimations.contains(item)) {
						auto &animation = _itemRevealAnimations[item];
						animation.startHeight = height;
						_itemsRevealHeight += height;
						animation.animation.start(
							[=] { revealItemsCallback(); },
							0.,
							1.,
							HistoryView::ListWidget::kItemRevealDuration,
							anim::easeOutCirc);
						if (item->out() || _history->peer->isSelf()) {
							_list->theme()->rotateComplexGradientBackground();
						}
					}
				}
			}
		}
	}
}

void HistoryWidget::updateListSize() {
	Expects(_list != nullptr);

	_list->recountHistoryGeometry();
	auto washidden = _scroll->isHidden();
	if (washidden) {
		_scroll->show();
	}
	startItemRevealAnimations();
	_list->setItemsRevealHeight(_itemsRevealHeight);
	_list->updateSize();
	if (washidden) {
		_scroll->hide();
	}
	_updateHistoryGeometryRequired = true;
}

bool HistoryWidget::hasPendingResizedItems() const {
	if (!_list) {
		// Based on the crash reports there is a codepath (at least on macOS)
		// that leads from _list = _scroll->setOwnedWidget(...) right into
		// the HistoryWidget::paintEvent (by sending fake mouse move events
		// inside scroll area -> hiding tooltip window -> exposing the main
		// window -> syncing it backing store synchronously).
		//
		// So really we could get here with !_list && (_history != nullptr).
		return false;
	}
	return (_history && _history->hasPendingResizedItems())
		|| (_migrated && _migrated->hasPendingResizedItems());
}

std::optional<int> HistoryWidget::unreadBarTop() const {
	const auto bar = [&]() -> HistoryView::Element* {
		if (const auto bar = _migrated ? _migrated->unreadBar() : nullptr) {
			return bar;
		}
		return _history->unreadBar();
	}();
	if (bar) {
		const auto result = _list->itemTop(bar)
			+ HistoryView::UnreadBar::marginTop();
		if (bar->Has<HistoryView::DateBadge>()) {
			return result + bar->Get<HistoryView::DateBadge>()->height();
		}
		return result;
	}
	return std::nullopt;
}

void HistoryWidget::addMessagesToFront(PeerData *peer, const QVector<MTPMessage> &messages) {
	_list->messagesReceived(peer, messages);
	if (!_firstLoadRequest) {
		updateHistoryGeometry();
		updateBotKeyboard();
	}
}

void HistoryWidget::addMessagesToBack(
		PeerData *peer,
		const QVector<MTPMessage> &messages) {
	const auto checkForUnreadStart = [&] {
		if (_history->unreadBar() || !_history->trackUnreadMessages()) {
			return false;
		}
		_history->calculateFirstUnreadMessage();
		return !_history->firstUnreadMessage();
	}();
	_list->messagesReceivedDown(peer, messages);
	if (checkForUnreadStart) {
		_history->calculateFirstUnreadMessage();
		createUnreadBarAndResize();
	}
	if (!_firstLoadRequest) {
		updateHistoryGeometry(false, true, { ScrollChangeNoJumpToBottom, 0 });
	}
}

void HistoryWidget::updateBotKeyboard(History *h, bool force) {
	if (h && h != _history && h != _migrated) {
		return;
	}

	bool changed = false;
	bool wasVisible = _kbShown || _kbReplyTo;
	if ((_replyToId && !_replyEditMsg) || _editMsgId || !_history) {
		changed = _keyboard->updateMarkup(nullptr, force);
	} else if (_replyToId && _replyEditMsg) {
		changed = _keyboard->updateMarkup(_replyEditMsg, force);
	} else {
		const auto keyboardItem = _history->lastKeyboardId
			? session().data().message(_channel, _history->lastKeyboardId)
			: nullptr;
		changed = _keyboard->updateMarkup(keyboardItem, force);
	}
	updateCmdStartShown();
	if (!changed) {
		return;
	}

	bool hasMarkup = _keyboard->hasMarkup(), forceReply = _keyboard->forceReply() && (!_replyToId || !_replyEditMsg);
	if (hasMarkup || forceReply) {
		if (_keyboard->singleUse() && _keyboard->hasMarkup() && _keyboard->forMsgId() == FullMsgId(_channel, _history->lastKeyboardId) && _history->lastKeyboardUsed) {
			_history->lastKeyboardHiddenId = _history->lastKeyboardId;
		}
		if (!isBotStart() && !isBlocked() && _canSendMessages && (wasVisible || (_replyToId && _replyEditMsg) || (!HasSendText(_field) && !kbWasHidden()))) {
			if (!_a_show.animating()) {
				if (hasMarkup) {
					_kbScroll->show();
					_tabbedSelectorToggle->hide();
					_botKeyboardHide->show();
				} else {
					_kbScroll->hide();
					_tabbedSelectorToggle->show();
					_botKeyboardHide->hide();
				}
				_botKeyboardShow->hide();
				_botCommandStart->hide();
			}
			const auto maxheight = computeMaxFieldHeight();
			const auto kbheight = hasMarkup ? qMin(_keyboard->height(), maxheight - (maxheight / 2)) : 0;
			_field->setMaxHeight(maxheight - kbheight);
			_kbShown = hasMarkup;
			_kbReplyTo = (_peer->isChat() || _peer->isChannel() || _keyboard->forceReply())
				? session().data().message(_keyboard->forMsgId())
				: nullptr;
			if (_kbReplyTo && !_replyToId) {
				updateReplyToName();
				updateReplyEditText(_kbReplyTo);
			}
		} else {
			if (!_a_show.animating()) {
				_kbScroll->hide();
				_tabbedSelectorToggle->show();
				_botKeyboardHide->hide();
				_botKeyboardShow->show();
				_botCommandStart->hide();
			}
			_field->setMaxHeight(computeMaxFieldHeight());
			_kbShown = false;
			_kbReplyTo = nullptr;
			if (!readyToForward() && (!_previewData || _previewData->pendingTill < 0) && !_replyToId) {
				_fieldBarCancel->hide();
				updateMouseTracking();
			}
		}
	} else {
		if (!_scroll->isHidden()) {
			_kbScroll->hide();
			_tabbedSelectorToggle->show();
			_botKeyboardHide->hide();
			_botKeyboardShow->hide();
			_botCommandStart->setVisible(!_editMsgId);
		}
		_field->setMaxHeight(computeMaxFieldHeight());
		_kbShown = false;
		_kbReplyTo = nullptr;
		if (!readyToForward() && (!_previewData || _previewData->pendingTill < 0) && !_replyToId && !_editMsgId) {
			_fieldBarCancel->hide();
			updateMouseTracking();
		}
	}
	refreshTopBarActiveChat();
	updateFieldPlaceholder();
	updateControlsGeometry();
	update();
}

void HistoryWidget::botCallbackSent(not_null<HistoryItem*> item) {
	if (!item->isRegular() || _peer != item->history()->peer) {
		return;
	}

	const auto keyId = _keyboard->forMsgId();
	const auto lastKeyboardUsed = (keyId == FullMsgId(_channel, item->id))
		&& (keyId == FullMsgId(_channel, _history->lastKeyboardId));

	session().data().requestItemRepaint(item);

	if (_replyToId == item->id) {
		cancelReply();
	}
	if (_keyboard->singleUse()
		&& _keyboard->hasMarkup()
		&& lastKeyboardUsed) {
		if (_kbShown) {
			toggleKeyboard(false);
		}
		_history->lastKeyboardUsed = true;
	}
}

int HistoryWidget::computeMaxFieldHeight() const {
	const auto available = height()
		- _topBar->height()
		- (_contactStatus ? _contactStatus->height() : 0)
		- (_pinnedBar ? _pinnedBar->height() : 0)
		- (_groupCallBar ? _groupCallBar->height() : 0)
		- (_requestsBar ? _requestsBar->height() : 0)
		- ((_editMsgId
			|| replyToId()
			|| readyToForward()
			|| (_previewData && _previewData->pendingTill >= 0))
			? st::historyReplyHeight
			: 0)
		- (2 * st::historySendPadding)
		- st::historyReplyHeight; // at least this height for history.
	return std::min(st::historyComposeFieldMaxHeight, available);
}

void HistoryWidget::updateHistoryDownPosition() {
	// _historyDown is a child widget of _scroll, not me.
	auto top = anim::interpolate(0, _historyDown->height() + st::historyToDownPosition.y(), _historyDownShown.value(_historyDownIsShown ? 1. : 0.));
	_historyDown->moveToRight(st::historyToDownPosition.x(), _scroll->height() - top);
	auto shouldBeHidden = !_historyDownIsShown && !_historyDownShown.animating();
	if (shouldBeHidden != _historyDown->isHidden()) {
		_historyDown->setVisible(!shouldBeHidden);
	}
	updateUnreadMentionsPosition();
}

void HistoryWidget::updateHistoryDownVisibility() {
	if (_a_show.animating()) return;

	const auto haveUnreadBelowBottom = [&](History *history) {
		if (!_list || !history || history->unreadCount() <= 0) {
			return false;
		}
		const auto unread = history->firstUnreadMessage();
		if (!unread) {
			return false;
		}
		const auto top = _list->itemTop(unread);
		return (top >= _scroll->scrollTop() + _scroll->height());
	};
	const auto historyDownIsVisible = [&] {
		if (!_list || _firstLoadRequest) {
			return false;
		}
		if (_voiceRecordBar->isLockPresent()) {
			return false;
		}
		if (!_history->loadedAtBottom() || _replyReturn) {
			return true;
		}
		const auto top = _scroll->scrollTop() + st::historyToDownShownAfter;
		if (top < _scroll->scrollTopMax()) {
			return true;
		}
		if (haveUnreadBelowBottom(_history)
			|| haveUnreadBelowBottom(_migrated)) {
			return true;
		}
		return false;
	};
	auto historyDownIsShown = historyDownIsVisible();
	if (_historyDownIsShown != historyDownIsShown) {
		_historyDownIsShown = historyDownIsShown;
		_historyDownShown.start([=] { updateHistoryDownPosition(); }, _historyDownIsShown ? 0. : 1., _historyDownIsShown ? 1. : 0., st::historyToDownDuration);
	}
}

void HistoryWidget::updateUnreadMentionsPosition() {
	// _unreadMentions is a child widget of _scroll, not me.
	auto right = anim::interpolate(-_unreadMentions->width(), st::historyToDownPosition.x(), _unreadMentionsShown.value(_unreadMentionsIsShown ? 1. : 0.));
	auto shift = anim::interpolate(0, _historyDown->height() + st::historyUnreadMentionsSkip, _historyDownShown.value(_historyDownIsShown ? 1. : 0.));
	auto top = _scroll->height() - _unreadMentions->height() - st::historyToDownPosition.y() - shift;
	_unreadMentions->moveToRight(right, top);
	auto shouldBeHidden = !_unreadMentionsIsShown && !_unreadMentionsShown.animating();
	if (shouldBeHidden != _unreadMentions->isHidden()) {
		_unreadMentions->setVisible(!shouldBeHidden);
	}
}

void HistoryWidget::updateUnreadMentionsVisibility() {
	if (_a_show.animating()) return;

	auto showUnreadMentions = _peer && (_peer->isChat() || _peer->isMegagroup());
	if (showUnreadMentions) {
		session().api().preloadEnoughUnreadMentions(_history);
	}
	const auto unreadMentionsIsShown = [&] {
		if (!showUnreadMentions || _firstLoadRequest) {
			return false;
		}
		if (_voiceRecordBar->isLockPresent()) {
			return false;
		}
		if (!_history->getUnreadMentionsLoadedCount()) {
			return false;
		}
		// If we have an unheard voice message with the mention
		// and our message is the last one, we can't see the status
		// (delivered/read) of this message.
		// (Except for MacBooks with the TouchPad.)
		if (_scroll->scrollTop() == _scroll->scrollTopMax()) {
			if (const auto lastMessage = _history->lastMessage()) {
				return !lastMessage->from()->isSelf();
			}
		}
		return true;
	}();
	if (unreadMentionsIsShown) {
		_unreadMentions->setUnreadCount(_history->getUnreadMentionsCount());
	}
	if (_unreadMentionsIsShown != unreadMentionsIsShown) {
		_unreadMentionsIsShown = unreadMentionsIsShown;
		_unreadMentionsShown.start([=] { updateUnreadMentionsPosition(); }, _unreadMentionsIsShown ? 0. : 1., _unreadMentionsIsShown ? 1. : 0., st::historyToDownDuration);
	}
}

void HistoryWidget::mousePressEvent(QMouseEvent *e) {
	const auto hasSecondLayer = (_editMsgId
		|| _replyToId
		|| readyToForward()
		|| _kbReplyTo);
	_replyForwardPressed = hasSecondLayer && QRect(
		0,
		_field->y() - st::historySendPadding - st::historyReplyHeight,
		st::historyReplySkip,
		st::historyReplyHeight).contains(e->pos());
	if (_replyForwardPressed && !_fieldBarCancel->isHidden()) {
		updateField();
	} else if (_inReplyEditForward) {
		if (readyToForward()) {
			if (_toForward.items.empty() || e->button() != Qt::LeftButton) {
				return;
			}
			const auto draft = std::move(_toForward);
			session().data().cancelForwarding(_history);
			auto list = session().data().itemsToIds(draft.items);
			Window::ShowForwardMessagesBox(controller(), {
				.ids = session().data().itemsToIds(draft.items),
				.options = draft.options,
				.groupOptions = draft.groupOptions,
			});
		} else {
			Ui::showPeerHistory(_peer, _editMsgId ? _editMsgId : replyToId());
		}
	}
}

void HistoryWidget::contextMenuEvent(QContextMenuEvent *e) {
	if (_menu) {
		return;
	}
	const auto hasSecondLayer = (_editMsgId
		|| _replyToId
		|| readyToForward()
		|| _kbReplyTo);
	_replyForwardPressed = hasSecondLayer && QRect(
		0,
		_field->y() - st::historySendPadding - st::historyReplyHeight,
		st::historyReplySkip,
		st::historyReplyHeight).contains(e->pos());
	if (_replyForwardPressed && !_fieldBarCancel->isHidden()) {
		return;
	} else if (_inReplyEditForward) {
		if (readyToForward()) {
			using Options = Data::ForwardOptions;
			using GroupingOptions = Data::GroupingOptions;
			const auto count = _toForward.items.size();
			const auto hasMediaToGroup = [&] {
				if (count > 1) {
					auto grouppableMediaCount = 0;
					for (const auto item : _toForward.items) {
						if (item->media() && item->media()->canBeGrouped()) {
							grouppableMediaCount++;
						} else {
							grouppableMediaCount = 0;
						}
						if (grouppableMediaCount > 1) {
							return true;
						}
					}
				}
				return false;
			}();
			const auto hasCaptions = [&] {
				for (const auto item : _toForward.items) {
					if (const auto media = item->media()) {
						if (!item->originalText().text.isEmpty()
							&& media->allowsEditCaption()) {
							return true;
						}
					}
				}
				return false;
			}();
			const auto addForwardOption = [=](
					Options newOptions,
					const QString &langKey,
					int settingsKey) {
				if (_history && _toForward.options != newOptions) {
					_menu->addAction(ktr(langKey), [=] {
						_toForward.options = newOptions;
						_history->setForwardDraft({
							.ids = session().data().itemsToIds(_toForward.items),
							.options = newOptions,
							.groupOptions = _toForward.groupOptions,
						});
						updateField();
						if (cForwardRememberMode()) {
							SetForwardMode(settingsKey);
							Kotato::JsonSettings::Write();
						}
					});
				}
			};

			_menu = base::make_unique_q<Ui::PopupMenu>(this);
			
			addForwardOption(Options::PreserveInfo, "ktg_forward_menu_quoted", 0);
			addForwardOption(Options::NoSenderNames, "ktg_forward_menu_unquoted", 1);
			if (hasCaptions) {
				addForwardOption(Options::NoNamesAndCaptions, "ktg_forward_menu_uncaptioned", 2);
			}

			if (hasMediaToGroup && count > 1) {
				const auto addGroupingOption = [=](
						GroupingOptions newOptions,
						const QString &langKey,
						int settingsKey) {
					if (_history && _toForward.groupOptions != newOptions) {
						_menu->addAction(ktr(langKey), [=] {
							_toForward.groupOptions = newOptions;
							_history->setForwardDraft({
								.ids = session().data().itemsToIds(_toForward.items),
								.options = _toForward.options,
								.groupOptions = newOptions,
							});
							updateForwardingTexts();
							updateField();
							if (cForwardRememberMode()) {
								SetForwardGroupingMode(settingsKey);
								Kotato::JsonSettings::Write();
							}
						});
					}
				};

				_menu->addSeparator();
				addGroupingOption(GroupingOptions::GroupAsIs, "ktg_forward_menu_default_albums", 0);
				addGroupingOption(GroupingOptions::RegroupAll, "ktg_forward_menu_group_all_media", 1);
				addGroupingOption(GroupingOptions::Separate, "ktg_forward_menu_separate_messages", 2);
			}

			_menu->popup(QCursor::pos());
		}
	}
}

void HistoryWidget::keyPressEvent(QKeyEvent *e) {
	if (!_history) return;

	const auto commonModifiers = e->modifiers() & kCommonModifiers;
	if (e->key() == Qt::Key_Escape) {
		e->ignore();
	} else if (e->key() == Qt::Key_Back) {
		controller()->showBackFromStack();
		_cancelRequests.fire({});
	} else if (e->key() == Qt::Key_PageDown) {
		_scroll->keyPressEvent(e);
	} else if (e->key() == Qt::Key_PageUp) {
		_scroll->keyPressEvent(e);
	} else if (e->key() == Qt::Key_Down && !commonModifiers) {
		_scroll->keyPressEvent(e);
	} else if (e->key() == Qt::Key_Up && !commonModifiers) {
		if (!cDisableUpEdit()) {
			const auto item = _history
				? _history->lastEditableMessage()
				: nullptr;
			if (item
				&& item->allowsEdit(base::unixtime::now())
				&& _field->empty()
				&& !_editMsgId
				&& !_replyToId) {
				editMessage(item);
				return;
			}
		}
		_scroll->keyPressEvent(e);
	} else if (e->key() == Qt::Key_Return || e->key() == Qt::Key_Enter) {
		if (!_botStart->isHidden()) {
			sendBotStartCommand();
		}
		if (!_canSendMessages) {
			const auto submitting = Ui::InputField::ShouldSubmit(
				Core::App().settings().sendSubmitWay(),
				e->modifiers());
			if (submitting) {
				sendWithModifiers(e->modifiers());
			}
		}
	} else if (e->key() == Qt::Key_O && e->modifiers() == Qt::ControlModifier) {
		chooseAttach();
	} else {
		e->ignore();
	}
}

void HistoryWidget::handlePeerMigration() {
	const auto current = _peer->migrateToOrMe();
	const auto chat = current->migrateFrom();
	if (!chat) {
		return;
	}
	const auto channel = current->asChannel();
	Assert(channel != nullptr);

	if (_peer != channel) {
		showHistory(
			channel->id,
			(_showAtMsgId > 0) ? (-_showAtMsgId) : _showAtMsgId);
		channel->session().api().chatParticipants().requestCountDelayed(
			channel);
	} else {
		_migrated = _history->migrateFrom();
		_list->notifyMigrateUpdated();
		setupPinnedTracker();
		setupGroupCallBar();
		setupRequestsBar();
		updateHistoryGeometry();
	}
	const auto from = chat->owner().historyLoaded(chat);
	const auto to = channel->owner().historyLoaded(channel);
	if (from
		&& to
		&& !from->isEmpty()
		&& (!from->loadedAtBottom() || !to->loadedAtTop())) {
		from->clear(History::ClearType::Unload);
	}
}

bool HistoryWidget::replyToPreviousMessage() {
	if (!_history || _editMsgId) {
		return false;
	}
	const auto fullId = FullMsgId(
		_history->channelId(),
		_replyToId);
	if (const auto item = session().data().message(fullId)) {
		if (const auto view = item->mainView()) {
			if (const auto previousView = view->previousDisplayedInBlocks()) {
				const auto previous = previousView->data();
				controller()->showPeerHistoryAtItem(previous);
				replyToMessage(previous);
				return true;
			}
		}
	} else if (const auto previousView = _history->findLastDisplayed()) {
		const auto previous = previousView->data();
		controller()->showPeerHistoryAtItem(previous);
		replyToMessage(previous);
		return true;
	}
	return false;
}

bool HistoryWidget::replyToNextMessage() {
	if (!_history || _editMsgId) {
		return false;
	}
	const auto fullId = FullMsgId(
		_history->channelId(),
		_replyToId);
	if (const auto item = session().data().message(fullId)) {
		if (const auto view = item->mainView()) {
			if (const auto nextView = view->nextDisplayedInBlocks()) {
				const auto next = nextView->data();
				controller()->showPeerHistoryAtItem(next);
				replyToMessage(next);
			} else {
				clearHighlightMessages();
				cancelReply(false);
			}
			return true;
		}
	}
	return false;
}

bool HistoryWidget::showSlowmodeError() {
	const auto text = [&] {
		if (const auto left = _peer->slowmodeSecondsLeft()) {
			return tr::lng_slowmode_enabled(
				tr::now,
				lt_left,
				Ui::FormatDurationWords(left));
		} else if (_peer->slowmodeApplied()) {
			if (const auto item = _history->latestSendingMessage()) {
				if (const auto view = item->mainView()) {
					animatedScrollToItem(item->id);
					enqueueMessageHighlight(view);
				}
				return tr::lng_slowmode_no_many(tr::now);
			}
		}
		return QString();
	}();
	if (text.isEmpty()) {
		return false;
	}
	Ui::ShowMultilineToast({
		.text = { text },
	});
	return true;
}

void HistoryWidget::fieldTabbed() {
	if (_supportAutocomplete) {
		_supportAutocomplete->activate(_field.data());
	} else if (!_fieldAutocomplete->isHidden()) {
		_fieldAutocomplete->chooseSelected(FieldAutocomplete::ChooseMethod::ByTab);
	}
}

void HistoryWidget::sendInlineResult(InlineBots::ResultSelected result) {
	if (!_peer || !_peer->canWrite()) {
		return;
	} else if (showSlowmodeError()) {
		return;
	}

	auto errorText = result.result->getErrorOnSend(_history);
	if (!errorText.isEmpty()) {
		controller()->show(Box<Ui::InformBox>(errorText));
		return;
	}

	auto action = prepareSendAction(result.options);
	action.generateLocal = true;
	session().api().sendInlineResult(result.bot, result.result, action);

	clearFieldText();
	_saveDraftText = true;
	_saveDraftStart = crl::now();
	saveDraft();

	addRecentBot(result.bot);

	hideSelectorControlsAnimated();

	_field->setFocus();
}

void HistoryWidget::updatePinnedViewer() {
	if (_firstLoadRequest
		|| _delayedShowAtRequest
		|| _scroll->isHidden()
		|| !_history
		|| !_historyInited) {
		return;
	}
	const auto visibleBottom = _scroll->scrollTop() + _scroll->height();
	auto [view, offset] = _list->findViewForPinnedTracking(visibleBottom);
	const auto lessThanId = !view
		? (ServerMaxMsgId - 1)
		: (view->data()->history() != _history)
		? (view->data()->id + (offset > 0 ? 1 : 0) - ServerMaxMsgId)
		: (view->data()->id + (offset > 0 ? 1 : 0));
	const auto lastClickedId = !_pinnedClickedId
		? (ServerMaxMsgId - 1)
		: (!_migrated || _pinnedClickedId.channel)
		? _pinnedClickedId.msg
		: (_pinnedClickedId.msg - ServerMaxMsgId);
	if (_pinnedClickedId
		&& lessThanId <= lastClickedId
		&& !_scrollToAnimation.animating()) {
		_pinnedClickedId = FullMsgId();
	}
	if (_pinnedClickedId && !_minPinnedId) {
		_minPinnedId = Data::ResolveMinPinnedId(
			_peer,
			_migrated ? _migrated->peer.get() : nullptr);
	}
	if (_pinnedClickedId && _minPinnedId && _minPinnedId >= _pinnedClickedId) {
		// After click on the last pinned message we should the top one.
		_pinnedTracker->trackAround(ServerMaxMsgId - 1);
	} else {
		_pinnedTracker->trackAround(std::min(lessThanId, lastClickedId));
	}
}

void HistoryWidget::checkLastPinnedClickedIdReset(
		int wasScrollTop,
		int nowScrollTop) {
	if (_firstLoadRequest
		|| _delayedShowAtRequest
		|| _scroll->isHidden()
		|| !_history
		|| !_historyInited) {
		return;
	}
	if (wasScrollTop < nowScrollTop && _pinnedClickedId) {
		// User scrolled down.
		_pinnedClickedId = FullMsgId();
		_minPinnedId = std::nullopt;
		updatePinnedViewer();
	}
}

bool HistoryWidget::hasHiddenPinnedMessage(not_null<PeerData*> peer) {
	auto result = false;
	auto &session = peer->session();
	const auto migrated = peer->migrateFrom();
	const auto top = Data::ResolveTopPinnedId(peer, migrated);
	const auto universal = !top
		? int32(0)
		: (migrated && !top.channel)
		? (top.msg - ServerMaxMsgId)
		: top.msg;
	if (universal) {
		const auto hiddenId = session.settings().hiddenPinnedMessageId(
			peer->id);
		if (hiddenId == universal) {
			result = true;
		}
	} else {
		session.api().requestFullPeer(peer);
	}
	return result;
}

bool HistoryWidget::switchPinnedHidden(not_null<PeerData*> peer, bool hidden) {
	auto result = false;
	auto &session = peer->session();
	if (hidden) {
		const auto migrated = peer->migrateFrom();
		const auto top = Data::ResolveTopPinnedId(peer, migrated);
		const auto universal = !top
			? int32(0)
			: (migrated && !top.channel)
			? (top.msg - ServerMaxMsgId)
			: top.msg;
		if (universal) {
			session.settings().setHiddenPinnedMessageId(peer->id, universal);
			session.saveSettingsDelayed();
			result = true;
		} else {
			session.api().requestFullPeer(peer);
		}
	} else {
		const auto hiddenId = session.settings().hiddenPinnedMessageId(peer->id);
		if (hiddenId != 0) {
			session.settings().setHiddenPinnedMessageId(peer->id, 0);
			session.saveSettingsDelayed();
			result = true;
		}
	}
	return result;
}

void HistoryWidget::setupPinnedTracker() {
	Expects(_history != nullptr);

	_pinnedTracker = std::make_unique<HistoryView::PinnedTracker>(_history);
	_pinnedBar = nullptr;
	checkPinnedBarState();
}

void HistoryWidget::checkPinnedBarState() {
	Expects(_pinnedTracker != nullptr);

	const auto hiddenId = session().settings().hiddenPinnedMessageId(_peer->id);
	const auto currentPinnedId = Data::ResolveTopPinnedId(
		_peer,
		_migrated ? _migrated->peer.get() : nullptr);
	const auto universalPinnedId = !currentPinnedId
		? int32(0)
		: (_migrated && !currentPinnedId.channel)
		? (currentPinnedId.msg - ServerMaxMsgId)
		: currentPinnedId.msg;
	if (universalPinnedId == hiddenId) {
		if (_pinnedBar) {
			_pinnedTracker->reset();
			auto qobject = base::unique_qptr{
				Ui::WrapAsQObject(this, std::move(_pinnedBar)).get()
			};
			auto destroyer = [this, object = std::move(qobject)]() mutable {
				object = nullptr;
				updateHistoryGeometry();
				updateControlsGeometry();
			};
			base::call_delayed(
				st::defaultMessageBar.duration,
				this,
				std::move(destroyer));
		}
		return;
	}
	if (_pinnedBar || !universalPinnedId) {
		return;
	}

	auto barContent = HistoryView::PinnedBarContent(
		&session(),
		_pinnedTracker->shownMessageId());
	_pinnedBar = std::make_unique<Ui::PinnedBar>(
		this,
		std::move(barContent));
	Info::Profile::SharedMediaCountValue(
		_peer,
		nullptr,
		Storage::SharedMediaType::Pinned
	) | rpl::distinct_until_changed(
	) | rpl::map([=](int count) {
		if (_pinnedClickedId) {
			_pinnedClickedId = FullMsgId();
			_minPinnedId = std::nullopt;
			updatePinnedViewer();
		}
		return (count > 1);
	}) | rpl::distinct_until_changed(
	) | rpl::start_with_next([=](bool many) {
		refreshPinnedBarButton(many);
	}, _pinnedBar->lifetime());

	controller()->adaptive().oneColumnValue(
	) | rpl::start_with_next([=](bool one) {
		_pinnedBar->setShadowGeometryPostprocess([=](QRect geometry) {
			if (!one) {
				geometry.setLeft(geometry.left() + st::lineWidth);
			}
			return geometry;
		});
	}, _pinnedBar->lifetime());

	_pinnedBar->barClicks(
	) | rpl::start_with_next([=] {
		const auto id = _pinnedTracker->currentMessageId();
		if (const auto item = session().data().message(id.message)) {
			Ui::showPeerHistory(item->history()->peer, item->id);
			if (const auto group = session().data().groups().find(item)) {
				// Hack for the case when a non-first item of an album
				// is pinned and we still want the 'show last after first'.
				_pinnedClickedId = group->items.front()->fullId();
			} else {
				_pinnedClickedId = id.message;
			}
			_minPinnedId = std::nullopt;
			updatePinnedViewer();
		}
	}, _pinnedBar->lifetime());

	_pinnedBarHeight = 0;
	_pinnedBar->heightValue(
	) | rpl::start_with_next([=](int height) {
		_topDelta = _preserveScrollTop ? 0 : (height - _pinnedBarHeight);
		_pinnedBarHeight = height;
		updateHistoryGeometry();
		updateControlsGeometry();
		_topDelta = 0;
	}, _pinnedBar->lifetime());

	orderWidgets();

	if (_a_show.animating()) {
		_pinnedBar->hide();
	}
}

void HistoryWidget::checkMessagesTTL() {
	if (!_peer || !_peer->messagesTTL()) {
		if (_ttlInfo) {
			_ttlInfo = nullptr;
			updateControlsGeometry();
			updateControlsVisibility();
		}
	} else if (!_ttlInfo || _ttlInfo->peer() != _peer) {
		_ttlInfo = std::make_unique<HistoryView::Controls::TTLButton>(
			this,
			_peer);
		orderWidgets();
		updateControlsGeometry();
		updateControlsVisibility();
	}
}

void HistoryWidget::setChooseReportMessagesDetails(
		Ui::ReportReason reason,
		Fn<void(MessageIdsList)> callback) {
	if (!callback) {
		const auto refresh = _chooseForReport && _chooseForReport->active;
		_chooseForReport = nullptr;
		if (_list) {
			_list->clearChooseReportReason();
		}
		if (refresh) {
			clearSelected();
			updateControlsVisibility();
			updateControlsGeometry();
			updateTopBarChooseForReport();
		}
	} else {
		_chooseForReport = std::make_unique<ChooseMessagesForReport>(
			ChooseMessagesForReport{
				.reason = reason,
				.callback = std::move(callback) });
	}
}

void HistoryWidget::refreshPinnedBarButton(bool many) {
	const auto close = !many;
	auto button = object_ptr<Ui::IconButton>(
		this,
		close ? st::historyReplyCancel : st::historyPinnedShowAll);
	button->clicks(
	) | rpl::start_with_next([=] {
		if (close) {
			// if (button->clickModifiers() & Qt::ControlModifier) {
				// hidePinnedMessage(true);
			// } else {
				hidePinnedMessage();
			// }
		} else {
			const auto id = _pinnedTracker->currentMessageId();
			if (id.message) {
				controller()->showSection(
					std::make_shared<HistoryView::PinnedMemento>(
						_history,
						((!_migrated || id.message.channel)
							? id.message.msg
							: (id.message.msg - ServerMaxMsgId))));
			}
		}
	}, button->lifetime());
	_pinnedBar->setRightButton(std::move(button));
}

void HistoryWidget::setupGroupCallBar() {
	Expects(_history != nullptr);

	const auto peer = _history->peer;
	if (!peer->isChannel() && !peer->isChat()) {
		_groupCallBar = nullptr;
		return;
	}
	_groupCallBar = std::make_unique<Ui::GroupCallBar>(
		this,
		HistoryView::GroupCallBarContentByPeer(
			peer,
			st::historyGroupCallUserpics.size),
		Core::App().appDeactivatedValue(),
		cUserpicCornersType());

	controller()->adaptive().oneColumnValue(
	) | rpl::start_with_next([=](bool one) {
		_groupCallBar->setShadowGeometryPostprocess([=](QRect geometry) {
			if (!one) {
				geometry.setLeft(geometry.left() + st::lineWidth);
			}
			return geometry;
		});
	}, _groupCallBar->lifetime());

	rpl::merge(
		_groupCallBar->barClicks(),
		_groupCallBar->joinClicks()
	) | rpl::start_with_next([=] {
		const auto peer = _history->peer;
		if (peer->groupCall()) {
			controller()->startOrJoinGroupCall(peer);
		}
	}, _groupCallBar->lifetime());

	_groupCallBarHeight = 0;
	_groupCallBar->heightValue(
	) | rpl::start_with_next([=](int height) {
		_topDelta = _preserveScrollTop ? 0 : (height - _groupCallBarHeight);
		_groupCallBarHeight = height;
		updateHistoryGeometry();
		updateControlsGeometry();
		_topDelta = 0;
	}, _groupCallBar->lifetime());

	orderWidgets();

	if (_a_show.animating()) {
		_groupCallBar->hide();
	}
}

void HistoryWidget::setupRequestsBar() {
	Expects(_history != nullptr);

	const auto peer = _history->peer;
	if (!peer->isChannel() && !peer->isChat()) {
		_requestsBar = nullptr;
		return;
	}
	_requestsBar = std::make_unique<Ui::RequestsBar>(
		this,
		HistoryView::RequestsBarContentByPeer(
			peer,
			st::historyRequestsUserpics.size),
		cUserpicCornersType());

	controller()->adaptive().oneColumnValue(
	) | rpl::start_with_next([=](bool one) {
		_requestsBar->setShadowGeometryPostprocess([=](QRect geometry) {
			if (!one) {
				geometry.setLeft(geometry.left() + st::lineWidth);
			}
			return geometry;
		});
	}, _requestsBar->lifetime());

	_requestsBar->barClicks(
	) | rpl::start_with_next([=] {
		RequestsBoxController::Start(controller(), _peer);
	}, _requestsBar->lifetime());

	_requestsBarHeight = 0;
	_requestsBar->heightValue(
	) | rpl::start_with_next([=](int height) {
		_topDelta = _preserveScrollTop ? 0 : (height - _requestsBarHeight);
		_requestsBarHeight = height;
		updateHistoryGeometry();
		updateControlsGeometry();
		_topDelta = 0;
	}, _requestsBar->lifetime());

	orderWidgets();

	if (_a_show.animating()) {
		_requestsBar->hide();
	}
}

void HistoryWidget::requestMessageData(MsgId msgId) {
	const auto callback = [=](ChannelData *channel, MsgId msgId) {
		messageDataReceived(channel, msgId);
	};
	session().api().requestMessageData(
		_peer->asChannel(),
		msgId,
		crl::guard(this, callback));
}

bool HistoryWidget::sendExistingDocument(
		not_null<DocumentData*> document,
		Api::SendOptions options) {
	const auto error = !_peer
		? std::nullopt
		: document->sticker()
			? Data::RestrictionError(_peer, ChatRestriction::SendStickers)
			: Data::RestrictionError(_peer, ChatRestriction::SendGifs);
	if (error) {
		controller()->show(
			Box<Ui::InformBox>(*error),
			Ui::LayerOption::KeepOther);
		return false;
	} else if (!_peer || !_peer->canWrite()) {
		return false;
	} else if (showSlowmodeError()) {
		return false;
	}

<<<<<<< HEAD
	auto message = Api::MessageToSend(_history);
	message.action.options = std::move(options);
	message.action.replyTo = replyToId();

	if (document->hasRemoteLocation()) {
		Api::SendExistingDocument(std::move(message), document);
	} else {
		Api::SendWebDocument(std::move(message), document);
	}
=======
	Api::SendExistingDocument(
		Api::MessageToSend(prepareSendAction(options)),
		document);
>>>>>>> 9f117cd6

	if (_fieldAutocomplete->stickersShown()) {
		clearFieldText();
		//_saveDraftText = true;
		//_saveDraftStart = crl::now();
		//saveDraft();
		saveCloudDraft(); // won't be needed if SendInlineBotResult will clear the cloud draft
	}

	hideSelectorControlsAnimated();

	_field->setFocus();
	return true;
}

bool HistoryWidget::sendExistingPhoto(
		not_null<PhotoData*> photo,
		Api::SendOptions options) {
	const auto error = _peer
		? Data::RestrictionError(_peer, ChatRestriction::SendMedia)
		: std::nullopt;
	if (error) {
		controller()->show(
			Box<Ui::InformBox>(*error),
			Ui::LayerOption::KeepOther);
		return false;
	} else if (!_peer || !_peer->canWrite()) {
		return false;
	} else if (showSlowmodeError()) {
		return false;
	}

	Api::SendExistingPhoto(
		Api::MessageToSend(prepareSendAction(options)),
		photo);

	hideSelectorControlsAnimated();

	_field->setFocus();
	return true;
}

void HistoryWidget::mentionUser(PeerData *peer) {
	if (!peer || !peer->isUser()) {
		return;
	}

	const auto user = peer->asUser();
	QString replacement, entityTag;
	if (user->username.isEmpty()) {
		replacement = user->firstName;
		if (replacement.isEmpty()) {
			replacement = user->name;
		}
		entityTag = PrepareMentionTag(user);
	} else {
		replacement = '@' + user->username;
	}
	_field->insertTag(replacement, entityTag);
}

void HistoryWidget::showInfoTooltip(
		const TextWithEntities &text,
		Fn<void()> hiddenCallback) {
	hideInfoTooltip(anim::type::normal);
	_topToast = Ui::Toast::Show(_scroll, Ui::Toast::Config{
		.text = text,
		.st = &st::historyInfoToast,
		.durationMs = CountToastDuration(text),
		.multiline = true,
		.dark = true,
		.slideSide = RectPart::Top,
	});
	if (const auto strong = _topToast.get()) {
		if (hiddenCallback) {
			connect(strong->widget(), &QObject::destroyed, hiddenCallback);
		}
	} else if (hiddenCallback) {
		hiddenCallback();
	}
}

void HistoryWidget::hideInfoTooltip(anim::type animated) {
	if (const auto strong = _topToast.get()) {
		if (animated == anim::type::normal) {
			strong->hideAnimated();
		} else {
			strong->hide();
		}
	}
}

void HistoryWidget::setFieldText(
		const TextWithTags &textWithTags,
		TextUpdateEvents events,
		FieldHistoryAction fieldHistoryAction) {
	_textUpdateEvents = events;
	_field->setTextWithTags(textWithTags, fieldHistoryAction);
	auto cursor = _field->textCursor();
	cursor.movePosition(QTextCursor::End);
	_field->setTextCursor(cursor);
	_textUpdateEvents = TextUpdateEvent::SaveDraft
		| TextUpdateEvent::SendTyping;

	previewCancel();
	_previewState = Data::PreviewState::Allowed;
}

void HistoryWidget::clearFieldText(
		TextUpdateEvents events,
		FieldHistoryAction fieldHistoryAction) {
	setFieldText(TextWithTags(), events, fieldHistoryAction);
}

void HistoryWidget::replyToMessage(FullMsgId itemId) {
	if (const auto item = session().data().message(itemId)) {
		replyToMessage(item);
	}
}

void HistoryWidget::replyToMessage(not_null<HistoryItem*> item) {
	if (!item->isRegular() || !_canSendMessages) {
		return;
	} else if (item->history() == _migrated) {
		if (item->isService()) {
			controller()->show(Box<Ui::InformBox>(
				tr::lng_reply_cant(tr::now)));
		} else {
			const auto itemId = item->fullId();
			controller()->show(
				Box<Ui::ConfirmBox>(
					tr::lng_reply_cant_forward(tr::now),
					tr::lng_selected_forward(tr::now),
					crl::guard(this, [=] {
						controller()->content()->setForwardDraft(
							_peer->id,
							{ .ids = { 1, itemId } });
					})));
		}
		return;
	}

	session().data().cancelForwarding(_history);

	if (_editMsgId) {
		if (auto localDraft = _history->localDraft()) {
			localDraft->msgId = item->id;
		} else {
			_history->setLocalDraft(std::make_unique<Data::Draft>(
				TextWithTags(),
				item->id,
				MessageCursor(),
				Data::PreviewState::Allowed));
		}
	} else {
		_replyEditMsg = item;
		_replyToId = item->id;
		updateReplyEditText(_replyEditMsg);
		updateBotKeyboard();
		updateReplyToName();
		updateControlsGeometry();
		updateField();
		refreshTopBarActiveChat();
	}

	_saveDraftText = true;
	_saveDraftStart = crl::now();
	saveDraft();

	_field->setFocus();
}

void HistoryWidget::editMessage(FullMsgId itemId) {
	if (const auto item = session().data().message(itemId)) {
		editMessage(item);
	}
}

void HistoryWidget::editMessage(not_null<HistoryItem*> item) {
	if (const auto media = item->media()) {
		if (media->allowsEditCaption()) {
			controller()->show(Box<EditCaptionBox>(controller(), item));
			return;
		}
	} else if (_chooseTheme) {
		toggleChooseChatTheme(_peer);
	} else if (_voiceRecordBar->isActive()) {
		controller()->show(
			Box<Ui::InformBox>(tr::lng_edit_caption_voice(tr::now)));
		return;
	}

	if (isRecording()) {
		// Just fix some strange inconsistency.
		_send->clearState();
	}
	if (!_editMsgId) {
		if (_replyToId || !_field->empty()) {
			_history->setLocalDraft(std::make_unique<Data::Draft>(
				_field,
				_replyToId,
				_previewState));
		} else {
			_history->clearLocalDraft();
		}
	}

	const auto editData = PrepareEditText(item);
	const auto cursor = MessageCursor {
		int(editData.text.size()),
		int(editData.text.size()),
		QFIXED_MAX
	};
	const auto previewPage = [&]() -> WebPageData* {
		if (const auto media = item->media()) {
			return media->webpage();
		}
		return nullptr;
	}();
	const auto previewState = previewPage
		? Data::PreviewState::Allowed
		: Data::PreviewState::EmptyOnEdit;
	_history->setLocalEditDraft(std::make_unique<Data::Draft>(
		editData,
		item->id,
		cursor,
		previewState));
	applyDraft();

	_previewData = previewPage;
	if (_previewData) {
		updatePreview();
	}

	updateBotKeyboard();

	if (!_field->isHidden()) _fieldBarCancel->show();
	updateFieldPlaceholder();
	updateMouseTracking();
	updateReplyToName();
	updateControlsGeometry();
	updateField();

	_saveDraftText = true;
	_saveDraftStart = crl::now();
	saveDraft();

	_field->setFocus();
}

void HistoryWidget::hidePinnedMessage(bool force) {
	Expects(_pinnedBar != nullptr);

	const auto id = _pinnedTracker->currentMessageId();
	if (!id.message) {
		return;
	}
	if (_peer->canPinMessages() && !force) {
		Window::ToggleMessagePinned(controller(), id.message, false);
	} else {
		const auto callback = [=] {
			if (_pinnedTracker) {
				checkPinnedBarState();
			}
		};
		Window::HidePinnedBar(
			controller(),
			_peer,
			crl::guard(this, callback));
	}
}

bool HistoryWidget::lastForceReplyReplied(const FullMsgId &replyTo) const {
	if (replyTo.channel != _channel) {
		return false;
	}
	return _keyboard->forceReply()
		&& _keyboard->forMsgId() == FullMsgId(_channel, _history->lastKeyboardId)
		&& _keyboard->forMsgId().msg == replyTo.msg;
}

bool HistoryWidget::lastForceReplyReplied() const {
	return _keyboard->forceReply()
		&& _keyboard->forMsgId() == FullMsgId(_channel, _history->lastKeyboardId)
		&& _keyboard->forMsgId().msg == replyToId();
}

bool HistoryWidget::cancelReply(bool lastKeyboardUsed) {
	bool wasReply = false;
	if (_replyToId) {
		wasReply = true;

		_replyEditMsg = nullptr;
		_replyToId = 0;
		mouseMoveEvent(0);
		if (!readyToForward() && (!_previewData || _previewData->pendingTill < 0) && !_kbReplyTo) {
			_fieldBarCancel->hide();
			updateMouseTracking();
		}

		updateBotKeyboard();
		refreshTopBarActiveChat();
		updateControlsGeometry();
		update();
	} else if (auto localDraft = (_history ? _history->localDraft() : nullptr)) {
		if (localDraft->msgId) {
			if (localDraft->textWithTags.text.isEmpty()) {
				_history->clearLocalDraft();
			} else {
				localDraft->msgId = 0;
			}
		}
	}
	if (wasReply) {
		_saveDraftText = true;
		_saveDraftStart = crl::now();
		saveDraft();
	}
	if (!_editMsgId
		&& _keyboard->singleUse()
		&& _keyboard->forceReply()
		&& lastKeyboardUsed) {
		if (_kbReplyTo) {
			toggleKeyboard(false);
		}
	}
	return wasReply;
}

void HistoryWidget::cancelReplyAfterMediaSend(bool lastKeyboardUsed) {
	if (cancelReply(lastKeyboardUsed)) {
		saveCloudDraft();
	}
}

int HistoryWidget::countMembersDropdownHeightMax() const {
	int result = height() - st::membersInnerDropdown.padding.top() - st::membersInnerDropdown.padding.bottom();
	result -= _tabbedSelectorToggle->height();
	accumulate_min(result, st::membersInnerHeightMax);
	return result;
}

void HistoryWidget::cancelEdit() {
	if (!_editMsgId) {
		return;
	}

	_replyEditMsg = nullptr;
	setEditMsgId(0);
	_history->clearLocalEditDraft();
	applyDraft();

	if (_saveEditMsgRequestId) {
		_history->session().api().request(_saveEditMsgRequestId).cancel();
		_saveEditMsgRequestId = 0;
	}

	_saveDraftText = true;
	_saveDraftStart = crl::now();
	saveDraft();

	mouseMoveEvent(nullptr);
	if (!readyToForward() && (!_previewData || _previewData->pendingTill < 0) && !replyToId()) {
		_fieldBarCancel->hide();
		updateMouseTracking();
	}

	auto old = _textUpdateEvents;
	_textUpdateEvents = 0;
	fieldChanged();
	_textUpdateEvents = old;

	if (!canWriteMessage()) {
		updateControlsVisibility();
	}
	updateBotKeyboard();
	updateFieldPlaceholder();

	updateControlsGeometry();
	update();
}

void HistoryWidget::cancelFieldAreaState() {
	Ui::hideLayer();
	_replyForwardPressed = false;
	if (_previewData && _previewData->pendingTill >= 0) {
		_previewState = Data::PreviewState::Cancelled;
		previewCancel();

		_saveDraftText = true;
		_saveDraftStart = crl::now();
		saveDraft();
	} else if (_editMsgId) {
		cancelEdit();
	} else if (readyToForward()) {
		session().data().cancelForwarding(_history);
	} else if (_replyToId) {
		cancelReply();
	} else if (_kbReplyTo) {
		toggleKeyboard();
	}
}

void HistoryWidget::previewCancel() {
	_api.request(base::take(_previewRequest)).cancel();
	_previewData = nullptr;
	_previewLinks.clear();
	updatePreview();
}

void HistoryWidget::checkPreview() {
	const auto previewRestricted = [&] {
		return _peer && _peer->amRestricted(ChatRestriction::EmbedLinks);
	}();
	if (_previewState != Data::PreviewState::Allowed || previewRestricted) {
		previewCancel();
		return;
	}
	const auto links = _parsedLinks.join(' ');
	if (_previewLinks != links) {
		_api.request(base::take(_previewRequest)).cancel();
		_previewLinks = links;
		if (_previewLinks.isEmpty()) {
			if (_previewData && _previewData->pendingTill >= 0) {
				previewCancel();
			}
		} else {
			const auto i = _previewCache.constFind(links);
			if (i == _previewCache.cend()) {
				_previewRequest = _api.request(MTPmessages_GetWebPagePreview(
					MTP_flags(0),
					MTP_string(links),
					MTPVector<MTPMessageEntity>()
				)).done([=](const MTPMessageMedia &result, mtpRequestId requestId) {
					gotPreview(links, result, requestId);
				}).send();
			} else if (i.value()) {
				_previewData = session().data().webpage(i.value());
				updatePreview();
			} else if (_previewData && _previewData->pendingTill >= 0) {
				previewCancel();
			}
		}
	}
}

void HistoryWidget::requestPreview() {
	if (!_previewData
		|| (_previewData->pendingTill <= 0)
		|| _previewLinks.isEmpty()) {
		return;
	}
	const auto links = _previewLinks;
	_previewRequest = _api.request(MTPmessages_GetWebPagePreview(
		MTP_flags(0),
		MTP_string(links),
		MTPVector<MTPMessageEntity>()
	)).done([=](const MTPMessageMedia &result, mtpRequestId requestId) {
		gotPreview(links, result, requestId);
	}).send();
}

void HistoryWidget::gotPreview(
		QString links,
		const MTPMessageMedia &result,
		mtpRequestId req) {
	if (req == _previewRequest) {
		_previewRequest = 0;
	}
	if (result.type() == mtpc_messageMediaWebPage) {
		const auto &data = result.c_messageMediaWebPage().vwebpage();
		const auto page = session().data().processWebpage(data);
		_previewCache.insert(links, page->id);
		if (page->pendingTill > 0
			&& page->pendingTill <= base::unixtime::now()) {
			page->pendingTill = -1;
		}
		if (links == _previewLinks
			&& _previewState == Data::PreviewState::Allowed) {
			_previewData = (page->id && page->pendingTill >= 0)
				? page.get()
				: nullptr;
			updatePreview();
		}
		session().data().sendWebPageGamePollNotifications();
	} else if (result.type() == mtpc_messageMediaEmpty) {
		_previewCache.insert(links, 0);
		if (links == _previewLinks
			&& _previewState == Data::PreviewState::Allowed) {
			_previewData = nullptr;
			updatePreview();
		}
	}
}

void HistoryWidget::updatePreview() {
	_previewTimer.cancel();
	if (_previewData && _previewData->pendingTill >= 0) {
		_fieldBarCancel->show();
		updateMouseTracking();
		if (_previewData->pendingTill) {
			_previewTitle.setText(
				st::msgNameStyle,
				tr::lng_preview_loading(tr::now),
				Ui::NameTextOptions());
			auto linkText = QStringView(_previewLinks).split(' ').at(0).toString();
			_previewDescription.setText(
				st::messageTextStyle,
				TextUtilities::Clean(linkText),
				Ui::DialogTextOptions());

			const auto timeout = (_previewData->pendingTill - base::unixtime::now());
			_previewTimer.callOnce(std::max(timeout, 0) * crl::time(1000));
		} else {
			auto preview =
				HistoryView::TitleAndDescriptionFromWebPage(_previewData);
			if (preview.title.isEmpty()) {
				if (_previewData->document) {
					preview.title = tr::lng_attach_file(tr::now);
				} else if (_previewData->photo) {
					preview.title = tr::lng_attach_photo(tr::now);
				}
			}
			_previewTitle.setText(
				st::msgNameStyle,
				preview.title,
				Ui::NameTextOptions());
			_previewDescription.setText(
				st::messageTextStyle,
				TextUtilities::Clean(preview.description),
				Ui::DialogTextOptions());
		}
	} else if (!readyToForward() && !replyToId() && !_editMsgId) {
		_fieldBarCancel->hide();
		updateMouseTracking();
	}
	updateControlsGeometry();
	update();
}

void HistoryWidget::fullInfoUpdated() {
	auto refresh = false;
	if (_list) {
		auto newCanSendMessages = _peer->canWrite();
		if (newCanSendMessages != _canSendMessages) {
			_canSendMessages = newCanSendMessages;
			if (!_canSendMessages) {
				cancelReply();
			}
			refreshScheduledToggle();
			refreshSilentToggle();
			refresh = true;
		}
		checkFieldAutocomplete();
		_list->updateBotInfo();

		handlePeerUpdate();
		checkSuggestToGigagroup();
	}
	if (updateCmdStartShown()) {
		refresh = true;
	} else if (!_scroll->isHidden() && _unblock->isHidden() == isBlocked()) {
		refresh = true;
	}
	if (refresh) {
		updateControlsVisibility();
		updateControlsGeometry();
	}
}

void HistoryWidget::handlePeerUpdate() {
	bool resize = false;
	updateHistoryGeometry();
	if (_peer->isChat() && _peer->asChat()->noParticipantInfo()) {
		session().api().requestFullPeer(_peer);
	} else if (_peer->isUser()
		&& (_peer->asUser()->blockStatus() == UserData::BlockStatus::Unknown
			|| _peer->asUser()->callsStatus() == UserData::CallsStatus::Unknown)) {
		session().api().requestFullPeer(_peer);
	} else if (auto channel = _peer->asMegagroup()) {
		if (!channel->mgInfo->botStatus) {
			session().api().chatParticipants().requestBots(channel);
		}
		if (channel->mgInfo->admins.empty()) {
			session().api().chatParticipants().requestAdmins(channel);
		}
	}
	if (!_a_show.animating()) {
		if (_unblock->isHidden() == isBlocked()
			|| (!isBlocked()
				&& _joinChannel->isHidden() == isJoinChannel()
				&& _discuss->isHidden() == hasDiscussionGroup())
			|| (isMuteUnmute() && _discuss->isHidden() == hasDiscussionGroup())) {
			resize = true;
		}
		bool newCanSendMessages = _peer->canWrite();
		if (newCanSendMessages != _canSendMessages) {
			_canSendMessages = newCanSendMessages;
			if (!_canSendMessages) {
				cancelReply();
			}
			refreshScheduledToggle();
			refreshSilentToggle();
			resize = true;
		}
		updateControlsVisibility();
		if (resize) {
			updateControlsGeometry();
		}
	}
}

void HistoryWidget::forwardSelected() {
	if (!_list) {
		return;
	}
	const auto weak = Ui::MakeWeak(this);
	Window::ShowForwardMessagesBox(controller(), getSelectedItems(), [=] {
		if (const auto strong = weak.data()) {
			strong->clearSelected();
		}
	});
}

void HistoryWidget::confirmDeleteSelected() {
	if (!_list) return;

	auto items = _list->getSelectedItems();
	if (items.empty()) {
		return;
	}
	auto box = Box<DeleteMessagesBox>(&session(), std::move(items));
	box->setDeleteConfirmedCallback(crl::guard(this, [=] {
		clearSelected();
	}));
	controller()->show(std::move(box));
}

void HistoryWidget::escape() {
	if (_chooseForReport) {
		controller()->clearChooseReportMessages();
	} else if (_nonEmptySelection && _list) {
		clearSelected();
	} else if (_isInlineBot) {
		cancelInlineBot();
	} else if (_editMsgId) {
		if (_replyEditMsg
			&& PrepareEditText(_replyEditMsg) != _field->getTextWithTags()) {
			controller()->show(Box<Ui::ConfirmBox>(
				tr::lng_cancel_edit_post_sure(tr::now),
				tr::lng_cancel_edit_post_yes(tr::now),
				tr::lng_cancel_edit_post_no(tr::now),
				crl::guard(this, [this] {
					if (_editMsgId) {
						cancelEdit();
						Ui::hideLayer();
					}
				})));
		} else {
			cancelEdit();
		}
	} else if (!_fieldAutocomplete->isHidden()) {
		_fieldAutocomplete->hideAnimated();
	} else if (_replyToId && _field->getTextWithTags().text.isEmpty()) {
		cancelReply();
	} else if (auto &voice = _voiceRecordBar; voice->isActive()) {
		voice->showDiscardBox(nullptr, anim::type::normal);
	} else {
		_cancelRequests.fire({});
	}
}

void HistoryWidget::clearSelected() {
	if (_list) {
		_list->clearSelected();
	}
}

HistoryItem *HistoryWidget::getItemFromHistoryOrMigrated(MsgId genericMsgId) const {
	if (genericMsgId < 0 && -genericMsgId < ServerMaxMsgId && _migrated) {
		return session().data().message(_migrated->channelId(), -genericMsgId);
	}
	return session().data().message(_channel, genericMsgId);
}

MessageIdsList HistoryWidget::getSelectedItems() const {
	return _list ? _list->getSelectedItems() : MessageIdsList();
}

void HistoryWidget::updateTopBarChooseForReport() {
	if (_chooseForReport && _chooseForReport->active) {
		_topBar->showChooseMessagesForReport(
			_chooseForReport->reason);
	} else {
		_topBar->clearChooseMessagesForReport();
	}
	updateTopBarSelection();
	updateControlsVisibility();
	updateControlsGeometry();
}

void HistoryWidget::updateTopBarSelection() {
	if (!_list) {
		_topBar->showSelected(HistoryView::TopBarWidget::SelectedState {});
		return;
	}

	auto selectedState = _list->getSelectionState();
	_nonEmptySelection = (selectedState.count > 0)
		|| selectedState.textSelected;
	_topBar->showSelected(selectedState);

	const auto transparent = Qt::WA_TransparentForMouseEvents;
	if (selectedState.count == 0) {
		_reportMessages->clearState();
		_reportMessages->setAttribute(transparent);
		_reportMessages->setColorOverride(st::windowSubTextFg->c);
	} else if (_reportMessages->testAttribute(transparent)) {
		_reportMessages->setAttribute(transparent, false);
		_reportMessages->setColorOverride(std::nullopt);
	}
	_reportMessages->setText(Ui::Text::Upper(selectedState.count
		? tr::lng_report_messages_count(
			tr::now,
			lt_count,
			selectedState.count)
		: tr::lng_report_messages_none(tr::now)));
	updateControlsVisibility();
	updateHistoryGeometry();
	if (!Ui::isLayerShown() && !Core::App().passcodeLocked()) {
		if (_nonEmptySelection
			|| (_list && _list->wasSelectedText())
			|| isRecording()
			|| isBotStart()
			|| isBlocked()
			|| !_canSendMessages) {
			_list->setFocus();
		} else {
			_field->setFocus();
		}
	}
	_topBar->update();
	update();
}

void HistoryWidget::messageDataReceived(ChannelData *channel, MsgId msgId) {
	if (!_peer || _peer->asChannel() != channel || !msgId) {
		return;
	}
	if (_editMsgId == msgId || _replyToId == msgId) {
		updateReplyEditTexts(true);
	}
}

void HistoryWidget::addRecentBot(not_null<UserData*> bot) {
	auto &bots = cRefRecentInlineBots();
	const auto index = bots.indexOf(bot);
	if (index) {
		if (index > 0) {
			bots.removeAt(index);
		} else if (bots.size() >= RecentInlineBotsLimit) {
			bots.resize(RecentInlineBotsLimit - 1);
		}
		bots.push_front(bot);
		session().local().writeRecentHashtagsAndBots();
	}
}

void HistoryWidget::updateReplyEditText(not_null<HistoryItem*> item) {
	_replyEditMsgText.setText(
		st::messageTextStyle,
		item->inReplyText(),
		Ui::DialogTextOptions());
	if (!_field->isHidden() || isRecording()) {
		_fieldBarCancel->show();
		updateMouseTracking();
	}
}

void HistoryWidget::updateReplyEditTexts(bool force) {
	if (!force) {
		if (_replyEditMsg || (!_editMsgId && !_replyToId)) {
			return;
		}
	}
	if (!_replyEditMsg) {
		_replyEditMsg = session().data().message(_channel, _editMsgId ? _editMsgId : _replyToId);
	}
	if (_replyEditMsg) {
		updateReplyEditText(_replyEditMsg);
		updateBotKeyboard();
		updateReplyToName();
		updateField();
	} else if (force) {
		if (_editMsgId) {
			cancelEdit();
		} else {
			cancelReply();
		}
	}
}

void HistoryWidget::updateForwarding() {
	if (_history) {
		_toForward = _history->resolveForwardDraft();
		updateForwardingTexts();
	} else {
		_toForward = {};
	}
	updateControlsVisibility();
	updateControlsGeometry();
}

void HistoryWidget::updateForwardingTexts() {
	int32 version = 0;
	QString from, text;
	const auto keepNames = (_toForward.options
		== Data::ForwardOptions::PreserveInfo);
	const auto keepCaptions = (_toForward.options
		!= Data::ForwardOptions::NoNamesAndCaptions);
	if (const auto count = int(_toForward.items.size())) {
		auto insertedPeers = base::flat_set<not_null<PeerData*>>();
		auto insertedNames = base::flat_set<QString>();
		auto fullname = QString();
		auto hasMediaToGroup = false;
		auto grouppableMediaCount = 0;
		auto names = std::vector<QString>();
		names.reserve(_toForward.items.size());
		for (const auto item : _toForward.items) {
			if (const auto from = item->senderOriginal()) {
				if (!insertedPeers.contains(from)) {
					insertedPeers.emplace(from);
					names.push_back(from->shortName());
					fullname = from->name;
				}
				version += from->nameVersion;
			} else if (const auto info = item->hiddenForwardedInfo()) {
				if (!insertedNames.contains(info->name)) {
					insertedNames.emplace(info->name);
					names.push_back(info->firstName);
					fullname = info->name;
				}
				++version;
			} else {
				Unexpected("Corrupt forwarded information in message.");
			}
			if (!hasMediaToGroup) {
				if (item->media() && item->media()->canBeGrouped()) {
					grouppableMediaCount++;
				} else {
					grouppableMediaCount = 0;
				}
				if (grouppableMediaCount > 1) {
					hasMediaToGroup = true;
				}
			}
		}
		if (!keepCaptions) {
			from = ktr("ktg_forward_sender_names_and_captions_removed");
		} else if (!keepNames) {
			from = tr::lng_forward_sender_names_removed(tr::now);
		} else if (names.size() > 2) {
			from = tr::lng_forwarding_from(tr::now, lt_count, names.size() - 1, lt_user, names[0]);
		} else if (names.size() < 2) {
			from = fullname;
		} else {
			from = tr::lng_forwarding_from_two(tr::now, lt_user, names[0], lt_second_user, names[1]);
		}

		if (count < 2) {
			text = _toForward.items.front()->toPreview({
				.hideSender = true,
				.hideCaption = !keepCaptions,
				.generateImages = false,
			}).text;
		} else {
			text = tr::lng_forward_messages(tr::now, lt_count, count);

			switch (_toForward.groupOptions) {
				case Data::GroupingOptions::RegroupAll:
					text += ", " + ktr("ktg_forward_subtitle_group_all_media");
					break;

				case Data::GroupingOptions::Separate:
					text += ", " + ktr("ktg_forward_subtitle_separate_messages");
					break;
			}

			text = textcmdLink(1, text);
		}
	}
	_toForwardFrom.setText(st::msgNameStyle, from, Ui::NameTextOptions());
	_toForwardText.setText(
		st::messageTextStyle,
		text,
		Ui::DialogTextOptions());
	_toForwardNameVersion = keepNames ? version : keepCaptions ? -1 : -2;
}

void HistoryWidget::checkForwardingInfo() {
	if (!_toForward.items.empty()) {
		const auto keepNames = (_toForward.options
			== Data::ForwardOptions::PreserveInfo);
		const auto keepCaptions = (_toForward.options
			!= Data::ForwardOptions::NoNamesAndCaptions);
		auto version = keepNames ? 0 : keepCaptions ? -1 : -2;
		if (keepNames) {
			for (const auto item : _toForward.items) {
				if (const auto from = item->senderOriginal()) {
					version += from->nameVersion;
				} else if (const auto info = item->hiddenForwardedInfo()) {
					++version;
				} else {
					Unexpected("Corrupt forwarded information in message.");
				}
			}
		}
		if (version != _toForwardNameVersion) {
			updateForwardingTexts();
		}
	}
}

void HistoryWidget::updateReplyToName() {
	if (_editMsgId) {
		return;
	} else if (!_replyEditMsg && (_replyToId || !_kbReplyTo)) {
		return;
	}
	const auto from = [&] {
		const auto item = _replyEditMsg ? _replyEditMsg : _kbReplyTo;
		if (const auto from = item->displayFrom()) {
			return from;
		}
		return item->author().get();
	}();
	_replyToName.setText(
		st::msgNameStyle,
		from->name,
		Ui::NameTextOptions());
	_replyToNameVersion = (_replyEditMsg ? _replyEditMsg : _kbReplyTo)->author()->nameVersion;
}

void HistoryWidget::updateField() {
	auto fieldAreaTop = _scroll->y() + _scroll->height();
	rtlupdate(0, fieldAreaTop, width(), height() - fieldAreaTop);
}

void HistoryWidget::drawField(Painter &p, const QRect &rect) {
	auto backy = _field->y() - st::historySendPadding;
	auto backh = _field->height() + 2 * st::historySendPadding;
	auto hasForward = readyToForward();
	auto drawMsgText = (_editMsgId || _replyToId) ? _replyEditMsg : _kbReplyTo;
	if (_editMsgId || _replyToId || (!hasForward && _kbReplyTo)) {
		if (!_editMsgId && drawMsgText && drawMsgText->author()->nameVersion > _replyToNameVersion) {
			updateReplyToName();
		}
		backy -= st::historyReplyHeight;
		backh += st::historyReplyHeight;
	} else if (hasForward) {
		checkForwardingInfo();
		backy -= st::historyReplyHeight;
		backh += st::historyReplyHeight;
	} else if (_previewData && _previewData->pendingTill >= 0) {
		backy -= st::historyReplyHeight;
		backh += st::historyReplyHeight;
	}
	auto drawWebPagePreview = (_previewData && _previewData->pendingTill >= 0) && !_replyForwardPressed;
	p.fillRect(myrtlrect(0, backy, width(), backh), st::historyReplyBg);
	if (_editMsgId || _replyToId || (!hasForward && _kbReplyTo)) {
		auto replyLeft = st::historyReplySkip;
		(_editMsgId ? st::historyEditIcon : st::historyReplyIcon).paint(p, st::historyReplyIconPosition + QPoint(0, backy), width());
		if (!drawWebPagePreview) {
			if (drawMsgText) {
				if (drawMsgText->media() && drawMsgText->media()->hasReplyPreview()) {
					if (const auto image = drawMsgText->media()->replyPreview()) {
						auto to = QRect(replyLeft, backy + st::msgReplyPadding.top(), st::msgReplyBarSize.height(), st::msgReplyBarSize.height());
						p.drawPixmap(to.x(), to.y(), image->pixSingle(image->width() / cIntRetinaFactor(), image->height() / cIntRetinaFactor(), to.width(), to.height(), ImageRoundRadius::Small));
					}
					replyLeft += st::msgReplyBarSize.height() + st::msgReplyBarSkip - st::msgReplyBarSize.width() - st::msgReplyBarPos.x();
				}
				p.setPen(st::historyReplyNameFg);
				if (_editMsgId) {
					paintEditHeader(p, rect, replyLeft, backy);
				} else {
					_replyToName.drawElided(p, replyLeft, backy + st::msgReplyPadding.top(), width() - replyLeft - _fieldBarCancel->width() - st::msgReplyPadding.right());
				}
				p.setPen(st::historyComposeAreaFg);
				p.setTextPalette(st::historyComposeAreaPalette);
				_replyEditMsgText.drawElided(p, replyLeft, backy + st::msgReplyPadding.top() + st::msgServiceNameFont->height, width() - replyLeft - _fieldBarCancel->width() - st::msgReplyPadding.right());
				p.restoreTextPalette();
			} else {
				p.setFont(st::msgDateFont);
				p.setPen(st::historyComposeAreaFgService);
				p.drawText(replyLeft, backy + st::msgReplyPadding.top() + (st::msgReplyBarSize.height() - st::msgDateFont->height) / 2 + st::msgDateFont->ascent, st::msgDateFont->elided(tr::lng_profile_loading(tr::now), width() - replyLeft - _fieldBarCancel->width() - st::msgReplyPadding.right()));
			}
		}
	} else if (hasForward) {
		auto forwardLeft = st::historyReplySkip;
		st::historyForwardIcon.paint(p, st::historyReplyIconPosition + QPoint(0, backy), width());
		if (!drawWebPagePreview) {
			const auto firstItem = _toForward.items.front();
			const auto firstMedia = firstItem->media();
			const auto preview = (_toForward.items.size() < 2 && firstMedia && firstMedia->hasReplyPreview())
				? firstMedia->replyPreview()
				: nullptr;
			if (preview) {
				auto to = QRect(forwardLeft, backy + st::msgReplyPadding.top(), st::msgReplyBarSize.height(), st::msgReplyBarSize.height());
				if (preview->width() == preview->height()) {
					p.drawPixmap(to.x(), to.y(), preview->pix());
				} else {
					auto from = (preview->width() > preview->height()) ? QRect((preview->width() - preview->height()) / 2, 0, preview->height(), preview->height()) : QRect(0, (preview->height() - preview->width()) / 2, preview->width(), preview->width());
					p.drawPixmap(to, preview->pix(), from);
				}
				forwardLeft += st::msgReplyBarSize.height() + st::msgReplyBarSkip - st::msgReplyBarSize.width() - st::msgReplyBarPos.x();
			}
			p.setPen(st::historyReplyNameFg);
			_toForwardFrom.drawElided(p, forwardLeft, backy + st::msgReplyPadding.top(), width() - forwardLeft - _fieldBarCancel->width() - st::msgReplyPadding.right());
			p.setPen(st::historyComposeAreaFg);
			p.setTextPalette(st::historyComposeAreaPalette);
			_toForwardText.drawElided(p, forwardLeft, backy + st::msgReplyPadding.top() + st::msgServiceNameFont->height, width() - forwardLeft - _fieldBarCancel->width() - st::msgReplyPadding.right());
			p.restoreTextPalette();
		}
	}
	if (drawWebPagePreview) {
		const auto textTop = backy + st::msgReplyPadding.top();
		auto previewLeft = st::historyReplySkip + st::webPageLeft;
		p.fillRect(
			st::historyReplySkip,
			textTop,
			st::webPageBar,
			st::msgReplyBarSize.height(),
			st::msgInReplyBarColor);

		const auto to = QRect(
			previewLeft,
			textTop,
			st::msgReplyBarSize.height(),
			st::msgReplyBarSize.height());
		if (HistoryView::DrawWebPageDataPreview(p, _previewData, _peer, to)) {
			previewLeft += st::msgReplyBarSize.height()
				+ st::msgReplyBarSkip
				- st::msgReplyBarSize.width()
				- st::msgReplyBarPos.x();
		}
		p.setPen(st::historyReplyNameFg);
		const auto elidedWidth = width()
			- previewLeft
			- _fieldBarCancel->width()
			- st::msgReplyPadding.right();

		_previewTitle.drawElided(
			p,
			previewLeft,
			textTop,
			elidedWidth);
		p.setPen(st::historyComposeAreaFg);
		_previewDescription.drawElided(
			p,
			previewLeft,
			textTop + st::msgServiceNameFont->height,
			elidedWidth);
	}
}

void HistoryWidget::drawRestrictedWrite(Painter &p, const QString &error) {
	auto rect = myrtlrect(0, height() - _unblock->height(), width(), _unblock->height());
	p.fillRect(rect, st::historyReplyBg);

	p.setFont(st::normalFont);
	p.setPen(st::windowSubTextFg);
	p.drawText(rect.marginsRemoved(QMargins(st::historySendPadding, 0, st::historySendPadding, 0)), error, style::al_center);
}

void HistoryWidget::paintEditHeader(Painter &p, const QRect &rect, int left, int top) const {
	if (!rect.intersects(myrtlrect(left, top, width() - left, st::normalFont->height))) {
		return;
	}

	p.setFont(st::msgServiceNameFont);
	p.drawTextLeft(left, top + st::msgReplyPadding.top(), width(), tr::lng_edit_message(tr::now));

	if (!_replyEditMsg
		|| _replyEditMsg->history()->peer->canEditMessagesIndefinitely()) {
		return;
	}

	QString editTimeLeftText;
	int updateIn = -1;
	auto timeSinceMessage = ItemDateTime(_replyEditMsg).msecsTo(QDateTime::currentDateTime());
	auto editTimeLeft = (session().serverConfig().editTimeLimit * 1000LL) - timeSinceMessage;
	if (editTimeLeft < 2) {
		editTimeLeftText = qsl("0:00");
	} else {
		updateIn = static_cast<int>(editTimeLeft % 1000);
		if (!updateIn) {
			updateIn = 1000;
		}
		++updateIn;

		editTimeLeft = (editTimeLeft - 1) / 1000; // seconds
		editTimeLeftText = (editTimeLeft >= 3600
			? qsl("%1:%2:%3").arg(editTimeLeft / 3600).arg(editTimeLeft % 3600 / 60, 2, 10, QChar('0')).arg(editTimeLeft % 60, 2, 10, QChar('0'))
			: qsl("%1:%2").arg(editTimeLeft / 60).arg(editTimeLeft % 60, 2, 10, QChar('0')));
	}

	// Restart timer only if we are sure that we've painted the whole timer.
	if (rect.contains(myrtlrect(left, top, width() - left, st::normalFont->height)) && updateIn > 0) {
		_updateEditTimeLeftDisplay.callOnce(updateIn);
	}

	if (!editTimeLeftText.isEmpty()) {
		p.setFont(st::normalFont);
		p.setPen(st::historyComposeAreaFgService);
		p.drawText(left + st::msgServiceNameFont->width(tr::lng_edit_message(tr::now)) + st::normalFont->spacew, top + st::msgReplyPadding.top() + st::msgServiceNameFont->ascent, editTimeLeftText);
	}
}

//
//void HistoryWidget::drawPinnedBar(Painter &p) {
//	//if (_pinnedBar->msg) {
//	//	const auto media = _pinnedBar->msg->media();
//	//	if (media && media->hasReplyPreview()) {
//	//		if (const auto image = media->replyPreview()) {
//	//			QRect to(left, top, st::msgReplyBarSize.height(), st::msgReplyBarSize.height());
//	//			p.drawPixmap(to.x(), to.y(), image->pixSingle(image->width() / cIntRetinaFactor(), image->height() / cIntRetinaFactor(), to.width(), to.height(), ImageRoundRadius::Small));
//	//		}
//	//		left += st::msgReplyBarSize.height() + st::msgReplyBarSkip - st::msgReplyBarSize.width() - st::msgReplyBarPos.x();
//	//	}
//	//}
//}

bool HistoryWidget::paintShowAnimationFrame() {
	auto progress = _a_show.value(1.);
	if (!_a_show.animating()) {
		return false;
	}

	Painter p(this);
	auto animationWidth = width();
	auto retina = cIntRetinaFactor();
	auto fromLeft = (_showDirection == Window::SlideDirection::FromLeft);
	auto coordUnder = fromLeft ? anim::interpolate(-st::slideShift, 0, progress) : anim::interpolate(0, -st::slideShift, progress);
	auto coordOver = fromLeft ? anim::interpolate(0, animationWidth, progress) : anim::interpolate(animationWidth, 0, progress);
	auto shadow = fromLeft ? (1. - progress) : progress;
	if (coordOver > 0) {
		p.drawPixmap(QRect(0, 0, coordOver, height()), _cacheUnder, QRect(-coordUnder * retina, 0, coordOver * retina, height() * retina));
		p.setOpacity(shadow);
		p.fillRect(0, 0, coordOver, height(), st::slideFadeOutBg);
		p.setOpacity(1);
	}
	p.drawPixmap(QRect(coordOver, 0, _cacheOver.width() / retina, height()), _cacheOver, QRect(0, 0, _cacheOver.width(), height() * retina));
	p.setOpacity(shadow);
	st::slideShadow.fill(p, QRect(coordOver - st::slideShadow.width(), 0, st::slideShadow.width(), height()));
	return true;
}

void HistoryWidget::paintEvent(QPaintEvent *e) {
	if (paintShowAnimationFrame()) {
		return;
	}
	if (Ui::skipPaintEvent(this, e)) {
		return;
	}
	if (hasPendingResizedItems()) {
		updateListSize();
	}

	Window::SectionWidget::PaintBackground(
		controller(),
		_list ? _list->theme().get() : controller()->defaultChatTheme().get(),
		this,
		e->rect());

	Painter p(this);
	const auto clip = e->rect();
	if (_list) {
		if (!_field->isHidden() || isRecording()) {
			drawField(p, clip);
		} else if (const auto error = writeRestriction()) {
			drawRestrictedWrite(p, *error);
		}
	} else {
		const auto w = st::msgServiceFont->width(tr::lng_willbe_history(tr::now))
			+ st::msgPadding.left()
			+ st::msgPadding.right();
		const auto h = st::msgServiceFont->height
			+ st::msgServicePadding.top()
			+ st::msgServicePadding.bottom();
		const auto tr = QRect(
			(width() - w) / 2,
			st::msgServiceMargin.top() + (height()
				- _field->height()
				- 2 * st::historySendPadding
				- h
				- st::msgServiceMargin.top()
				- st::msgServiceMargin.bottom()) / 2,
			w,
			h);
		const auto st = controller()->chatStyle();
		HistoryView::ServiceMessagePainter::PaintBubble(p, st, tr);

		p.setPen(st->msgServiceFg());
		p.setFont(st::msgServiceFont);
		p.drawTextLeft(tr.left() + st::msgPadding.left(), tr.top() + st::msgServicePadding.top(), width(), tr::lng_willbe_history(tr::now));

		//AssertIsDebug();
		//Ui::EmptyUserpic::PaintRepliesMessages(p, width() / 4, width() / 4, width(), width() / 2);
	}
}

QPoint HistoryWidget::clampMousePosition(QPoint point) {
	if (point.x() < 0) {
		point.setX(0);
	} else if (point.x() >= _scroll->width()) {
		point.setX(_scroll->width() - 1);
	}
	if (point.y() < _scroll->scrollTop()) {
		point.setY(_scroll->scrollTop());
	} else if (point.y() >= _scroll->scrollTop() + _scroll->height()) {
		point.setY(_scroll->scrollTop() + _scroll->height() - 1);
	}
	return point;
}

bool HistoryWidget::touchScroll(const QPoint &delta) {
	int32 scTop = _scroll->scrollTop(), scMax = _scroll->scrollTopMax();
	const auto scNew = std::clamp(scTop - delta.y(), 0, scMax);
	if (scNew == scTop) return false;

	_scroll->scrollToY(scNew);
	return true;
}

void HistoryWidget::synteticScrollToY(int y) {
	_synteticScrollEvent = true;
	if (_scroll->scrollTop() == y) {
		visibleAreaUpdated();
	} else {
		_scroll->scrollToY(y);
	}
	_synteticScrollEvent = false;
}

HistoryWidget::~HistoryWidget() {
	if (_history) {
		// Saving a draft on account switching.
		saveFieldToHistoryLocalDraft();
		session().api().saveDraftToCloudDelayed(_history);

		clearAllLoadRequests();
		unregisterDraftSources();
	}
	setTabbedPanel(nullptr);
}<|MERGE_RESOLUTION|>--- conflicted
+++ resolved
@@ -126,11 +126,8 @@
 #include "ui/unread_badge.h"
 #include "main/main_session.h"
 #include "main/main_session_settings.h"
-<<<<<<< HEAD
 #include "main/main_account.h"
-=======
 #include "main/session/send_as_peers.h"
->>>>>>> 9f117cd6
 #include "window/notifications_manager.h"
 #include "window/window_adaptive.h"
 #include "window/window_controller.h"
@@ -1942,7 +1939,7 @@
 				return true;
 			});
 			request->check(Command::JumpToDate, 1) && request->handle([=] {
-				controller()->showJumpToDate(Dialogs::Key(_history), QDate());
+				controller()->showCalendar(Dialogs::Key(_history), QDate());
 				return true;
 			});
 		}
@@ -2613,7 +2610,7 @@
 	} else if (_sendAs) {
 		return;
 	}
-	_sendAs.create(this, st::sendAsButton);
+	_sendAs.create(this, st::sendAsButton, cUserpicCornersType());
 	Ui::SetupSendAsButton(_sendAs.data(), controller());
 }
 
@@ -6555,21 +6552,15 @@
 		return false;
 	}
 
-<<<<<<< HEAD
-	auto message = Api::MessageToSend(_history);
-	message.action.options = std::move(options);
-	message.action.replyTo = replyToId();
-
 	if (document->hasRemoteLocation()) {
-		Api::SendExistingDocument(std::move(message), document);
+		Api::SendExistingDocument(
+			Api::MessageToSend(prepareSendAction(options)),
+			document);
 	} else {
-		Api::SendWebDocument(std::move(message), document);
-	}
-=======
-	Api::SendExistingDocument(
-		Api::MessageToSend(prepareSendAction(options)),
-		document);
->>>>>>> 9f117cd6
+		Api::SendWebDocument(
+			Api::MessageToSend(prepareSendAction(options)),
+			document);
+	}
 
 	if (_fieldAutocomplete->stickersShown()) {
 		clearFieldText();
