--- conflicted
+++ resolved
@@ -252,13 +252,7 @@
 		int column,
 		FullMsgId context);
 
-<<<<<<< HEAD
-	QString tooltip() const override {
-		return _fullDisplayed ? buttonDataString() : buttonText() + "\n" + buttonDataString();
-	}
-=======
 	QString tooltip() const override;
->>>>>>> 740ffb3c
 
 	void setFullDisplayed(bool full) {
 		_fullDisplayed = full;
@@ -294,9 +288,6 @@
 
 	// Returns the full text of the corresponding button.
 	QString buttonText() const;
-
-	// Returns the data of the corresponding button as a string.
-	QString buttonDataString() const;
 
 };
 
