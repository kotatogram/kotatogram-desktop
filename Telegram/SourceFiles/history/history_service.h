--- conflicted
+++ resolved
@@ -112,14 +112,10 @@
 	bool isService() const override {
 		return true;
 	}
-<<<<<<< HEAD
 
 	QString notificationText() const override;
 
-	QString inDialogsText(DrawInDialog way) const override;
-=======
 	ItemPreview toPreview(ToPreviewOptions options) const override;
->>>>>>> f55d3d1c
 	QString inReplyText() const override;
 
 	std::unique_ptr<HistoryView::Element> createView(
