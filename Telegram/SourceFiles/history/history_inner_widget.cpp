/*
This file is part of Telegram Desktop,
the official desktop application for the Telegram messaging service.

For license and copyright information please follow this link:
https://github.com/telegramdesktop/tdesktop/blob/master/LEGAL
*/
#include "history/history_inner_widget.h"

#include "kotato/kotato_lang.h"
#include "core/file_utilities.h"
#include "core/crash_reports.h"
#include "core/click_handler_types.h"
#include "history/history.h"
#include "history/history_message.h"
#include "history/view/media/history_view_media.h"
#include "history/view/media/history_view_sticker.h"
#include "history/view/media/history_view_web_page.h"
#include "history/view/reactions/message_reactions_list.h"
#include "history/view/history_view_message.h"
#include "history/view/history_view_service_message.h"
#include "history/view/history_view_cursor_state.h"
#include "history/view/history_view_context_menu.h"
#include "history/view/history_view_react_button.h"
#include "history/view/history_view_emoji_interactions.h"
#include "history/history_item_components.h"
#include "history/history_item_text.h"
#include "ui/chat/chat_style.h"
#include "ui/widgets/popup_menu.h"
#include "ui/image/image.h"
#include "ui/toasts/common_toasts.h"
#include "ui/effects/path_shift_gradient.h"
#include "ui/text/text_options.h"
#include "ui/boxes/report_box.h"
#include "ui/layers/generic_box.h"
#include "ui/controls/delete_message_context_action.h"
#include "ui/controls/who_reacted_context_action.h"
#include "ui/ui_utility.h"
#include "ui/cached_round_corners.h"
#include "ui/inactive_press.h"
#include "window/window_adaptive.h"
#include "window/window_session_controller.h"
#include "window/window_controller.h"
#include "window/window_peer_menu.h"
#include "window/window_controller.h"
#include "window/notifications_manager.h"
#include "boxes/about_sponsored_box.h"
#include "boxes/delete_messages_box.h"
#include "boxes/sticker_set_box.h"
#include "chat_helpers/message_field.h"
#include "chat_helpers/emoji_interactions.h"
#include "history/history_widget.h"
#include "base/platform/base_platform_info.h"
#include "base/qt_adapters.h"
#include "base/unixtime.h"
#include "mainwindow.h"
#include "layout/layout_selection.h"
#include "main/main_session.h"
#include "main/main_session_settings.h"
#include "core/application.h"
#include "apiwrap.h"
#include "api/api_attached_stickers.h"
#include "api/api_toggling_media.h"
#include "api/api_who_reacted.h"
#include "api/api_views.h"
#include "lang/lang_keys.h"
#include "data/data_session.h"
#include "data/data_media_types.h"
#include "data/data_message_reactions.h"
#include "data/data_document.h"
#include "data/data_channel.h"
#include "data/data_poll.h"
#include "data/data_photo.h"
#include "data/data_photo_media.h"
#include "data/data_peer_values.h"
#include "data/data_chat.h"
#include "data/data_user.h"
#include "data/data_file_click_handler.h"
#include "data/data_file_origin.h"
#include "data/data_histories.h"
#include "data/data_changes.h"
#include "data/stickers/data_stickers.h"
#include "data/data_sponsored_messages.h"
#include "facades.h"
#include "app.h"
#include "styles/style_chat.h"
#include "styles/style_window.h" // st::windowMinWidth
#include "styles/style_menu_icons.h"

#include <QtGui/QClipboard>
#include <QtWidgets/QApplication>
#include <QtCore/QMimeData>

namespace {

constexpr auto kScrollDateHideTimeout = 1000;
constexpr auto kUnloadHeavyPartsPages = 2;
constexpr auto kClearUserpicsAfter = 50;

// Helper binary search for an item in a list that is not completely
// above the given top of the visible area or below the given bottom of the visible area
// is applied once for blocks list in a history and once for items list in the found block.
template <bool TopToBottom, typename T>
int BinarySearchBlocksOrItems(const T &list, int edge) {
	// static_cast to work around GCC bug #78693
	auto start = 0, end = static_cast<int>(list.size());
	while (end - start > 1) {
		auto middle = (start + end) / 2;
		auto top = list[middle]->y();
		auto chooseLeft = (TopToBottom ? (top <= edge) : (top < edge));
		if (chooseLeft) {
			start = middle;
		} else {
			end = middle;
		}
	}
	return start;
}

} // namespace

// flick scroll taken from http://qt-project.org/doc/qt-4.8/demos-embedded-anomaly-src-flickcharm-cpp.html

HistoryInner *HistoryInner::Instance = nullptr;

class HistoryInner::BotAbout : public ClickHandlerHost {
public:
	BotAbout(not_null<HistoryInner*> parent, not_null<BotInfo*> info);

	// ClickHandlerHost interface
	void clickHandlerActiveChanged(const ClickHandlerPtr &p, bool active) override;
	void clickHandlerPressedChanged(const ClickHandlerPtr &p, bool pressed) override;

	not_null<BotInfo*> info;
	int width = 0;
	int height = 0;
	QRect rect;

private:
	not_null<HistoryInner*>  _parent;

};

HistoryInner::BotAbout::BotAbout(
	not_null<HistoryInner*> parent,
	not_null<BotInfo*> info)
: info(info)
, _parent(parent) {
}

void HistoryInner::BotAbout::clickHandlerActiveChanged(
		const ClickHandlerPtr &p,
		bool active) {
	_parent->update(rect);
}

void HistoryInner::BotAbout::clickHandlerPressedChanged(
		const ClickHandlerPtr &p,
		bool pressed) {
	_parent->update(rect);
}

HistoryInner::HistoryInner(
	not_null<HistoryWidget*> historyWidget,
	not_null<Ui::ScrollArea*> scroll,
	not_null<Window::SessionController*> controller,
	not_null<History*> history)
: RpWidget(nullptr)
, _widget(historyWidget)
, _scroll(scroll)
, _controller(controller)
, _peer(history->peer)
, _history(history)
, _emojiInteractions(std::make_unique<HistoryView::EmojiInteractions>(
	&controller->session()))
, _migrated(history->migrateFrom())
, _pathGradient(
	HistoryView::MakePathShiftGradient(
		controller->chatStyle(),
		[=] { update(); }))
, _reactionsManager(
	std::make_unique<HistoryView::Reactions::Manager>(
		this,
		[=](QRect updated) { update(updated); }))
, _touchSelectTimer([=] { onTouchSelect(); })
, _touchScrollTimer([=] { onTouchScrollTimer(); })
, _scrollDateCheck([this] { scrollDateCheck(); })
, _scrollDateHideTimer([this] { scrollDateHideByTimer(); }) {
	Instance = this;

	Window::ChatThemeValueFromPeer(
		controller,
		_peer
	) | rpl::start_with_next([=](std::shared_ptr<Ui::ChatTheme> &&theme) {
		_theme = std::move(theme);
		controller->setChatStyleTheme(_theme);
	}, lifetime());

	setAttribute(Qt::WA_AcceptTouchEvents);

	notifyIsBotChanged();

	setMouseTracking(true);
	_controller->gifPauseLevelChanged(
	) | rpl::start_with_next([=] {
		if (!_controller->isGifPausedAtLeastFor(
				Window::GifPauseReason::Any)) {
			update();
		}
	}, lifetime());

	using PlayRequest = ChatHelpers::EmojiInteractionPlayRequest;
	_controller->emojiInteractions().playRequests(
	) | rpl::filter([=](const PlayRequest &request) {
		return (request.item->history() == _history)
			&& _controller->widget()->isActive();
	}) | rpl::start_with_next([=](PlayRequest &&request) {
		if (const auto view = request.item->mainView()) {
			_emojiInteractions->play(std::move(request), view);
		}
	}, lifetime());
	_emojiInteractions->updateRequests(
	) | rpl::start_with_next([=](QRect rect) {
		update(rect.translated(0, _historyPaddingTop));
	}, lifetime());
	_emojiInteractions->playStarted(
	) | rpl::start_with_next([=](QString &&emoji) {
		_controller->emojiInteractions().playStarted(_peer, std::move(emoji));
	}, lifetime());

	using ChosenReaction = HistoryView::Reactions::Manager::Chosen;
	_reactionsManager->chosen(
	) | rpl::start_with_next([=](ChosenReaction reaction) {
		if (const auto item = session().data().message(reaction.context)) {
			item->toggleReaction(reaction.emoji);
		}
	}, lifetime());

	session().data().itemRemoved(
	) | rpl::start_with_next(
		[this](auto item) { itemRemoved(item); },
		lifetime());
	session().data().viewRemoved(
	) | rpl::start_with_next(
		[this](auto view) { viewRemoved(view); },
		lifetime());
	rpl::merge(
		session().data().historyUnloaded(),
		session().data().historyCleared()
	) | rpl::filter([this](not_null<const History*> history) {
		return (_history == history);
	}) | rpl::start_with_next([this] {
		mouseActionCancel();
	}, lifetime());
	session().data().viewRepaintRequest(
	) | rpl::start_with_next([this](not_null<const Element*> view) {
		repaintItem(view);
	}, lifetime());
	session().data().viewLayoutChanged(
	) | rpl::filter([](not_null<const Element*> view) {
		return (view == view->data()->mainView()) && view->isUnderCursor();
	}) | rpl::start_with_next([this](not_null<const Element*> view) {
		mouseActionUpdate();
	}, lifetime());

	session().data().itemDataChanges(
	) | rpl::filter([=](not_null<HistoryItem*> item) {
		return item->mainView() != nullptr;
	}) | rpl::start_with_next([=](not_null<HistoryItem*> item) {
		item->mainView()->itemDataChanged();
	}, lifetime());

	session().changes().historyUpdates(
		_history,
		Data::HistoryUpdate::Flag::OutboxRead
	) | rpl::start_with_next([=] {
		update();
	}, lifetime());

	Data::PeerAllowedReactionsValue(
		_peer
	) | rpl::start_with_next([=](std::vector<Data::Reaction> &&list) {
		_reactionsManager->applyList(std::move(list));
	}, lifetime());

	controller->adaptive().chatWideValue(
	) | rpl::start_with_next([=](bool wide) {
		_isChatWide = wide;
	}, lifetime());

	_selectScroll.scrolls(
	) | rpl::start_with_next([=](int d) {
		_scroll->scrollToY(_scroll->scrollTop() + d);
	}, _scroll->lifetime());

	setupSharingDisallowed();
}

Main::Session &HistoryInner::session() const {
	return _controller->session();
}

void HistoryInner::setupSharingDisallowed() {
	Expects(_peer != nullptr);

	if (_peer->isUser()) {
		_sharingDisallowed = false;
		return;
	}
	const auto chat = _peer->asChat();
	const auto channel = _peer->asChannel();
	_sharingDisallowed = chat
		? Data::PeerFlagValue(chat, ChatDataFlag::NoForwards)
		: Data::PeerFlagValue(
			channel,
			ChannelDataFlag::NoForwards
		) | rpl::type_erased();

	auto rights = chat
		? chat->adminRightsValue()
		: channel->adminRightsValue();
	auto canDelete = std::move(
		rights
	) | rpl::map([=] {
		return chat
			? chat->canDeleteMessages()
			: channel->canDeleteMessages();
	});
	rpl::combine(
		_sharingDisallowed.value(),
		std::move(canDelete)
	) | rpl::filter([=](bool disallowed, bool canDelete) {
		return hasSelectRestriction() && !getSelectedItems().empty();
	}) | rpl::start_with_next([=] {
		_widget->clearSelected();
		if (_mouseAction == MouseAction::PrepareSelect) {
			mouseActionCancel();
		}
	}, lifetime());
}

bool HistoryInner::hasSelectRestriction() const {
	if (!_sharingDisallowed.current()) {
		return false;
	} else if (const auto chat = _peer->asChat()) {
		return !chat->canDeleteMessages();
	} else if (const auto channel = _peer->asChannel()) {
		return !channel->canDeleteMessages();
	}
	return true;
}

void HistoryInner::messagesReceived(
		PeerData *peer,
		const QVector<MTPMessage> &messages) {
	if (_history->peer == peer) {
		_history->addOlderSlice(messages);
	} else if (_migrated && _migrated->peer == peer) {
		const auto newLoaded = _migrated
			&& _migrated->isEmpty()
			&& !_history->isEmpty();
		_migrated->addOlderSlice(messages);
		if (newLoaded) {
			_migrated->addNewerSlice(QVector<MTPMessage>());
		}
	}
}

void HistoryInner::messagesReceivedDown(PeerData *peer, const QVector<MTPMessage> &messages) {
	if (_history->peer == peer) {
		const auto oldLoaded = _migrated
			&& _history->isEmpty()
			&& !_migrated->isEmpty();
		_history->addNewerSlice(messages);
		if (oldLoaded) {
			_history->addOlderSlice(QVector<MTPMessage>());
		}
	} else if (_migrated && _migrated->peer == peer) {
		_migrated->addNewerSlice(messages);
	}
}

void HistoryInner::repaintItem(const HistoryItem *item) {
	if (!item) {
		return;
	}
	repaintItem(item->mainView());
}

void HistoryInner::repaintItem(const Element *view) {
	if (_widget->skipItemRepaint()) {
		return;
	}
	const auto top = itemTop(view);
	if (top >= 0) {
		const auto range = view->verticalRepaintRange();
		update(0, top + range.top, width(), range.height);
	}
}

template <bool TopToBottom, typename Method>
void HistoryInner::enumerateItemsInHistory(History *history, int historytop, Method method) {
	// No displayed messages in this history.
	if (historytop < 0 || history->isEmpty()) {
		return;
	}
	if (_visibleAreaBottom <= historytop || historytop + history->height() <= _visibleAreaTop) {
		return;
	}

	auto searchEdge = TopToBottom ? _visibleAreaTop : _visibleAreaBottom;

	// Binary search for blockIndex of the first block that is not completely below the visible area.
	auto blockIndex = BinarySearchBlocksOrItems<TopToBottom>(history->blocks, searchEdge - historytop);

	// Binary search for itemIndex of the first item that is not completely below the visible area.
	auto block = history->blocks[blockIndex].get();
	auto blocktop = historytop + block->y();
	auto blockbottom = blocktop + block->height();
	auto itemIndex = BinarySearchBlocksOrItems<TopToBottom>(block->messages, searchEdge - blocktop);

	while (true) {
		while (true) {
			auto view = block->messages[itemIndex].get();
			auto itemtop = blocktop + view->y();
			auto itembottom = itemtop + view->height();

			// Binary search should've skipped all the items that are above / below the visible area.
			if (TopToBottom) {
				Assert(itembottom > _visibleAreaTop);
			} else {
				Assert(itemtop < _visibleAreaBottom);
			}

			if (!method(view, itemtop, itembottom)) {
				return;
			}

			// Skip all the items that are below / above the visible area.
			if (TopToBottom) {
				if (itembottom >= _visibleAreaBottom) {
					return;
				}
			} else {
				if (itemtop <= _visibleAreaTop) {
					return;
				}
			}

			if (TopToBottom) {
				if (++itemIndex >= block->messages.size()) {
					break;
				}
			} else {
				if (--itemIndex < 0) {
					break;
				}
			}
		}

		// Skip all the rest blocks that are below / above the visible area.
		if (TopToBottom) {
			if (blockbottom >= _visibleAreaBottom) {
				return;
			}
		} else {
			if (blocktop <= _visibleAreaTop) {
				return;
			}
		}

		if (TopToBottom) {
			if (++blockIndex >= history->blocks.size()) {
				return;
			}
		} else {
			if (--blockIndex < 0) {
				return;
			}
		}
		block = history->blocks[blockIndex].get();
		blocktop = historytop + block->y();
		blockbottom = blocktop + block->height();
		if (TopToBottom) {
			itemIndex = 0;
		} else {
			itemIndex = block->messages.size() - 1;
		}
	}
}

bool HistoryInner::canHaveFromUserpics() const {
	if (_peer->isUser()
		&& !_peer->isSelf()
		&& !_peer->isRepliesChat()
		&& !_isChatWide) {
		return false;
	} else if (_peer->isChannel() && !_peer->isMegagroup()) {
		return false;
	}
	return true;
}

template <typename Method>
void HistoryInner::enumerateUserpics(Method method) {
	if (!canHaveFromUserpics()) {
		return;
	}

	// Find and remember the top of an attached messages pack
	// -1 means we didn't find an attached to next message yet.
	int lowestAttachedItemTop = -1;

	auto userpicCallback = [&](not_null<Element*> view, int itemtop, int itembottom) {
		// Skip all service messages.
		const auto item = view->data();
		if (view->isHidden() || item->isService()) {
			return true;
		}

		if (lowestAttachedItemTop < 0 && view->isAttachedToNext()) {
			lowestAttachedItemTop = itemtop + view->marginTop();
		}

		// Call method on a userpic for all messages that have it and for those who are not showing it
		// because of their attachment to the next message if they are bottom-most visible.
		if (view->displayFromPhoto() || (view->hasFromPhoto() && itembottom >= _visibleAreaBottom)) {
			if (lowestAttachedItemTop < 0) {
				lowestAttachedItemTop = itemtop + view->marginTop();
			}
			// Attach userpic to the bottom of the visible area with the same margin as the last message.
			auto userpicMinBottomSkip = st::historyPaddingBottom + st::msgMargin.bottom();
			auto userpicBottom = qMin(itembottom - view->marginBottom(), _visibleAreaBottom - userpicMinBottomSkip);

			// Do not let the userpic go above the attached messages pack top line.
			userpicBottom = qMax(userpicBottom, lowestAttachedItemTop + st::msgPhotoSize);

			// Call the template callback function that was passed
			// and return if it finished everything it needed.
			if (!method(view, userpicBottom - st::msgPhotoSize)) {
				return false;
			}
		}

		// Forget the found top of the pack, search for the next one from scratch.
		if (!view->isAttachedToNext()) {
			lowestAttachedItemTop = -1;
		}

		return true;
	};

	enumerateItems<EnumItemsDirection::TopToBottom>(userpicCallback);
}

template <typename Method>
void HistoryInner::enumerateDates(Method method) {
	auto drawtop = historyDrawTop();

	// Find and remember the bottom of an single-day messages pack
	// -1 means we didn't find a same-day with previous message yet.
	auto lowestInOneDayItemBottom = -1;

	auto dateCallback = [&](not_null<Element*> view, int itemtop, int itembottom) {
		const auto item = view->data();
		if (lowestInOneDayItemBottom < 0 && view->isInOneDayWithPrevious()) {
			lowestInOneDayItemBottom = itembottom - view->marginBottom();
		}

		// Call method on a date for all messages that have it and for those who are not showing it
		// because they are in a one day together with the previous message if they are top-most visible.
		if (view->displayDate() || (!item->isEmpty() && itemtop <= _visibleAreaTop)) {
			// skip the date of history migrate item if it will be in migrated
			if (itemtop < drawtop && item->history() == _history) {
				if (itemtop > _visibleAreaTop) {
					// Previous item (from the _migrated history) is drawing date now.
					return false;
				}
			}

			if (lowestInOneDayItemBottom < 0) {
				lowestInOneDayItemBottom = itembottom - view->marginBottom();
			}
			// Attach date to the top of the visible area with the same margin as it has in service message.
			int dateTop = qMax(itemtop, _visibleAreaTop) + st::msgServiceMargin.top();

			// Do not let the date go below the single-day messages pack bottom line.
			int dateHeight = st::msgServicePadding.bottom() + st::msgServiceFont->height + st::msgServicePadding.top();
			dateTop = qMin(dateTop, lowestInOneDayItemBottom - dateHeight);

			// Call the template callback function that was passed
			// and return if it finished everything it needed.
			if (!method(view, itemtop, dateTop)) {
				return false;
			}
		}

		// Forget the found bottom of the pack, search for the next one from scratch.
		if (!view->isInOneDayWithPrevious()) {
			lowestInOneDayItemBottom = -1;
		}

		return true;
	};

	enumerateItems<EnumItemsDirection::BottomToTop>(dateCallback);
}

TextSelection HistoryInner::computeRenderSelection(
		not_null<const SelectedItems*> selected,
		not_null<Element*> view) const {
	if (view->isHiddenByGroup()) {
		return TextSelection();
	}
	const auto item = view->data();
	const auto itemSelection = [&](not_null<HistoryItem*> item) {
		auto i = selected->find(item);
		if (i != selected->end()) {
			return i->second;
		}
		return TextSelection();
	};
	const auto result = itemSelection(item);
	if (result != TextSelection() && result != FullSelection) {
		return result;
	}
	if (const auto group = session().data().groups().find(item)) {
		auto parts = TextSelection();
		auto allFullSelected = true;
		const auto count = int(group->items.size());
		for (auto i = 0; i != count; ++i) {
			const auto part = group->items[i];
			const auto selection = itemSelection(part);
			if (part == item
				&& selection != FullSelection
				&& selection != TextSelection()) {
				return selection;
			} else if (selection == FullSelection) {
				parts = AddGroupItemSelection(parts, i);
			} else {
				allFullSelected = false;
			}
		}
		return allFullSelected ? FullSelection : parts;
	}
	return itemSelection(item);
}

TextSelection HistoryInner::itemRenderSelection(
		not_null<Element*> view,
		int selfromy,
		int seltoy) const {
	const auto item = view->data();
	const auto y = view->block()->y() + view->y();
	if (y >= selfromy && y < seltoy) {
		if (_dragSelecting && !item->isService() && item->isRegular()) {
			return FullSelection;
		}
	} else if (!_selected.empty()) {
		return computeRenderSelection(&_selected, view);
	}
	return TextSelection();
}

void HistoryInner::paintEmpty(
		Painter &p,
		not_null<const Ui::ChatStyle*> st,
		int width,
		int height) {
	if (!_emptyPainter) {
		_emptyPainter = std::make_unique<HistoryView::EmptyPainter>(
			_history);
	}
	_emptyPainter->paint(p, st, width, height);
}

void HistoryInner::paintEvent(QPaintEvent *e) {
	if (Ui::skipPaintEvent(this, e)) {
		return;
	}
	if (hasPendingResizedItems()) {
		return;
	} else if (_recountedAfterPendingResizedItems) {
		_recountedAfterPendingResizedItems = false;
		mouseActionUpdate();
	}

	const auto guard = gsl::finally([&] {
		_userpicsCache.clear();
	});

	Painter p(this);
	auto clip = e->rect();

	const auto visibleAreaTopGlobal = mapToGlobal(
		QPoint(0, _visibleAreaTop)).y();
	auto context = _controller->preparePaintContext({
		.theme = _theme.get(),
		.visibleAreaTop = _visibleAreaTop,
		.visibleAreaTopGlobal = visibleAreaTopGlobal,
		.visibleAreaWidth = width(),
		.clip = clip,
	});
	_pathGradient->startFrame(
		0,
		width(),
		std::min(st::msgMaxWidth / 2, width() / 2));

	const auto now = crl::now();
	const auto historyDisplayedEmpty = _history->isDisplayedEmpty()
		&& (!_migrated || _migrated->isDisplayedEmpty());
	bool noHistoryDisplayed = historyDisplayedEmpty;
	if (_botAbout && !_botAbout->info->text.isEmpty() && _botAbout->height > 0) {
		const auto st = context.st;
		const auto stm = &st->messageStyle(false, false);
		if (clip.y() < _botAbout->rect.y() + _botAbout->rect.height() && clip.y() + clip.height() > _botAbout->rect.y()) {
			p.setTextPalette(stm->textPalette);
			Ui::FillRoundRect(p, _botAbout->rect, stm->msgBg, stm->msgBgCorners, &stm->msgShadow);

			auto top = _botAbout->rect.top() + st::msgPadding.top();
			if (!_history->peer->isRepliesChat()) {
				p.setFont(st::msgNameFont);
				p.setPen(st->dialogsNameFg());
				p.drawText(_botAbout->rect.left() + st::msgPadding.left(), top + st::msgNameFont->ascent, tr::lng_bot_description(tr::now));
				top += +st::msgNameFont->height + st::botDescSkip;
			}

			p.setPen(stm->historyTextFg);
			_botAbout->info->text.draw(p, _botAbout->rect.left() + st::msgPadding.left(), top, _botAbout->width);

			p.restoreTextPalette();
		}
	} else if (historyDisplayedEmpty) {
		paintEmpty(p, context.st, width(), height());
	} else {
		_emptyPainter = nullptr;
	}
	if (!noHistoryDisplayed) {
		auto readMentions = base::flat_set<not_null<HistoryItem*>>();

		adjustCurrent(clip.top());

		auto drawToY = clip.y() + clip.height();

		auto selfromy = itemTop(_dragSelFrom);
		auto seltoy = itemTop(_dragSelTo);
		if (selfromy < 0 || seltoy < 0) {
			selfromy = seltoy = -1;
		} else {
			seltoy += _dragSelTo->height();
		}

		auto mtop = migratedTop();
		auto htop = historyTop();
		auto hdrawtop = historyDrawTop();
		if (mtop >= 0) {
			auto iBlock = (_curHistory == _migrated ? _curBlock : (_migrated->blocks.size() - 1));
			auto block = _migrated->blocks[iBlock].get();
			auto iItem = (_curHistory == _migrated ? _curItem : (block->messages.size() - 1));
			auto view = block->messages[iItem].get();
			auto item = view->data();

			auto top = mtop + block->y() + view->y();
			context.translate(0, -top);
			p.translate(0, top);
			if (context.clip.y() < view->height()) while (top < drawToY) {
				context.outbg = view->hasOutLayout();
				context.selection = itemRenderSelection(
					view,
					selfromy - mtop,
					seltoy - mtop);
				view->draw(p, context);

				const auto height = view->height();
				const auto middle = top + height / 2;
				if (_visibleAreaBottom >= middle
					&& _visibleAreaTop <= middle) {
					if (item->hasViews()) {
						session().api().views().scheduleIncrement(item);
					}
					if (item->isUnreadMention() && !item->isUnreadMedia()) {
						readMentions.insert(item);
						_widget->enqueueMessageHighlight(view);
					}
					session().data().reactions().poll(item, now);
				}

				top += height;
				context.translate(0, -height);
				p.translate(0, height);

				++iItem;
				if (iItem == block->messages.size()) {
					iItem = 0;
					++iBlock;
					if (iBlock == _migrated->blocks.size()) {
						break;
					}
					block = _migrated->blocks[iBlock].get();
				}
				view = block->messages[iItem].get();
				item = view->data();
			}
			context.translate(0, top);
			p.translate(0, -top);
		}
		if (htop >= 0) {
			auto iBlock = (_curHistory == _history ? _curBlock : 0);
			auto block = _history->blocks[iBlock].get();
			auto iItem = (_curHistory == _history ? _curItem : 0);
			auto view = block->messages[iItem].get();
			auto item = view->data();
			auto readTill = (HistoryItem*)nullptr;
			auto top = htop + block->y() + view->y();
			context.clip = clip.intersected(
				QRect(0, hdrawtop, width(), clip.top() + clip.height()));
			context.translate(0, -top);
			p.translate(0, top);
			while (top < drawToY) {
				const auto height = view->height();
				if (context.clip.y() < height && hdrawtop < top + height) {
					context.outbg = view->hasOutLayout();
					context.selection = itemRenderSelection(
						view,
						selfromy - htop,
						seltoy - htop);
					view->draw(p, context);

					const auto item = view->data();
					const auto middle = top + height / 2;
					const auto bottom = top + height;
					if (_visibleAreaBottom >= bottom) {
						if (!item->out() && item->unread()) {
							readTill = item;
						}
					}
					if (item->isSponsored()
						&& view->markSponsoredViewed(
							_visibleAreaBottom - top)) {
						session().data().sponsoredMessages().view(
							item->fullId());
					}
					if (_visibleAreaBottom >= middle
						&& _visibleAreaTop <= middle) {
						if (item->hasViews()) {
							session().api().views().scheduleIncrement(item);
						}
						if (item->isUnreadMention() && !item->isUnreadMedia()) {
							readMentions.insert(item);
							_widget->enqueueMessageHighlight(view);
						}
					}
					session().data().reactions().poll(item, now);
				}
				top += height;
				context.translate(0, -height);
				p.translate(0, height);

				++iItem;
				if (iItem == block->messages.size()) {
					iItem = 0;
					++iBlock;
					if (iBlock == _history->blocks.size()) {
						break;
					}
					block = _history->blocks[iBlock].get();
				}
				view = block->messages[iItem].get();
				item = view->data();
			}
			context.translate(0, top);
			p.translate(0, -top);

			if (readTill && _widget->doWeReadServerHistory()) {
				session().data().histories().readInboxTill(readTill);
			}
		}

		if (!readMentions.empty() && _widget->doWeReadMentions()) {
			session().api().markMediaRead(readMentions);
		}

		if (mtop >= 0 || htop >= 0) {
			enumerateUserpics([&](not_null<Element*> view, int userpicTop) {
				// stop the enumeration if the userpic is below the painted rect
				if (userpicTop >= clip.top() + clip.height()) {
					return false;
				}

				// paint the userpic if it intersects the painted rect
				if (userpicTop + st::msgPhotoSize > clip.top()) {
					if (const auto from = view->data()->displayFrom()) {
						from->paintUserpicLeft(
							p,
							_userpics[from],
							st::historyPhotoLeft,
							userpicTop,
							width(),
							st::msgPhotoSize);
					} else if (const auto info = view->data()->hiddenSenderInfo()) {
						info->userpic.paint(
							p,
							st::historyPhotoLeft,
							userpicTop,
							width(),
							st::msgPhotoSize);
					} else {
						Unexpected("Corrupt forwarded information in message.");
					}
				}
				return true;
			});

			int dateHeight = st::msgServicePadding.bottom() + st::msgServiceFont->height + st::msgServicePadding.top();
			//QDate lastDate;
			//if (!_history->isEmpty()) {
			//	lastDate = _history->blocks.back()->messages.back()->data()->date.date();
			//}

			//// if item top is before this value always show date as a floating date
			//int showFloatingBefore = height() - 2 * (_visibleAreaBottom - _visibleAreaTop) - dateHeight;


			auto scrollDateOpacity = _scrollDateOpacity.value(_scrollDateShown ? 1. : 0.);
			enumerateDates([&](not_null<Element*> view, int itemtop, int dateTop) {
				// stop the enumeration if the date is above the painted rect
				if (dateTop + dateHeight <= clip.top()) {
					return false;
				}

				const auto displayDate = view->displayDate();
				auto dateInPlace = displayDate;
				if (dateInPlace) {
					const auto correctDateTop = itemtop + st::msgServiceMargin.top();
					dateInPlace = (dateTop < correctDateTop + dateHeight);
				}
				//bool noFloatingDate = (item->date.date() == lastDate && displayDate);
				//if (noFloatingDate) {
				//	if (itemtop < showFloatingBefore) {
				//		noFloatingDate = false;
				//	}
				//}

				// paint the date if it intersects the painted rect
				if (dateTop < clip.top() + clip.height()) {
					auto opacity = (dateInPlace/* || noFloatingDate*/) ? 1. : scrollDateOpacity;
					if (opacity > 0.) {
						p.setOpacity(opacity);
						const auto dateY = false // noFloatingDate
							? itemtop
							: (dateTop - st::msgServiceMargin.top());
						if (const auto date = view->Get<HistoryView::DateBadge>()) {
							date->paint(p, context.st, dateY, _contentWidth, _isChatWide);
						} else {
							HistoryView::ServiceMessagePainter::PaintDate(
								p,
								context.st,
								view->dateTime(),
								dateY,
								_contentWidth,
								_isChatWide);
						}
					}
				}
				return true;
			});
			p.setOpacity(1.);

			_reactionsManager->paintButtons(p, context);

			p.translate(0, _historyPaddingTop);
			_emojiInteractions->paint(p);
		}
	}
}

bool HistoryInner::eventHook(QEvent *e) {
	if (e->type() == QEvent::TouchBegin
		|| e->type() == QEvent::TouchUpdate
		|| e->type() == QEvent::TouchEnd
		|| e->type() == QEvent::TouchCancel) {
		QTouchEvent *ev = static_cast<QTouchEvent*>(e);
		if (ev->device()->type() == base::TouchDevice::TouchScreen) {
			touchEvent(ev);
			return true;
		}
	}
	return RpWidget::eventHook(e);
}

void HistoryInner::onTouchScrollTimer() {
	auto nowTime = crl::now();
	if (_touchScrollState == Ui::TouchScrollState::Acceleration && _touchWaitingAcceleration && (nowTime - _touchAccelerationTime) > 40) {
		_touchScrollState = Ui::TouchScrollState::Manual;
		touchResetSpeed();
	} else if (_touchScrollState == Ui::TouchScrollState::Auto || _touchScrollState == Ui::TouchScrollState::Acceleration) {
		int32 elapsed = int32(nowTime - _touchTime);
		QPoint delta = _touchSpeed * elapsed / 1000;
		bool hasScrolled = _widget->touchScroll(delta);

		if (_touchSpeed.isNull() || !hasScrolled) {
			_touchScrollState = Ui::TouchScrollState::Manual;
			_touchScroll = false;
			_touchScrollTimer.cancel();
		} else {
			_touchTime = nowTime;
		}
		touchDeaccelerate(elapsed);
	}
}

void HistoryInner::touchUpdateSpeed() {
	const auto nowTime = crl::now();
	if (_touchPrevPosValid) {
		const int elapsed = nowTime - _touchSpeedTime;
		if (elapsed) {
			const QPoint newPixelDiff = (_touchPos - _touchPrevPos);
			const QPoint pixelsPerSecond = newPixelDiff * (1000 / elapsed);

			// fingers are inacurates, we ignore small changes to avoid stopping the autoscroll because
			// of a small horizontal offset when scrolling vertically
			const int newSpeedY = (qAbs(pixelsPerSecond.y()) > Ui::kFingerAccuracyThreshold) ? pixelsPerSecond.y() : 0;
			const int newSpeedX = (qAbs(pixelsPerSecond.x()) > Ui::kFingerAccuracyThreshold) ? pixelsPerSecond.x() : 0;
			if (_touchScrollState == Ui::TouchScrollState::Auto) {
				const int oldSpeedY = _touchSpeed.y();
				const int oldSpeedX = _touchSpeed.x();
				if ((oldSpeedY <= 0 && newSpeedY <= 0) || ((oldSpeedY >= 0 && newSpeedY >= 0)
					&& (oldSpeedX <= 0 && newSpeedX <= 0)) || (oldSpeedX >= 0 && newSpeedX >= 0)) {
					_touchSpeed.setY(std::clamp(
						(oldSpeedY + (newSpeedY / 4)),
						-Ui::kMaxScrollAccelerated,
						+Ui::kMaxScrollAccelerated));
					_touchSpeed.setX(std::clamp(
						(oldSpeedX + (newSpeedX / 4)),
						-Ui::kMaxScrollAccelerated,
						+Ui::kMaxScrollAccelerated));
				} else {
					_touchSpeed = QPoint();
				}
			} else {
				// we average the speed to avoid strange effects with the last delta
				if (!_touchSpeed.isNull()) {
					_touchSpeed.setX(std::clamp(
						(_touchSpeed.x() / 4) + (newSpeedX * 3 / 4),
						-Ui::kMaxScrollFlick,
						+Ui::kMaxScrollFlick));
					_touchSpeed.setY(std::clamp(
						(_touchSpeed.y() / 4) + (newSpeedY * 3 / 4),
						-Ui::kMaxScrollFlick,
						+Ui::kMaxScrollFlick));
				} else {
					_touchSpeed = QPoint(newSpeedX, newSpeedY);
				}
			}
		}
	} else {
		_touchPrevPosValid = true;
	}
	_touchSpeedTime = nowTime;
	_touchPrevPos = _touchPos;
}

void HistoryInner::touchResetSpeed() {
	_touchSpeed = QPoint();
	_touchPrevPosValid = false;
}

void HistoryInner::touchDeaccelerate(int32 elapsed) {
	int32 x = _touchSpeed.x();
	int32 y = _touchSpeed.y();
	_touchSpeed.setX((x == 0) ? x : (x > 0) ? qMax(0, x - elapsed) : qMin(0, x + elapsed));
	_touchSpeed.setY((y == 0) ? y : (y > 0) ? qMax(0, y - elapsed) : qMin(0, y + elapsed));
}

void HistoryInner::touchEvent(QTouchEvent *e) {
	if (e->type() == QEvent::TouchCancel) { // cancel
		if (!_touchInProgress) return;
		_touchInProgress = false;
		_touchSelectTimer.cancel();
		_touchScroll = _touchSelect = false;
		_touchScrollState = Ui::TouchScrollState::Manual;
		mouseActionCancel();
		return;
	}

	if (!e->touchPoints().isEmpty()) {
		_touchPrevPos = _touchPos;
		_touchPos = e->touchPoints().cbegin()->screenPos().toPoint();
	}

	switch (e->type()) {
	case QEvent::TouchBegin: {
		if (_menu) {
			e->accept();
			return; // ignore mouse press, that was hiding context menu
		}
		if (_touchInProgress) return;
		if (e->touchPoints().isEmpty()) return;

		_touchInProgress = true;
		if (_touchScrollState == Ui::TouchScrollState::Auto) {
			_touchScrollState = Ui::TouchScrollState::Acceleration;
			_touchWaitingAcceleration = true;
			_touchAccelerationTime = crl::now();
			touchUpdateSpeed();
			_touchStart = _touchPos;
		} else {
			_touchScroll = false;
			_touchSelectTimer.callOnce(QApplication::startDragTime());
		}
		_touchSelect = false;
		_touchStart = _touchPrevPos = _touchPos;
	} break;

	case QEvent::TouchUpdate: {
		if (!_touchInProgress) return;
		if (_touchSelect) {
			mouseActionUpdate(_touchPos);
		} else if (!_touchScroll && (_touchPos - _touchStart).manhattanLength() >= QApplication::startDragDistance()) {
			_touchSelectTimer.cancel();
			_touchScroll = true;
			touchUpdateSpeed();
		}
		if (_touchScroll) {
			if (_touchScrollState == Ui::TouchScrollState::Manual) {
				touchScrollUpdated(_touchPos);
			} else if (_touchScrollState == Ui::TouchScrollState::Acceleration) {
				touchUpdateSpeed();
				_touchAccelerationTime = crl::now();
				if (_touchSpeed.isNull()) {
					_touchScrollState = Ui::TouchScrollState::Manual;
				}
			}
		}
	} break;

	case QEvent::TouchEnd: {
		if (!_touchInProgress) return;
		_touchInProgress = false;
		auto weak = Ui::MakeWeak(this);
		if (_touchSelect) {
			mouseActionFinish(_touchPos, Qt::RightButton);
			QContextMenuEvent contextMenu(QContextMenuEvent::Mouse, mapFromGlobal(_touchPos), _touchPos);
			showContextMenu(&contextMenu, true);
			_touchScroll = false;
		} else if (_touchScroll) {
			if (_touchScrollState == Ui::TouchScrollState::Manual) {
				_touchScrollState = Ui::TouchScrollState::Auto;
				_touchPrevPosValid = false;
				_touchScrollTimer.callEach(15);
				_touchTime = crl::now();
			} else if (_touchScrollState == Ui::TouchScrollState::Auto) {
				_touchScrollState = Ui::TouchScrollState::Manual;
				_touchScroll = false;
				touchResetSpeed();
			} else if (_touchScrollState == Ui::TouchScrollState::Acceleration) {
				_touchScrollState = Ui::TouchScrollState::Auto;
				_touchWaitingAcceleration = false;
				_touchPrevPosValid = false;
			}
		} else { // One short tap is like left mouse click.
			mouseActionStart(_touchPos, Qt::LeftButton);
			mouseActionFinish(_touchPos, Qt::LeftButton);
		}
		if (weak) {
			_touchSelectTimer.cancel();
			_touchSelect = false;
		}
	} break;
	}
}

void HistoryInner::mouseMoveEvent(QMouseEvent *e) {
	static auto lastGlobalPosition = e->globalPos();
	auto reallyMoved = (lastGlobalPosition != e->globalPos());
	auto buttonsPressed = (e->buttons() & (Qt::LeftButton | Qt::MiddleButton));
	if (!buttonsPressed && _mouseAction != MouseAction::None) {
		mouseReleaseEvent(e);
	}
	if (reallyMoved) {
		lastGlobalPosition = e->globalPos();
		if (!buttonsPressed || (_scrollDateLink && ClickHandler::getPressed() == _scrollDateLink)) {
			keepScrollDateForNow();
		}
	}
	mouseActionUpdate(e->globalPos());
}

void HistoryInner::mouseActionUpdate(const QPoint &screenPos) {
	_mousePosition = screenPos;
	mouseActionUpdate();
}

void HistoryInner::touchScrollUpdated(const QPoint &screenPos) {
	_touchPos = screenPos;
	_widget->touchScroll(_touchPos - _touchPrevPos);
	touchUpdateSpeed();
}

QPoint HistoryInner::mapPointToItem(QPoint p, const Element *view) const {
	if (view) {
		const auto top = itemTop(view);
		p.setY(p.y() - top);
		return p;
	}
	return QPoint();
}

QPoint HistoryInner::mapPointToItem(
		QPoint p,
		const HistoryItem *item) const {
	return item ? mapPointToItem(p, item->mainView()) : QPoint();
}

void HistoryInner::mousePressEvent(QMouseEvent *e) {
	if (_menu) {
		e->accept();
		return; // ignore mouse press, that was hiding context menu
	}
	mouseActionStart(e->globalPos(), e->button());
}

void HistoryInner::mouseActionStart(const QPoint &screenPos, Qt::MouseButton button) {
	mouseActionUpdate(screenPos);
	if (button != Qt::LeftButton) return;

	ClickHandler::pressed();
	if (App::pressedItem() != App::hoveredItem()) {
		repaintItem(App::pressedItem());
		App::pressedItem(App::hoveredItem());
		repaintItem(App::pressedItem());
	}

	const auto mouseActionView = App::mousedItem();
	_mouseAction = MouseAction::None;
	_mouseActionItem = mouseActionView
		? mouseActionView->data().get()
		: nullptr;
	_dragStartPosition = mapPointToItem(mapFromGlobal(screenPos), mouseActionView);
	_pressWasInactive = Ui::WasInactivePress(_controller->widget());
	if (_pressWasInactive) {
		Ui::MarkInactivePress(_controller->widget(), false);
	}

	if (ClickHandler::getPressed()) {
		_mouseAction = MouseAction::PrepareDrag;
	} else if (inSelectionMode()) {
		if (_dragStateItem
			&& _selected.find(_dragStateItem) != _selected.cend()
			&& App::hoveredItem()) {
			_mouseAction = MouseAction::PrepareDrag; // start items drag
		} else if (!_pressWasInactive) {
			_mouseAction = MouseAction::PrepareSelect; // start items select
		}
	}
	if (_mouseAction == MouseAction::None && mouseActionView) {
		TextState dragState;
		if (_trippleClickTimer.isActive() && (screenPos - _trippleClickPoint).manhattanLength() < QApplication::startDragDistance()) {
			StateRequest request;
			request.flags = Ui::Text::StateRequest::Flag::LookupSymbol;
			dragState = mouseActionView->textState(_dragStartPosition, request);
			if (dragState.cursor == CursorState::Text) {
				TextSelection selStatus = { dragState.symbol, dragState.symbol };
				if (selStatus != FullSelection && (_selected.empty() || _selected.cbegin()->second != FullSelection)) {
					if (!_selected.empty()) {
						repaintItem(_selected.cbegin()->first);
						_selected.clear();
					}
					_selected.emplace(_mouseActionItem, selStatus);
					_mouseTextSymbol = dragState.symbol;
					_mouseAction = MouseAction::Selecting;
					_mouseSelectType = TextSelectType::Paragraphs;
					mouseActionUpdate(_mousePosition);
					_trippleClickTimer.callOnce(
						QApplication::doubleClickInterval());
				}
			}
		} else if (App::pressedItem()) {
			StateRequest request;
			request.flags = Ui::Text::StateRequest::Flag::LookupSymbol;
			dragState = mouseActionView->textState(_dragStartPosition, request);
		}
		if (_mouseSelectType != TextSelectType::Paragraphs) {
			if (App::pressedItem()) {
				_mouseTextSymbol = dragState.symbol;
				bool uponSelected = (dragState.cursor == CursorState::Text);
				if (uponSelected) {
					if (_selected.empty()
						|| _selected.cbegin()->second == FullSelection
						|| _selected.cbegin()->first != _mouseActionItem) {
						uponSelected = false;
					} else {
						uint16 selFrom = _selected.cbegin()->second.from, selTo = _selected.cbegin()->second.to;
						if (_mouseTextSymbol < selFrom || _mouseTextSymbol >= selTo) {
							uponSelected = false;
						}
					}
				}
				if (uponSelected) {
					_mouseAction = MouseAction::PrepareDrag; // start text drag
				} else if (!_pressWasInactive) {
					const auto media = App::pressedItem()->media();
					if ((media && media->dragItem())
						|| _mouseCursorState == CursorState::Date) {
						_mouseAction = MouseAction::PrepareDrag; // start sticker drag or by-date drag
					} else {
						if (dragState.afterSymbol) ++_mouseTextSymbol;
						TextSelection selStatus = { _mouseTextSymbol, _mouseTextSymbol };
						if (selStatus != FullSelection && (_selected.empty() || _selected.cbegin()->second != FullSelection)) {
							if (!_selected.empty()) {
								repaintItem(_selected.cbegin()->first);
								_selected.clear();
							}
							_selected.emplace(_mouseActionItem, selStatus);
							_mouseAction = MouseAction::Selecting;
							repaintItem(_mouseActionItem);
						} else if (!hasSelectRestriction()) {
							_mouseAction = MouseAction::PrepareSelect;
						}
					}
				}
			} else if (!_pressWasInactive && !hasSelectRestriction()) {
				_mouseAction = MouseAction::PrepareSelect; // start items select
			}
		}
	}

	if (!_mouseActionItem) {
		_mouseAction = MouseAction::None;
	} else if (_mouseAction == MouseAction::None) {
		_mouseActionItem = nullptr;
	}
}

void HistoryInner::mouseActionCancel() {
	_mouseActionItem = nullptr;
	_dragStateItem = nullptr;
	_mouseAction = MouseAction::None;
	_dragStartPosition = QPoint(0, 0);
	_dragSelFrom = _dragSelTo = nullptr;
	_wasSelectedText = false;
	_selectScroll.cancel();
}

std::unique_ptr<QMimeData> HistoryInner::prepareDrag() {
	if (_mouseAction != MouseAction::Dragging) {
		return nullptr;
	}

	const auto pressedHandler = ClickHandler::getPressed();
	if (dynamic_cast<VoiceSeekClickHandler*>(pressedHandler.get())
		|| hasCopyRestriction()) {
		return nullptr;
	}

	const auto mouseActionView = _mouseActionItem
		? _mouseActionItem->mainView()
		: nullptr;
	bool uponSelected = false;
	if (mouseActionView) {
		if (!_selected.empty() && _selected.cbegin()->second == FullSelection) {
			uponSelected = _dragStateItem
				&& (_selected.find(_dragStateItem) != _selected.cend());
		} else {
			StateRequest request;
			request.flags |= Ui::Text::StateRequest::Flag::LookupSymbol;
			auto dragState = mouseActionView->textState(_dragStartPosition, request);
			uponSelected = (dragState.cursor == CursorState::Text);
			if (uponSelected) {
				if (_selected.empty()
					|| _selected.cbegin()->second == FullSelection
					|| _selected.cbegin()->first != _mouseActionItem) {
					uponSelected = false;
				} else {
					uint16 selFrom = _selected.cbegin()->second.from, selTo = _selected.cbegin()->second.to;
					if (dragState.symbol < selFrom || dragState.symbol >= selTo) {
						uponSelected = false;
					}
				}
			}
		}
	}
	auto urls = QList<QUrl>();
	const auto selectedText = [&] {
		if (uponSelected) {
			return getSelectedText();
		} else if (pressedHandler) {
			//if (!sel.isEmpty() && sel.at(0) != '/' && sel.at(0) != '@' && sel.at(0) != '#') {
			//	urls.push_back(QUrl::fromEncoded(sel.toUtf8())); // Google Chrome crashes in Mac OS X O_o
			//}
			return TextForMimeData::Simple(pressedHandler->dragText());
		}
		return TextForMimeData();
	}();
	if (auto mimeData = TextUtilities::MimeDataFromText(selectedText)) {
		updateDragSelection(nullptr, nullptr, false);
		_selectScroll.cancel();

		if (!urls.isEmpty()) mimeData->setUrls(urls);
		if (uponSelected && !_controller->adaptive().isOneColumn()) {
			auto selectedState = getSelectionState();
			if (selectedState.count > 0 && selectedState.count == selectedState.canForwardCount) {
				session().data().setMimeForwardIds(getSelectedItems());
				mimeData->setData(qsl("application/x-td-forward"), "1");
			}
		}
		return mimeData;
	} else if (_dragStateItem) {
		const auto view = _dragStateItem->mainView();
		if (!view) {
			return nullptr;
		}
		auto forwardIds = MessageIdsList();
		if (_mouseCursorState == CursorState::Date) {
			forwardIds = session().data().itemOrItsGroup(_dragStateItem);
		} else if (view->isHiddenByGroup() && pressedHandler) {
			forwardIds = MessageIdsList(1, _dragStateItem->fullId());
		} else if (const auto media = view->media()) {
			if (media->dragItemByHandler(pressedHandler)
				|| media->dragItem()) {
				forwardIds = MessageIdsList(1, _dragStateItem->fullId());
			}
		}
		if (forwardIds.empty()) {
			return nullptr;
		}
		session().data().setMimeForwardIds(std::move(forwardIds));
		auto result = std::make_unique<QMimeData>();
		result->setData(qsl("application/x-td-forward"), "1");
		if (const auto media = view->media()) {
			if (const auto document = media->getDocument()) {
				const auto filepath = document->filepath(true);
				if (!filepath.isEmpty()) {
					QList<QUrl> urls;
					urls.push_back(QUrl::fromLocalFile(filepath));
					result->setUrls(urls);
				}
			}
		}
		return result;
	}
	return nullptr;
}

void HistoryInner::performDrag() {
	if (auto mimeData = prepareDrag()) {
		// This call enters event loop and can destroy any QObject.
		_reactionsManager->updateButton({});
		_controller->widget()->launchDrag(
			std::move(mimeData),
			crl::guard(this, [=] { mouseActionUpdate(QCursor::pos()); }));
	}
}

void HistoryInner::itemRemoved(not_null<const HistoryItem*> item) {
	if (_history != item->history() && _migrated != item->history()) {
		return;
	}

	_animatedStickersPlayed.remove(item);
	_reactionsManager->remove(item->fullId());

	auto i = _selected.find(item);
	if (i != _selected.cend()) {
		_selected.erase(i);
		_widget->updateTopBarSelection();
	}

	if (_mouseActionItem == item) {
		mouseActionCancel();
	}
	if (_dragStateItem == item) {
		_dragStateItem = nullptr;
	}

	if ((_dragSelFrom && _dragSelFrom->data() == item)
		|| (_dragSelTo && _dragSelTo->data() == item)) {
		_dragSelFrom = nullptr;
		_dragSelTo = nullptr;
		update();
	}
	if (_scrollDateLastItem && _scrollDateLastItem->data() == item) {
		_scrollDateLastItem = nullptr;
	}
	mouseActionUpdate();
}

void HistoryInner::viewRemoved(not_null<const Element*> view) {
	const auto refresh = [&](auto &saved) {
		if (saved == view) {
			const auto now = view->data()->mainView();
			saved = (now && now != view) ? now : nullptr;
		}
	};
	refresh(_dragSelFrom);
	refresh(_dragSelTo);
	refresh(_scrollDateLastItem);
}

void HistoryInner::mouseActionFinish(
		const QPoint &screenPos,
		Qt::MouseButton button) {
	mouseActionUpdate(screenPos);

	auto activated = ClickHandler::unpressed();
	if (_mouseAction == MouseAction::Dragging) {
		activated = nullptr;
	} else if (_mouseActionItem) {
		// if we are in selecting items mode perhaps we want to
		// toggle selection instead of activating the pressed link
		if (_mouseAction == MouseAction::PrepareDrag
			&& !_pressWasInactive
			&& inSelectionMode()
			&& button != Qt::RightButton) {
			if (const auto view = _mouseActionItem->mainView()) {
				if (view->toggleSelectionByHandlerClick(activated)) {
					activated = nullptr;
				}
			}
		}
	}
	const auto pressedItemView = App::pressedItem();
	if (pressedItemView) {
		repaintItem(pressedItemView);
		App::pressedItem(nullptr);
	}

	_wasSelectedText = false;

	if (activated) {
		mouseActionCancel();
		const auto pressedItemId = pressedItemView
			? pressedItemView->data()->fullId()
			: FullMsgId();
		ActivateClickHandler(window(), activated, {
			button,
			QVariant::fromValue(ClickHandlerContext{
				.itemId = pressedItemId,
				.elementDelegate = [weak = Ui::MakeWeak(this)] {
					return weak
						? HistoryInner::ElementDelegate().get()
						: nullptr;
				},
				.sessionWindow = base::make_weak(_controller.get()),
			})
		});
		return;
	}
	if ((_mouseAction == MouseAction::PrepareSelect)
		&& !_pressWasInactive
		&& inSelectionMode()) {
		changeSelectionAsGroup(
			&_selected,
			_mouseActionItem,
			SelectAction::Invert);
		repaintItem(_mouseActionItem);
	} else if ((_mouseAction == MouseAction::PrepareDrag)
		&& !_pressWasInactive
		&& _dragStateItem
		&& (button != Qt::RightButton)) {
		auto i = _selected.find(_dragStateItem);
		if (i != _selected.cend() && i->second == FullSelection) {
			_selected.erase(i);
			repaintItem(_mouseActionItem);
		} else if ((i == _selected.cend())
			&& !_dragStateItem->isService()
			&& _dragStateItem->isRegular()
			&& inSelectionMode()) {
			if (_selected.size() < MaxSelectedItems) {
				_selected.emplace(_dragStateItem, FullSelection);
				repaintItem(_mouseActionItem);
			}
		} else {
			_selected.clear();
			update();
		}
	} else if (_mouseAction == MouseAction::Selecting) {
		if (_dragSelFrom && _dragSelTo) {
			applyDragSelection();
			_dragSelFrom = _dragSelTo = nullptr;
		} else if (!_selected.empty() && !_pressWasInactive) {
			auto sel = _selected.cbegin()->second;
			if (sel != FullSelection && sel.from == sel.to) {
				_selected.clear();
				_controller->widget()->setInnerFocus();
			}
		}
	}
	_mouseAction = MouseAction::None;
	_mouseActionItem = nullptr;
	_mouseSelectType = TextSelectType::Letters;
	_selectScroll.cancel();
	_widget->updateTopBarSelection();

	if (QGuiApplication::clipboard()->supportsSelection()
		&& !_selected.empty()
		&& _selected.cbegin()->second != FullSelection
		&& !hasCopyRestriction(_selected.cbegin()->first)) {
		const auto [item, selection] = *_selected.cbegin();
		if (const auto view = item->mainView()) {
			TextUtilities::SetClipboardText(
				view->selectedText(selection),
				QClipboard::Selection);
		}
	}
}

void HistoryInner::mouseReleaseEvent(QMouseEvent *e) {
	mouseActionFinish(e->globalPos(), e->button());
	if (!rect().contains(e->pos())) {
		leaveEvent(e);
	}
}

void HistoryInner::mouseDoubleClickEvent(QMouseEvent *e) {
	mouseActionStart(e->globalPos(), e->button());

	const auto mouseActionView = _mouseActionItem
		? _mouseActionItem->mainView()
		: nullptr;
	if (_mouseSelectType == TextSelectType::Letters
		&& mouseActionView
		&& ((_mouseAction == MouseAction::Selecting
			&& !_selected.empty()
			&& _selected.cbegin()->second != FullSelection)
			|| (_mouseAction == MouseAction::None
				&& (_selected.empty()
					|| _selected.cbegin()->second != FullSelection)))) {
		StateRequest request;
		request.flags |= Ui::Text::StateRequest::Flag::LookupSymbol;
		auto dragState = mouseActionView->textState(_dragStartPosition, request);
		if (dragState.cursor == CursorState::Text) {
			_mouseTextSymbol = dragState.symbol;
			_mouseSelectType = TextSelectType::Words;
			if (_mouseAction == MouseAction::None) {
				_mouseAction = MouseAction::Selecting;
				TextSelection selStatus = { dragState.symbol, dragState.symbol };
				if (!_selected.empty()) {
					repaintItem(_selected.cbegin()->first);
					_selected.clear();
				}
				_selected.emplace(_mouseActionItem, selStatus);
			}
			mouseMoveEvent(e);

			_trippleClickPoint = e->globalPos();
			_trippleClickTimer.callOnce(QApplication::doubleClickInterval());
		}
	}
	if (!ClickHandler::getActive()
		&& !ClickHandler::getPressed()
		&& (_mouseCursorState == CursorState::None
			|| _mouseCursorState == CursorState::Date)
		&& !inSelectionMode()
		&& !_emptyPainter) {
		if (const auto item = _mouseActionItem) {
			mouseActionCancel();
			_widget->replyToMessage(item);
		}
	}
}

void HistoryInner::contextMenuEvent(QContextMenuEvent *e) {
	showContextMenu(e);
}

void HistoryInner::showContextMenu(QContextMenuEvent *e, bool showFromTouch) {
	if (e->reason() == QContextMenuEvent::Mouse) {
		mouseActionUpdate(e->globalPos());
	}

	auto selectedState = getSelectionState();
	auto canSendMessages = _peer->canWrite();

	// -2 - has full selected items, but not over, -1 - has selection, but no over, 0 - no selection, 1 - over text, 2 - over full selected items
	auto isUponSelected = 0;
	auto hasSelected = 0;
	if (!_selected.empty()) {
		isUponSelected = -1;
		if (_selected.cbegin()->second == FullSelection) {
			hasSelected = 2;
			if (_dragStateItem && _selected.find(_dragStateItem) != _selected.cend()) {
				isUponSelected = 2;
			} else {
				isUponSelected = -2;
			}
		} else if (App::mousedItem()
			&& App::mousedItem() == App::hoveredItem()
			&& _selected.cbegin()->first == App::mousedItem()->data()) {
			uint16 selFrom = _selected.cbegin()->second.from, selTo = _selected.cbegin()->second.to;
			hasSelected = (selTo > selFrom) ? 1 : 0;
			auto mousePos = mapPointToItem(mapFromGlobal(_mousePosition), App::mousedItem());
			StateRequest request;
			request.flags |= Ui::Text::StateRequest::Flag::LookupSymbol;
			auto dragState = App::mousedItem()->textState(mousePos, request);
			if (dragState.cursor == CursorState::Text
				&& dragState.symbol >= selFrom
				&& dragState.symbol < selTo) {
				isUponSelected = 1;
			}
		}
	}
	if (showFromTouch && hasSelected && isUponSelected < hasSelected) {
		isUponSelected = hasSelected;
	}

	const auto hasWhoReactedItem = _dragStateItem
		&& Api::WhoReactedExists(_dragStateItem);
	_menu = base::make_unique_q<Ui::PopupMenu>(
		this,
		hasWhoReactedItem ? st::whoReadMenu : st::popupMenuWithIcons);
	const auto session = &this->session();
	const auto controller = _controller;
	const auto groupLeaderOrSelf = [](HistoryItem *item) -> HistoryItem* {
		if (!item) {
			return nullptr;
		} else if (const auto group = item->history()->owner().groups().find(item)) {
			return group->items.front();
		}
		return item;
	};
	const auto addItemActions = [&](
			HistoryItem *item,
			HistoryItem *albumPartItem) {
		if (!item
			|| !item->isRegular()
			|| isUponSelected == 2
			|| isUponSelected == -2) {
			return;
		}
		const auto itemId = item->fullId();
		if (canSendMessages) {
			_menu->addAction(tr::lng_context_reply_msg(tr::now), [=] {
				_widget->replyToMessage(itemId);
			}, &st::menuIconReply);
		}
		const auto repliesCount = item->repliesCount();
		const auto withReplies = (repliesCount > 0);
		if (withReplies && item->history()->peer->isMegagroup()) {
			const auto rootId = repliesCount ? item->id : item->replyToTop();
			const auto phrase = (repliesCount > 0)
				? tr::lng_replies_view(
					tr::now,
					lt_count,
					repliesCount)
				: tr::lng_replies_view_thread(tr::now);
			_menu->addAction(phrase, [=] {
				controller->showRepliesForMessage(_history, rootId);
			}, &st::menuIconViewReplies);
		}
		const auto t = base::unixtime::now();
		const auto editItem = (albumPartItem && albumPartItem->allowsEdit(t))
			? albumPartItem
			: item->allowsEdit(t)
			? item
			: nullptr;
		if (editItem) {
			const auto editItemId = editItem->fullId();
			_menu->addAction(tr::lng_context_edit_msg(tr::now), [=] {
				_widget->editMessage(editItemId);
			}, &st::menuIconEdit);
		}
		const auto pinItem = (item->canPin() && item->isPinned())
			? item
			: groupLeaderOrSelf(item);
		if (pinItem->canPin()) {
			const auto isPinned = pinItem->isPinned();
			const auto pinItemId = pinItem->fullId();
			const auto controller = _controller;
			_menu->addAction(isPinned ? tr::lng_context_unpin_msg(tr::now) : tr::lng_context_pin_msg(tr::now), crl::guard(controller, [=] {
				Window::ToggleMessagePinned(controller, pinItemId, !isPinned);
			}), isPinned ? &st::menuIconUnpin : &st::menuIconPin);
		}
		const auto peer = item->history()->peer;
		if (peer->isChat() || peer->isMegagroup()) {
			_menu->addAction(ktr("ktg_context_show_messages_from"), [=] {
				controller->content()->searchMessages(
					" ",
					(peer && !peer->isUser())
						? peer->owner().history(peer).get()
						: Dialogs::Key(),
						item->from()->asUser());
			});
		}
	};
	const auto addPhotoActions = [&](not_null<PhotoData*> photo, HistoryItem *item) {
		const auto media = photo->activeMediaView();
		const auto itemId = item ? item->fullId() : FullMsgId();
		if (!photo->isNull() && media && media->loaded() && !hasCopyRestriction(item)) {
			_menu->addAction(tr::lng_context_save_image(tr::now), App::LambdaDelayed(st::defaultDropdownMenu.menu.ripple.hideDuration, this, [=] {
				savePhotoToFile(photo);
			}), &st::menuIconSaveImage);
			_menu->addAction(tr::lng_context_copy_image(tr::now), [=] {
				copyContextImage(photo, itemId);
			}, &st::menuIconCopy);
		}
		if (photo->hasAttachedStickers()) {
			_menu->addAction(tr::lng_context_attached_stickers(tr::now), [=] {
				session->api().attachedStickers().requestAttachedStickerSets(
					controller,
					photo);
			}, &st::menuIconStickers);
		}
	};
	const auto addDocumentActions = [&](not_null<DocumentData*> document, HistoryItem *item) {
		if (document->loading()) {
			_menu->addAction(tr::lng_context_cancel_download(tr::now), [=] {
				cancelContextDownload(document);
			}, &st::menuIconCancel);
			return;
		}
		const auto itemId = item ? item->fullId() : FullMsgId();
		const auto lnkIsVideo = document->isVideoFile();
		const auto lnkIsVoice = document->isVoiceMessage();
		const auto lnkIsAudio = document->isAudioFile();
		if (document->isGifv()) {
			const auto notAutoplayedGif = [&] {
				return item
					&& document->isGifv()
					&& !Data::AutoDownload::ShouldAutoPlay(
						session->settings().autoDownload(),
						item->history()->peer,
						document);
			}();
			if (notAutoplayedGif) {
				_menu->addAction(tr::lng_context_open_gif(tr::now), [=] {
					openContextGif(itemId);
				}, &st::menuIconShowInChat);
			}
			if (!hasCopyRestriction(item)) {
				_menu->addAction(tr::lng_context_save_gif(tr::now), [=] {
					saveContextGif(itemId);
				}, &st::menuIconGif);
			}
		}
		if (!document->filepath(true).isEmpty()) {
			_menu->addAction(Platform::IsMac() ? tr::lng_context_show_in_finder(tr::now) : tr::lng_context_show_in_folder(tr::now), [=] {
				showContextInFolder(document);
			}, &st::menuIconShowInFolder);
		}
		if (!hasCopyRestriction(item)) {
			_menu->addAction(lnkIsVideo ? tr::lng_context_save_video(tr::now) : (lnkIsVoice ? tr::lng_context_save_audio(tr::now) : (lnkIsAudio ? tr::lng_context_save_audio_file(tr::now) : tr::lng_context_save_file(tr::now))), App::LambdaDelayed(st::defaultDropdownMenu.menu.ripple.hideDuration, this, [=] {
				saveDocumentToFile(itemId, document);
			}), &st::menuIconDownload);
		}
		if (document->hasAttachedStickers()) {
			_menu->addAction(tr::lng_context_attached_stickers(tr::now), [=] {
				session->api().attachedStickers().requestAttachedStickerSets(
					controller,
					document);
			}, &st::menuIconStickers);
		}
	};

	const auto addSelectMessageAction = [&](
			not_null<HistoryItem*> item,
			bool asGroup = true) {
		if (item->isRegular()
			&& !item->isService()
			&& !hasSelectRestriction()) {
			const auto itemId = item->fullId();
			_menu->addAction(tr::lng_context_select_msg(tr::now), [=] {
				if (const auto item = session->data().message(itemId)) {
					if (const auto view = item->mainView()) {
						if (asGroup) {
							changeSelectionAsGroup(&_selected, item, SelectAction::Select);
						} else {
							changeSelection(&_selected, item, SelectAction::Select);
						}
						repaintItem(item);
						_widget->updateTopBarSelection();
					}
				}
			}, &st::menuIconSelect);
		}
	};

<<<<<<< HEAD
	if (hasWhoReadItem) {
		const auto participantChosen = [=](uint64 id) {
			controller->showPeerInfo(PeerId(id));
		};
		_menu->addAction(Ui::WhoReadContextAction(
			_menu.get(),
			Api::WhoRead(_dragStateItem, this, st::defaultWhoRead),
			participantChosen,
			cUserpicCornersType()));
		_menu->addSeparator();
	}

=======
>>>>>>> 5c9c8368
	const auto link = ClickHandler::getActive();
	auto lnkPhoto = dynamic_cast<PhotoClickHandler*>(link.get());
	auto lnkDocument = dynamic_cast<DocumentClickHandler*>(link.get());
	if (lnkPhoto || lnkDocument) {
		const auto item = _dragStateItem;
		const auto itemId = item ? item->fullId() : FullMsgId();
		if (isUponSelected > 0 && !hasCopyRestrictionForSelected()) {
			_menu->addAction(
				(isUponSelected > 1
					? tr::lng_context_copy_selected_items(tr::now)
					: tr::lng_context_copy_selected(tr::now)),
				[=] { copySelectedText(); },
				&st::menuIconCopy);
		}
		addItemActions(item, item);
		if (lnkPhoto) {
			addPhotoActions(lnkPhoto->photo(), item);
		} else {
			addDocumentActions(lnkDocument->document(), item);
		}
		if (item && item->hasDirectLink() && isUponSelected != 2 && isUponSelected != -2) {
			_menu->addAction(item->history()->peer->isMegagroup() ? tr::lng_context_copy_message_link(tr::now) : tr::lng_context_copy_post_link(tr::now), [=] {
				HistoryView::CopyPostLink(session, itemId, HistoryView::Context::History);
			}, &st::menuIconLink);
		}
		if (isUponSelected > 1) {
			if (selectedState.count > 0 && selectedState.canForwardCount == selectedState.count) {
				_menu->addAction(tr::lng_context_forward_selected(tr::now), [=] {
					_widget->forwardSelected();
				}, &st::menuIconForward);
			}
			if (selectedState.count > 0 && selectedState.canDeleteCount == selectedState.count) {
				_menu->addAction(tr::lng_context_delete_selected(tr::now), [=] {
					_widget->confirmDeleteSelected();
				}, &st::menuIconDelete);
			}
			_menu->addAction(tr::lng_context_clear_selection(tr::now), [=] {
				_widget->clearSelected();
			}, &st::menuIconSelect);
		} else if (item) {
			const auto itemId = item->fullId();
			const auto blockSender = item->history()->peer->isRepliesChat();
			if (isUponSelected != -2) {
				if (item->allowsForward()) {
					_menu->addAction(tr::lng_context_forward_msg(tr::now), [=] {
						forwardItem(itemId);
					}, &st::menuIconForward);
				}
				if (item->canDelete()) {
					_menu->addAction(Ui::DeleteMessageContextAction(
						_menu->menu(),
						[=] { deleteItem(itemId); },
						item->ttlDestroyAt(),
						[=] { _menu = nullptr; }));
				}
				if (!blockSender && item->suggestReport()) {
					_menu->addAction(tr::lng_context_report_msg(tr::now), [=] {
						reportItem(itemId);
					}, &st::menuIconReport);
				}
			}
			addSelectMessageAction(item, false);
			if (isUponSelected != -2 && blockSender) {
				_menu->addAction(tr::lng_profile_block_user(tr::now), [=] {
					blockSenderItem(itemId);
				}, &st::menuIconBlock);
			}
		}
	} else { // maybe cursor on some text history item?
		const auto albumPartItem = _dragStateItem;
		const auto item = [&] {
			const auto result = App::hoveredItem()
				? App::hoveredItem()->data().get()
				: App::hoveredLinkItem()
				? App::hoveredLinkItem()->data().get()
				: nullptr;
			return result ? groupLeaderOrSelf(result) : nullptr;
		}();
		const auto itemId = item ? item->fullId() : FullMsgId();
		const auto canDelete = item
			&& item->canDelete()
			&& (item->isRegular() || !item->isService());
		const auto canForward = item && item->allowsForward();
		const auto canReport = item && item->suggestReport();
		const auto canBlockSender = item && item->history()->peer->isRepliesChat();
		const auto view = item ? item->mainView() : nullptr;

		if (isUponSelected > 0) {
			if (!hasCopyRestrictionForSelected()) {
				_menu->addAction(
					((isUponSelected > 1)
						? tr::lng_context_copy_selected_items(tr::now)
						: tr::lng_context_copy_selected(tr::now)),
					[=] { copySelectedText(); },
					&st::menuIconCopy);
			}
			addItemActions(item, item);
		} else {
			addItemActions(item, albumPartItem);
			if (item && !isUponSelected) {
				const auto media = (view ? view->media() : nullptr);
				const auto mediaHasTextForCopy = media && media->hasTextForCopy();
				if (const auto document = media ? media->getDocument() : nullptr) {
					if (!item->isIsolatedEmoji() && document->sticker()) {
						if (document->sticker()->set) {
							_menu->addAction(document->isStickerSetInstalled() ? tr::lng_context_pack_info(tr::now) : tr::lng_context_pack_add(tr::now), [=] {
								showStickerPackInfo(document);
							}, &st::menuIconStickers);
							const auto isFaved = session->data().stickers().isFaved(document);
							_menu->addAction(isFaved ? tr::lng_faved_stickers_remove(tr::now) : tr::lng_faved_stickers_add(tr::now), [=] {
								Api::ToggleFavedSticker(document, itemId);
							}, isFaved ? &st::menuIconUnfave : &st::menuIconFave);
						}
						if (!hasCopyRestriction(item)) {
							_menu->addAction(tr::lng_context_save_image(tr::now), App::LambdaDelayed(st::defaultDropdownMenu.menu.ripple.hideDuration, this, [=] {
								saveDocumentToFile(itemId, document);
							}), &st::menuIconDownload);
						}
					}
				}
				if (const auto media = item->media()) {
					if (const auto poll = media->poll()) {
						HistoryView::AddPollActions(
							_menu,
							poll,
							item,
							HistoryView::Context::History);
					} else if (const auto contact = media->sharedContact()) {
						const auto phone = contact->phoneNumber;
						_menu->addAction(tr::lng_profile_copy_phone(tr::now), [=] {
							QGuiApplication::clipboard()->setText(phone);
						}, &st::menuIconCopy);
					}
				}
				if (item->isSponsored()) {
					_menu->addAction(tr::lng_sponsored_title({}), [=] {
						_controller->show(Box(Ui::AboutSponsoredBox));
					}, &st::menuIconInfo);
				}
				if (!item->isService()
					&& view
					&& !link
					&& !hasCopyRestriction(item)
					&& (view->hasVisibleText() || mediaHasTextForCopy)) {
					_menu->addAction(tr::lng_context_copy_text(tr::now), [=] {
						copyContextText(itemId);
					}, &st::menuIconCopy);
				}
			}
		}

		const auto actionText = link
			? link->copyToClipboardContextItemText()
			: QString();
		if (!actionText.isEmpty()) {
			_menu->addAction(
				actionText,
				[text = link->copyToClipboardText()] {
					QGuiApplication::clipboard()->setText(text);
				},
				&st::menuIconCopy);
		} else if (item && item->hasDirectLink() && isUponSelected != 2 && isUponSelected != -2) {
			_menu->addAction(item->history()->peer->isMegagroup() ? tr::lng_context_copy_message_link(tr::now) : tr::lng_context_copy_post_link(tr::now), [=] {
				HistoryView::CopyPostLink(session, itemId, HistoryView::Context::History);
			}, &st::menuIconLink);
		}
		if (isUponSelected > 1) {
			if (selectedState.count > 0 && selectedState.count == selectedState.canForwardCount) {
				_menu->addAction(tr::lng_context_forward_selected(tr::now), [=] {
					_widget->forwardSelected();
				}, &st::menuIconForward);
			}
			if (selectedState.count > 0 && selectedState.count == selectedState.canDeleteCount) {
				_menu->addAction(tr::lng_context_delete_selected(tr::now), [=] {
					_widget->confirmDeleteSelected();
				}, &st::menuIconDelete);
			}
			_menu->addAction(tr::lng_context_clear_selection(tr::now), [=] {
				_widget->clearSelected();
			}, &st::menuIconSelect);
		} else if (item && ((isUponSelected != -2 && (canForward || canDelete)) || item->isRegular())) {
			if (isUponSelected != -2) {
				if (canForward) {
					_menu->addAction(tr::lng_context_forward_msg(tr::now), [=] {
						forwardAsGroup(itemId);
					}, &st::menuIconForward);
				}
				if (canDelete) {
					const auto callback = [=] {
						deleteAsGroup(itemId);
					};
					if (item->isUploading()) {
						_menu->addAction(tr::lng_context_cancel_upload(tr::now), callback, &st::menuIconCancel);
					} else {
						_menu->addAction(Ui::DeleteMessageContextAction(
							_menu->menu(),
							callback,
							item->ttlDestroyAt(),
							[=] { _menu = nullptr; }));
					}
				}
				if (!canBlockSender && canReport) {
					_menu->addAction(tr::lng_context_report_msg(tr::now), [=] {
						reportAsGroup(itemId);
					}, &st::menuIconReport);
				}
			}
			addSelectMessageAction(item);
			if (isUponSelected != -2 && canBlockSender) {
				_menu->addAction(tr::lng_profile_block_user(tr::now), [=] {
					blockSenderAsGroup(itemId);
				}, &st::menuIconBlock);
			}
		} else if (App::mousedItem()) {
			addSelectMessageAction(App::mousedItem()->data());
		}
	}

	if (hasWhoReactedItem) {
		HistoryView::AddWhoReactedAction(
			_menu,
			this,
			_dragStateItem,
			_controller);
	}

	if (_menu->empty()) {
		_menu = nullptr;
	} else {
		_menu->popup(e->globalPos());
		e->accept();
	}
}

bool HistoryInner::hasCopyRestriction(HistoryItem *item) const {
	return !_peer->allowsForwarding() || (item && item->forbidsForward());
}

bool HistoryInner::showCopyRestriction(HistoryItem *item) {
	if (!hasCopyRestriction(item)) {
		return false;
	}
	Ui::ShowMultilineToast({
		.text = { _peer->isBroadcast()
			? tr::lng_error_nocopy_channel(tr::now)
			: tr::lng_error_nocopy_group(tr::now) },
	});
	return true;
}

bool HistoryInner::hasCopyRestrictionForSelected() const {
	if (hasCopyRestriction()) {
		return true;
	}
	for (const auto &[item, selection] : _selected) {
		if (item && item->forbidsForward()) {
			return true;
		}
	}
	return false;
}

bool HistoryInner::showCopyRestrictionForSelected() {
	for (const auto &[item, selection] : _selected) {
		if (showCopyRestriction(item)) {
			return true;
		}
	}
	return false;
}

void HistoryInner::copySelectedText() {
	if (!showCopyRestrictionForSelected()) {
		TextUtilities::SetClipboardText(getSelectedText());
	}
}

void HistoryInner::savePhotoToFile(not_null<PhotoData*> photo) {
	const auto media = photo->activeMediaView();
	if (photo->isNull() || !media || !media->loaded()) {
		return;
	}

	const auto image = media->image(Data::PhotoSize::Large)->original();
	auto filter = qsl("JPEG Image (*.jpg);;") + FileDialog::AllFilesFilter();
	FileDialog::GetWritePath(
		this,
		tr::lng_save_photo(tr::now),
		filter,
		filedialogDefaultName(
			qsl("photo"),
			qsl(".jpg")),
		crl::guard(this, [=](const QString &result) {
			if (!result.isEmpty()) {
				image.save(result, "JPG");
			}
		}));
}

void HistoryInner::copyContextImage(
		not_null<PhotoData*> photo,
		FullMsgId itemId) {
	const auto item = session().data().message(itemId);
	const auto media = photo->activeMediaView();
	if (photo->isNull() || !media || !media->loaded()) {
		return;
	} else if (!showCopyRestriction(item)) {
		const auto image = media->image(Data::PhotoSize::Large)->original();
		QGuiApplication::clipboard()->setImage(image);
	}
}

void HistoryInner::showStickerPackInfo(not_null<DocumentData*> document) {
	StickerSetBox::Show(_controller, document);
}

void HistoryInner::cancelContextDownload(not_null<DocumentData*> document) {
	document->cancel();
}

void HistoryInner::showContextInFolder(not_null<DocumentData*> document) {
	const auto filepath = document->filepath(true);
	if (!filepath.isEmpty()) {
		File::ShowInFolder(filepath);
	}
}

void HistoryInner::saveDocumentToFile(
		FullMsgId contextId,
		not_null<DocumentData*> document) {
	DocumentSaveClickHandler::Save(
		contextId,
		document,
		DocumentSaveClickHandler::Mode::ToNewFile);
}

void HistoryInner::openContextGif(FullMsgId itemId) {
	if (const auto item = session().data().message(itemId)) {
		if (const auto media = item->media()) {
			if (const auto document = media->document()) {
				_controller->openDocument(document, itemId, true);
			}
		}
	}
}

void HistoryInner::saveContextGif(FullMsgId itemId) {
	if (const auto item = session().data().message(itemId)) {
		if (!hasCopyRestriction(item)) {
			if (const auto media = item->media()) {
				if (const auto document = media->document()) {
					Api::ToggleSavedGif(document, item->fullId(), true);
				}
			}
		}
	}
}

void HistoryInner::copyContextText(FullMsgId itemId) {
	if (const auto item = session().data().message(itemId)) {
		if (!showCopyRestriction(item)) {
			if (const auto group = session().data().groups().find(item)) {
				TextUtilities::SetClipboardText(HistoryGroupText(group));
			} else {
				TextUtilities::SetClipboardText(HistoryItemText(item));
			}
		}
	}
}

void HistoryInner::resizeEvent(QResizeEvent *e) {
	mouseActionUpdate();
}

TextForMimeData HistoryInner::getSelectedText() const {
	auto selected = _selected;

	if (_mouseAction == MouseAction::Selecting && _dragSelFrom && _dragSelTo) {
		applyDragSelection(&selected);
	}

	if (selected.empty()) {
		return TextForMimeData();
	}
	if (selected.cbegin()->second != FullSelection) {
		const auto [item, selection] = *selected.cbegin();
		if (const auto view = item->mainView()) {
			return view->selectedText(selection);
		}
		return TextForMimeData();
	}

	const auto timeFormat = QString(", [%1 %2]\n")
		.arg(cDateFormat())
		.arg(cTimeFormat());
	auto groups = base::flat_set<not_null<const Data::Group*>>();
	auto fullSize = 0;
	auto texts = base::flat_map<Data::MessagePosition, TextForMimeData>();

	const auto wrapItem = [&](
			not_null<HistoryItem*> item,
			TextForMimeData &&unwrapped) {
		auto time = ItemDateTime(item).toString(timeFormat);
		auto part = TextForMimeData();
		auto size = item->author()->name.size()
			+ time.size()
			+ unwrapped.expanded.size();
		part.reserve(size);
		part.append(item->author()->name).append(time);
		part.append(std::move(unwrapped));
		texts.emplace(item->position(), part);
		fullSize += size;
	};
	const auto addItem = [&](not_null<HistoryItem*> item) {
		wrapItem(item, HistoryItemText(item));
	};
	const auto addGroup = [&](not_null<const Data::Group*> group) {
		Expects(!group->items.empty());

		wrapItem(group->items.back(), HistoryGroupText(group));
	};

	for (const auto &[item, selection] : selected) {
		if (const auto group = session().data().groups().find(item)) {
			if (groups.contains(group)) {
				continue;
			}
			if (isSelectedGroup(&selected, group)) {
				groups.emplace(group);
				addGroup(group);
			} else {
				addItem(item);
			}
		} else {
			addItem(item);
		}
	}

	auto result = TextForMimeData();
	const auto sep = qstr("\n\n");
	result.reserve(fullSize + (texts.size() - 1) * sep.size());
	for (auto i = texts.begin(), e = texts.end(); i != e;) {
		result.append(std::move(i->second));
		if (++i != e) {
			result.append(sep);
		}
	}
	return result;
}

void HistoryInner::keyPressEvent(QKeyEvent *e) {
	if (e->key() == Qt::Key_Escape) {
		_widget->escape();
	} else if (e == QKeySequence::Copy && !_selected.empty()) {
		copySelectedText();
#ifdef Q_OS_MAC
	} else if (e->key() == Qt::Key_E
		&& e->modifiers().testFlag(Qt::ControlModifier)
		&& !showCopyRestrictionForSelected()) {
		TextUtilities::SetClipboardText(getSelectedText(), QClipboard::FindBuffer);
#endif // Q_OS_MAC
	} else if (e == QKeySequence::Delete) {
		auto selectedState = getSelectionState();
		if (selectedState.count > 0
			&& selectedState.canDeleteCount == selectedState.count) {
			_widget->confirmDeleteSelected();
		}
	} else {
		e->ignore();
	}
}

void HistoryInner::checkHistoryActivation() {
	if (!_widget->doWeReadServerHistory()) {
		return;
	}
	adjustCurrent(_visibleAreaBottom);
	if (_history->loadedAtBottom() && _visibleAreaBottom >= height()) {
		// Clear possible scheduled messages notifications.
		Core::App().notifications().clearFromHistory(_history);
	}
	if (_curHistory != _history || _history->isEmpty()) {
		return;
	}
	auto block = _history->blocks[_curBlock].get();
	auto view = block->messages[_curItem].get();
	while (_curBlock > 0 || _curItem > 0) {
		const auto bottom = itemTop(view) + view->height();
		if (_visibleAreaBottom >= bottom) {
			break;
		}
		if (_curItem > 0) {
			view = block->messages[--_curItem].get();
		} else {
			while (_curBlock > 0) {
				block = _history->blocks[--_curBlock].get();
				_curItem = block->messages.size();
				if (_curItem > 0) {
					view = block->messages[--_curItem].get();
					break;
				}
			}
		}
	}
	session().data().histories().readInboxTill(view->data());
}

void HistoryInner::recountHistoryGeometry() {
	_contentWidth = _scroll->width();

	if (_history->hasPendingResizedItems()
		|| (_migrated && _migrated->hasPendingResizedItems())) {
		_recountedAfterPendingResizedItems = true;
	}

	const auto visibleHeight = _scroll->height();
	int oldHistoryPaddingTop = qMax(visibleHeight - historyHeight() - st::historyPaddingBottom, 0);
	if (_botAbout && !_botAbout->info->text.isEmpty()) {
		accumulate_max(oldHistoryPaddingTop, st::msgMargin.top() + st::msgMargin.bottom() + st::msgPadding.top() + st::msgPadding.bottom() + st::msgNameFont->height + st::botDescSkip + _botAbout->height);
	}

	_history->resizeToWidth(_contentWidth);
	if (_migrated) {
		_migrated->resizeToWidth(_contentWidth);
	}

	// With migrated history we perhaps do not need to display
	// the first _history message date (just skip it by height).
	_historySkipHeight = 0;
	if (_migrated
		&& _migrated->loadedAtBottom()
		&& _history->loadedAtTop()) {
		if (const auto first = _history->findFirstNonEmpty()) {
			if (const auto last = _migrated->findLastNonEmpty()) {
				if (first->dateTime().date() == last->dateTime().date()) {
					const auto dateHeight = first->displayedDateHeight();
					if (_migrated->height() > dateHeight) {
						_historySkipHeight += dateHeight;
					}
				}
			}
		}
	}

	updateBotInfo(false);
	if (_botAbout && !_botAbout->info->text.isEmpty()) {
		int32 tw = _scroll->width() - st::msgMargin.left() - st::msgMargin.right();
		if (!AdaptiveBubbles() && tw > st::msgMaxWidth) tw = st::msgMaxWidth;
		tw -= st::msgPadding.left() + st::msgPadding.right();
		const auto descriptionWidth = _history->peer->isRepliesChat()
			? 0
			: st::msgNameFont->width(tr::lng_bot_description(tr::now));
		int32 mw = qMax(_botAbout->info->text.maxWidth(), descriptionWidth);
		if (tw > mw) tw = mw;

		_botAbout->width = tw;
		_botAbout->height = _botAbout->info->text.countHeight(_botAbout->width);

		const auto descriptionHeight = _history->peer->isRepliesChat()
			? 0
			: (st::msgNameFont->height + st::botDescSkip);
		int32 descH = st::msgMargin.top() + st::msgPadding.top() + descriptionHeight + _botAbout->height + st::msgPadding.bottom() + st::msgMargin.bottom();
		int32 descMaxWidth = _scroll->width();
		if (_isChatWide && !AdaptiveBubbles()) {
			descMaxWidth = qMin(descMaxWidth, int32(st::msgMaxWidth + 2 * st::msgPhotoSkip + 2 * st::msgMargin.left()));
		}
		int32 descAtX = (descMaxWidth - _botAbout->width) / 2 - st::msgPadding.left();
		int32 descAtY = qMin(_historyPaddingTop - descH, qMax(0, (_scroll->height() - descH) / 2)) + st::msgMargin.top();

		_botAbout->rect = QRect(descAtX, descAtY, _botAbout->width + st::msgPadding.left() + st::msgPadding.right(), descH - st::msgMargin.top() - st::msgMargin.bottom());
	} else if (_botAbout) {
		_botAbout->width = _botAbout->height = 0;
		_botAbout->rect = QRect();
	}

	int newHistoryPaddingTop = qMax(visibleHeight - historyHeight() - st::historyPaddingBottom, 0);
	if (_botAbout && !_botAbout->info->text.isEmpty()) {
		accumulate_max(newHistoryPaddingTop, st::msgMargin.top() + st::msgMargin.bottom() + st::msgPadding.top() + st::msgPadding.bottom() + st::msgNameFont->height + st::botDescSkip + _botAbout->height);
	}

	auto historyPaddingTopDelta = (newHistoryPaddingTop - oldHistoryPaddingTop);
	if (historyPaddingTopDelta != 0) {
		if (_history->scrollTopItem) {
			_history->scrollTopOffset += historyPaddingTopDelta;
		} else if (_migrated && _migrated->scrollTopItem) {
			_migrated->scrollTopOffset += historyPaddingTopDelta;
		}
	}
}

void HistoryInner::updateBotInfo(bool recount) {
	int newh = 0;
	if (_botAbout && !_botAbout->info->description.isEmpty()) {
		if (_botAbout->info->text.isEmpty()) {
			_botAbout->info->text.setText(
				st::messageTextStyle,
				_botAbout->info->description,
				Ui::ItemTextBotNoMonoOptions());
			if (recount) {
				int32 tw = _scroll->width() - st::msgMargin.left() - st::msgMargin.right();
				if (!AdaptiveBubbles() && tw > st::msgMaxWidth) tw = st::msgMaxWidth;
				tw -= st::msgPadding.left() + st::msgPadding.right();
				const auto descriptionWidth = _history->peer->isRepliesChat()
					? 0
					: st::msgNameFont->width(tr::lng_bot_description(tr::now));
				int32 mw = qMax(_botAbout->info->text.maxWidth(), descriptionWidth);
				if (tw > mw) tw = mw;

				_botAbout->width = tw;
				newh = _botAbout->info->text.countHeight(_botAbout->width);
			}
		} else if (recount) {
			newh = _botAbout->height;
		}
	}
	if (recount && _botAbout) {
		if (_botAbout->height != newh) {
			_botAbout->height = newh;
			updateSize();
		}
		if (_botAbout->height > 0) {
			const auto descriptionHeight = _history->peer->isRepliesChat()
				? 0
				: (st::msgNameFont->height + st::botDescSkip);
			int32 descH = st::msgMargin.top() + st::msgPadding.top() + descriptionHeight + _botAbout->height + st::msgPadding.bottom() + st::msgMargin.bottom();
			int32 descAtX = (_scroll->width() - _botAbout->width) / 2 - st::msgPadding.left();
			int32 descAtY = qMin(_historyPaddingTop - descH, (_scroll->height() - descH) / 2) + st::msgMargin.top();

			_botAbout->rect = QRect(descAtX, descAtY, _botAbout->width + st::msgPadding.left() + st::msgPadding.right(), descH - st::msgMargin.top() - st::msgMargin.bottom());
		} else {
			_botAbout->width = 0;
			_botAbout->rect = QRect();
		}
	}
}

bool HistoryInner::wasSelectedText() const {
	return _wasSelectedText;
}

void HistoryInner::visibleAreaUpdated(int top, int bottom) {
	auto scrolledUp = (top < _visibleAreaTop);
	_visibleAreaTop = top;
	_visibleAreaBottom = bottom;
	const auto visibleAreaHeight = bottom - top;

	// if history has pending resize events we should not update scrollTopItem
	if (hasPendingResizedItems()) {
		return;
	}

	if (bottom >= _historyPaddingTop + historyHeight() + st::historyPaddingBottom) {
		_history->forgetScrollState();
		if (_migrated) {
			_migrated->forgetScrollState();
		}
	} else {
		int htop = historyTop(), mtop = migratedTop();
		if ((htop >= 0 && top >= htop) || mtop < 0) {
			_history->countScrollState(top - htop);
			if (_migrated) {
				_migrated->forgetScrollState();
			}
		} else if (mtop >= 0 && top >= mtop) {
			_history->forgetScrollState();
			_migrated->countScrollState(top - mtop);
		} else {
			_history->countScrollState(top - htop);
			if (_migrated) {
				_migrated->forgetScrollState();
			}
		}
	}
	if (scrolledUp) {
		_scrollDateCheck.call();
	} else {
		scrollDateHideByTimer();
	}

	// Unload userpics.
	if (_userpics.size() > kClearUserpicsAfter) {
		_userpicsCache = std::move(_userpics);
	}

	// Unload lottie animations.
	const auto pages = kUnloadHeavyPartsPages;
	const auto from = _visibleAreaTop - pages * visibleAreaHeight;
	const auto till = _visibleAreaBottom + pages * visibleAreaHeight;
	session().data().unloadHeavyViewParts(ElementDelegate(), from, till);
	checkHistoryActivation();

	_emojiInteractions->visibleAreaUpdated(
		_visibleAreaTop - _historyPaddingTop,
		_visibleAreaBottom - _historyPaddingTop);
}

bool HistoryInner::displayScrollDate() const {
	return (_visibleAreaTop <= height() - 2 * (_visibleAreaBottom - _visibleAreaTop));
}

void HistoryInner::scrollDateCheck() {
	auto newScrollDateItem = _history->scrollTopItem ? _history->scrollTopItem : (_migrated ? _migrated->scrollTopItem : nullptr);
	auto newScrollDateItemTop = _history->scrollTopItem ? _history->scrollTopOffset : (_migrated ? _migrated->scrollTopOffset : 0);
	//if (newScrollDateItem && !displayScrollDate()) {
	//	if (!_history->isEmpty() && newScrollDateItem->date.date() == _history->blocks.back()->messages.back()->data()->date.date()) {
	//		newScrollDateItem = nullptr;
	//	}
	//}
	if (!newScrollDateItem) {
		_scrollDateLastItem = nullptr;
		_scrollDateLastItemTop = 0;
		scrollDateHide();
	} else if (newScrollDateItem != _scrollDateLastItem || newScrollDateItemTop != _scrollDateLastItemTop) {
		// Show scroll date only if it is not the initial onScroll() event (with empty _scrollDateLastItem).
		if (_scrollDateLastItem && !_scrollDateShown) {
			toggleScrollDateShown();
		}
		_scrollDateLastItem = newScrollDateItem;
		_scrollDateLastItemTop = newScrollDateItemTop;
		_scrollDateHideTimer.callOnce(kScrollDateHideTimeout);
	}
}

void HistoryInner::scrollDateHideByTimer() {
	_scrollDateHideTimer.cancel();
	if (!_scrollDateLink || ClickHandler::getPressed() != _scrollDateLink) {
		scrollDateHide();
	}
}

void HistoryInner::scrollDateHide() {
	if (_scrollDateShown) {
		toggleScrollDateShown();
	}
}

void HistoryInner::keepScrollDateForNow() {
	if (!_scrollDateShown && _scrollDateLastItem && _scrollDateOpacity.animating()) {
		toggleScrollDateShown();
	}
	_scrollDateHideTimer.callOnce(kScrollDateHideTimeout);
}

void HistoryInner::toggleScrollDateShown() {
	_scrollDateShown = !_scrollDateShown;
	auto from = _scrollDateShown ? 0. : 1.;
	auto to = _scrollDateShown ? 1. : 0.;
	_scrollDateOpacity.start([this] { repaintScrollDateCallback(); }, from, to, st::historyDateFadeDuration);
}

void HistoryInner::repaintScrollDateCallback() {
	int updateTop = _visibleAreaTop;
	int updateHeight = st::msgServiceMargin.top() + st::msgServicePadding.top() + st::msgServiceFont->height + st::msgServicePadding.bottom();
	update(0, updateTop, width(), updateHeight);
}

void HistoryInner::setItemsRevealHeight(int revealHeight) {
	_revealHeight = revealHeight;
}

void HistoryInner::changeItemsRevealHeight(int revealHeight) {
	if (_revealHeight == revealHeight) {
		return;
	}
	_revealHeight = revealHeight;
	updateSize();
}

void HistoryInner::updateSize() {
	const auto visibleHeight = _scroll->height();
	const auto itemsHeight = historyHeight() - _revealHeight;
	int newHistoryPaddingTop = qMax(visibleHeight - itemsHeight - st::historyPaddingBottom, 0);
	if (_botAbout && !_botAbout->info->text.isEmpty()) {
		accumulate_max(newHistoryPaddingTop, st::msgMargin.top() + st::msgMargin.bottom() + st::msgPadding.top() + st::msgPadding.bottom() + st::msgNameFont->height + st::botDescSkip + _botAbout->height);
	}

	if (_botAbout && _botAbout->height > 0) {
		const auto descriptionHeight = _history->peer->isRepliesChat()
			? 0
			: (st::msgNameFont->height + st::botDescSkip);
		int32 descH = st::msgMargin.top() + st::msgPadding.top() + descriptionHeight + _botAbout->height + st::msgPadding.bottom() + st::msgMargin.bottom();
		int32 descMaxWidth = _scroll->width();
		if (_isChatWide && !AdaptiveBubbles()) {
			descMaxWidth = qMin(descMaxWidth, int32(st::msgMaxWidth + 2 * st::msgPhotoSkip + 2 * st::msgMargin.left()));
		}
		int32 descAtX = (descMaxWidth - _botAbout->width) / 2 - st::msgPadding.left();
		int32 descAtY = qMin(newHistoryPaddingTop - descH, qMax(0, (_scroll->height() - descH) / 2)) + st::msgMargin.top();

		_botAbout->rect = QRect(descAtX, descAtY, _botAbout->width + st::msgPadding.left() + st::msgPadding.right(), descH - st::msgMargin.top() - st::msgMargin.bottom());
	}

	if (_historyPaddingTop != newHistoryPaddingTop) {
		_historyPaddingTop = newHistoryPaddingTop;
		_emojiInteractions->visibleAreaUpdated(
			_visibleAreaTop - _historyPaddingTop,
			_visibleAreaBottom - _historyPaddingTop);
	}

	int newHeight = _historyPaddingTop + itemsHeight + st::historyPaddingBottom;
	if (width() != _scroll->width() || height() != newHeight) {
		resize(_scroll->width(), newHeight);

		if (!_revealHeight) {
			mouseActionUpdate(QCursor::pos());
		}
	} else {
		update();
	}
}

void HistoryInner::enterEventHook(QEnterEvent *e) {
	mouseActionUpdate(QCursor::pos());
	return TWidget::enterEventHook(e);
}

void HistoryInner::leaveEventHook(QEvent *e) {
	_reactionsManager->updateButton({});
	if (auto item = App::hoveredItem()) {
		repaintItem(item);
		App::hoveredItem(nullptr);
	}
	ClickHandler::clearActive();
	Ui::Tooltip::Hide();
	if (!ClickHandler::getPressed() && _cursor != style::cur_default) {
		_cursor = style::cur_default;
		setCursor(_cursor);
	}
	return TWidget::leaveEventHook(e);
}

HistoryInner::~HistoryInner() {
	for (const auto &item : _animatedStickersPlayed) {
		if (const auto view = item->mainView()) {
			if (const auto media = view->media()) {
				media->stickerClearLoopPlayed();
			}
		}
	}
	if (Instance == this) {
		Instance = nullptr;
	}
	delete _menu;
	_mouseAction = MouseAction::None;
}

bool HistoryInner::focusNextPrevChild(bool next) {
	if (_selected.empty()) {
		return TWidget::focusNextPrevChild(next);
	} else {
		clearSelected();
		return true;
	}
}

void HistoryInner::adjustCurrent(int32 y) const {
	int32 htop = historyTop(), hdrawtop = historyDrawTop(), mtop = migratedTop();
	_curHistory = nullptr;
	if (mtop >= 0) {
		adjustCurrent(y - mtop, _migrated);
	}
	if (htop >= 0 && hdrawtop >= 0 && (mtop < 0 || y >= hdrawtop)) {
		adjustCurrent(y - htop, _history);
	}
}

void HistoryInner::adjustCurrent(int32 y, History *history) const {
	Expects(!history->isEmpty());

	_curHistory = history;
	if (_curBlock >= history->blocks.size()) {
		_curBlock = history->blocks.size() - 1;
		_curItem = 0;
	}
	while (history->blocks[_curBlock]->y() > y && _curBlock > 0) {
		--_curBlock;
		_curItem = 0;
	}
	while (history->blocks[_curBlock]->y() + history->blocks[_curBlock]->height() <= y && _curBlock + 1 < history->blocks.size()) {
		++_curBlock;
		_curItem = 0;
	}
	auto block = history->blocks[_curBlock].get();
	if (_curItem >= block->messages.size()) {
		_curItem = block->messages.size() - 1;
	}
	auto by = block->y();
	while (block->messages[_curItem]->y() + by > y && _curItem > 0) {
		--_curItem;
	}
	while (block->messages[_curItem]->y() + block->messages[_curItem]->height() + by <= y && _curItem + 1 < block->messages.size()) {
		++_curItem;
	}
}

auto HistoryInner::prevItem(Element *view) -> Element* {
	if (!view) {
		return nullptr;
	} else if (const auto result = view->previousDisplayedInBlocks()) {
		return result;
	} else if (view->data()->history() == _history
		&& _migrated
		&& _history->loadedAtTop()
		&& !_migrated->isEmpty()
		&& _migrated->loadedAtBottom()) {
		return _migrated->findLastDisplayed();
	}
	return nullptr;
}

auto HistoryInner::nextItem(Element *view) -> Element* {
	if (!view) {
		return nullptr;
	} else if (const auto result = view->nextDisplayedInBlocks()) {
		return result;
	} else if (view->data()->history() == _migrated
		&& _migrated->loadedAtBottom()
		&& _history->loadedAtTop()
		&& !_history->isEmpty()) {
		return _history->findFirstDisplayed();
	}
	return nullptr;
}

bool HistoryInner::canCopySelected() const {
	return !_selected.empty();
}

bool HistoryInner::canDeleteSelected() const {
	const auto selectedState = getSelectionState();
	return (selectedState.count > 0)
		&& (selectedState.count == selectedState.canDeleteCount);
}

bool HistoryInner::inSelectionMode() const {
	if (hasSelectedItems()) {
		return true;
	} else if (_mouseAction == MouseAction::Selecting
		&& _dragSelFrom
		&& _dragSelTo) {
		return true;
	} else if (_chooseForReportReason.has_value()) {
		return true;
	}
	return false;
}

bool HistoryInner::elementIntersectsRange(
		not_null<const Element*> view,
		int from,
		int till) const {
	const auto top = itemTop(view);
	if (top < 0) {
		return false;
	}
	const auto bottom = top + view->height();
	return (top < till && bottom > from);
}

void HistoryInner::elementStartStickerLoop(
		not_null<const Element*> view) {
	_animatedStickersPlayed.emplace(view->data());
}

crl::time HistoryInner::elementHighlightTime(
		not_null<const HistoryItem*> item) {
	const auto fullAnimMs = _widget->highlightStartTime(item);
	if (fullAnimMs > 0) {
		const auto now = crl::now();
		if (fullAnimMs < now) {
			return now - fullAnimMs;
		}
	}
	return 0;
}

void HistoryInner::elementShowPollResults(
		not_null<PollData*> poll,
		FullMsgId context) {
	_controller->showPollResults(poll, context);
}

void HistoryInner::elementOpenPhoto(
		not_null<PhotoData*> photo,
		FullMsgId context) {
	_controller->openPhoto(photo, context);
}

void HistoryInner::elementOpenDocument(
		not_null<DocumentData*> document,
		FullMsgId context,
		bool showInMediaView) {
	_controller->openDocument(document, context, showInMediaView);
}

void HistoryInner::elementCancelUpload(const FullMsgId &context) {
	if (const auto item = session().data().message(context)) {
		_controller->cancelUploadLayer(item);
	}
}

void HistoryInner::elementShowTooltip(
		const TextWithEntities &text,
		Fn<void()> hiddenCallback) {
	_widget->showInfoTooltip(text, std::move(hiddenCallback));
}

bool HistoryInner::elementIsGifPaused() {
	return _controller->isGifPausedAtLeastFor(Window::GifPauseReason::Any);
}

void HistoryInner::elementSendBotCommand(
		const QString &command,
		const FullMsgId &context) {
	_widget->sendBotCommand({ _history->peer, command, context });
}

void HistoryInner::elementHandleViaClick(not_null<UserData*> bot) {
	App::insertBotCommand('@' + bot->username);
}

bool HistoryInner::elementIsChatWide() {
	return _isChatWide;
}

not_null<Ui::PathShiftGradient*> HistoryInner::elementPathShiftGradient() {
	return _pathGradient.get();
}

void HistoryInner::elementReplyTo(const FullMsgId &to) {
	return _widget->replyToMessage(to);
}

void HistoryInner::elementStartInteraction(not_null<const Element*> view) {
	_controller->emojiInteractions().startOutgoing(view);
}

void HistoryInner::elementShowSpoilerAnimation() {
	_spoilerOpacity.stop();
	_spoilerOpacity.start([=] { update(); }, 0., 1., st::fadeWrapDuration);
}

auto HistoryInner::getSelectionState() const
-> HistoryView::TopBarWidget::SelectedState {
	auto result = HistoryView::TopBarWidget::SelectedState {};
	for (auto &selected : _selected) {
		if (selected.second == FullSelection) {
			++result.count;
			if (selected.first->canDelete()) {
				++result.canDeleteCount;
			}
			if (selected.first->allowsForward()) {
				++result.canForwardCount;
			}
		} else if (selected.second.from != selected.second.to) {
			result.textSelected = true;
		}
	}
	return result;
}

void HistoryInner::clearSelected(bool onlyTextSelection) {
	if (!_selected.empty() && (!onlyTextSelection || _selected.cbegin()->second != FullSelection)) {
		_selected.clear();
		_widget->updateTopBarSelection();
		_widget->update();
	}
}

bool HistoryInner::hasSelectedItems() const {
	return !_selected.empty() && _selected.cbegin()->second == FullSelection;
}

MessageIdsList HistoryInner::getSelectedItems() const {
	using namespace ranges;

	if (!hasSelectedItems()) {
		return {};
	}

	auto result = ranges::make_subrange(
		_selected.begin(),
		_selected.end()
	) | views::filter([](const auto &selected) {
		const auto item = selected.first;
		return item && !item->isService() && item->isRegular();
	}) | views::transform([](const auto &selected) {
		return selected.first->fullId();
	}) | to_vector;

	result |= actions::sort(less{}, [](const FullMsgId &msgId) {
		return peerIsChannel(msgId.peer)
			? msgId.msg
			: (msgId.msg - ServerMaxMsgId);
	});
	return result;
}

void HistoryInner::onTouchSelect() {
	_touchSelect = true;
	mouseActionStart(_touchPos, Qt::LeftButton);
}

auto HistoryInner::reactionButtonParameters(
	not_null<const Element*> view,
	QPoint position,
	const HistoryView::TextState &reactionState) const
-> HistoryView::Reactions::ButtonParameters {
	const auto top = itemTop(view);
	if (top < 0
		|| !view->data()->canReact()
		|| _mouseAction == MouseAction::Dragging
		|| _mouseAction == MouseAction::Selecting
		|| inSelectionMode()) {
		return {};
	}
	auto result = view->reactionButtonParameters(
		position,
		reactionState
	).translated({ 0, itemTop(view) });
	result.visibleTop = _visibleAreaTop;
	result.visibleBottom = _visibleAreaBottom;
	result.globalPointer = _mousePosition;
	return result;
}

void HistoryInner::mouseActionUpdate() {
	if (hasPendingResizedItems()) {
		return;
	}

	auto mousePos = mapFromGlobal(_mousePosition);
	auto point = _widget->clampMousePosition(mousePos);

	QPoint m;

	adjustCurrent(point.y());
	const auto reactionState = _reactionsManager->buttonTextState(point);
	const auto reactionItem = session().data().message(reactionState.itemId);
	const auto reactionView = reactionItem
		? reactionItem->mainView()
		: nullptr;
	const auto view = reactionView
		? reactionView
		: (_curHistory && !_curHistory->isEmpty())
		? _curHistory->blocks[_curBlock]->messages[_curItem].get()
		: nullptr;
	const auto item = view ? view->data().get() : nullptr;
	if (view) {
		if (App::mousedItem() != view) {
			repaintItem(App::mousedItem());
			App::mousedItem(view);
			repaintItem(App::mousedItem());
		}
		m = mapPointToItem(point, view);
		_reactionsManager->updateButton(reactionButtonParameters(
			view,
			m,
			reactionState));
		if (view->pointState(m) != PointState::Outside) {
			if (App::hoveredItem() != view) {
				repaintItem(App::hoveredItem());
				App::hoveredItem(view);
				repaintItem(App::hoveredItem());
			}
		} else if (App::hoveredItem()) {
			repaintItem(App::hoveredItem());
			App::hoveredItem(nullptr);
		}
	} else {
		if (App::mousedItem()) {
			repaintItem(App::mousedItem());
			App::mousedItem(nullptr);
		}
		_reactionsManager->updateButton({});
	}
	if (_mouseActionItem && !_mouseActionItem->mainView()) {
		mouseActionCancel();
	}

	TextState dragState;
	ClickHandlerHost *lnkhost = nullptr;
	auto selectingText = (item == _mouseActionItem)
		&& (view == App::hoveredItem())
		&& !_selected.empty()
		&& (_selected.cbegin()->second != FullSelection);
	const auto overReaction = reactionView && reactionState.link;
	if (overReaction) {
		dragState = reactionState;
		lnkhost = reactionView;
	} else if (point.y() < _historyPaddingTop) {
		if (_botAbout && !_botAbout->info->text.isEmpty() && _botAbout->height > 0) {
			dragState = TextState(nullptr, _botAbout->info->text.getState(
				point - _botAbout->rect.topLeft() - QPoint(st::msgPadding.left(), st::msgPadding.top() + st::botDescSkip + st::msgNameFont->height),
				_botAbout->width));
			_dragStateItem = session().data().message(dragState.itemId);
			lnkhost = _botAbout.get();
		}
	} else if (item) {
		if (item != _mouseActionItem || (m - _dragStartPosition).manhattanLength() >= QApplication::startDragDistance()) {
			if (_mouseAction == MouseAction::PrepareDrag) {
				_mouseAction = MouseAction::Dragging;
				crl::on_main(this, [=] { performDrag(); });
			} else if (_mouseAction == MouseAction::PrepareSelect) {
				_mouseAction = MouseAction::Selecting;
			}
		}

		auto dateHeight = st::msgServicePadding.bottom() + st::msgServiceFont->height + st::msgServicePadding.top();
		auto scrollDateOpacity = _scrollDateOpacity.value(_scrollDateShown ? 1. : 0.);
		enumerateDates([&](not_null<Element*> view, int itemtop, int dateTop) {
			// stop enumeration if the date is above our point
			if (dateTop + dateHeight <= point.y()) {
				return false;
			}

			const auto displayDate = view->displayDate();
			auto dateInPlace = displayDate;
			if (dateInPlace) {
				const auto correctDateTop = itemtop + st::msgServiceMargin.top();
				dateInPlace = (dateTop < correctDateTop + dateHeight);
			}

			// stop enumeration if we've found a date under the cursor
			if (dateTop <= point.y()) {
				auto opacity = (dateInPlace/* || noFloatingDate*/) ? 1. : scrollDateOpacity;
				if (opacity > 0.) {
					const auto item = view->data();
					auto dateWidth = 0;
					if (const auto date = view->Get<HistoryView::DateBadge>()) {
						dateWidth = date->width;
					} else {
						dateWidth = st::msgServiceFont->width(langDayOfMonthFull(view->dateTime().date()));
					}
					dateWidth += st::msgServicePadding.left() + st::msgServicePadding.right();
					auto dateLeft = st::msgServiceMargin.left();
					auto maxwidth = _contentWidth;
					if (_isChatWide && !AdaptiveBubbles()) {
						maxwidth = qMin(maxwidth, int32(st::msgMaxWidth + 2 * st::msgPhotoSkip + 2 * st::msgMargin.left()));
					}
					auto widthForDate = maxwidth - st::msgServiceMargin.left() - st::msgServiceMargin.left();

					dateLeft += (widthForDate - dateWidth) / 2;

					if (point.x() >= dateLeft && point.x() < dateLeft + dateWidth) {
						if (!_scrollDateLink) {
							_scrollDateLink = std::make_shared<Window::DateClickHandler>(item->history(), view->dateTime().date());
						} else {
							static_cast<Window::DateClickHandler*>(_scrollDateLink.get())->setDate(view->dateTime().date());
						}
						dragState = TextState(
							nullptr,
							_scrollDateLink);
						_dragStateItem = session().data().message(dragState.itemId);
						lnkhost = view;
					}
				}
				return false;
			}
			return true;
		});
		if (!dragState.link) {
			StateRequest request;
			if (_mouseAction == MouseAction::Selecting) {
				request.flags |= Ui::Text::StateRequest::Flag::LookupSymbol;
			} else {
				selectingText = false;
			}
			dragState = view->textState(m, request);
			_dragStateItem = session().data().message(dragState.itemId);
			lnkhost = view;
			if (!dragState.link && m.x() >= st::historyPhotoLeft && m.x() < st::historyPhotoLeft + st::msgPhotoSize) {
				if (!item->isService() && view->hasFromPhoto()) {
					enumerateUserpics([&](not_null<Element*> view, int userpicTop) -> bool {
						// stop enumeration if the userpic is below our point
						if (userpicTop > point.y()) {
							return false;
						}

						// stop enumeration if we've found a userpic under the cursor
						if (point.y() >= userpicTop && point.y() < userpicTop + st::msgPhotoSize) {
							dragState = TextState(nullptr, view->fromPhotoLink());
							_dragStateItem = nullptr;
							lnkhost = view;
							return false;
						}
						return true;
					});
				}
			}
		}
	}
	auto lnkChanged = ClickHandler::setActive(dragState.link, lnkhost);
	if (lnkChanged || dragState.cursor != _mouseCursorState) {
		Ui::Tooltip::Hide();
	}
	if (dragState.link
		|| dragState.cursor == CursorState::Date
		|| dragState.cursor == CursorState::Forwarded
		|| dragState.customTooltip) {
		Ui::Tooltip::Show(1000, this);
	}

	Qt::CursorShape cur = style::cur_default;
	if (_mouseAction == MouseAction::None) {
		_mouseCursorState = dragState.cursor;
		if (dragState.link) {
			cur = style::cur_pointer;
		} else if (_mouseCursorState == CursorState::Text && (_selected.empty() || _selected.cbegin()->second != FullSelection)) {
			cur = style::cur_text;
		} else if (_mouseCursorState == CursorState::Date) {
			//cur = style::cur_cross;
		}
	} else if (item) {
		if (_mouseAction == MouseAction::Selecting) {
			if (selectingText) {
				uint16 second = dragState.symbol;
				if (dragState.afterSymbol && _mouseSelectType == TextSelectType::Letters) {
					++second;
				}
				auto selState = TextSelection { qMin(second, _mouseTextSymbol), qMax(second, _mouseTextSymbol) };
				if (_mouseSelectType != TextSelectType::Letters) {
					if (const auto view = _mouseActionItem->mainView()) {
						selState = view->adjustSelection(selState, _mouseSelectType);
					}
				}
				if (_selected[_mouseActionItem] != selState) {
					_selected[_mouseActionItem] = selState;
					repaintItem(_mouseActionItem);
				}
				if (!_wasSelectedText && (selState == FullSelection || selState.from != selState.to)) {
					_wasSelectedText = true;
					setFocus();
				}
				updateDragSelection(nullptr, nullptr, false);
			} else {
				auto selectingDown = (itemTop(_mouseActionItem) < itemTop(item)) || (_mouseActionItem == item && _dragStartPosition.y() < m.y());
				auto dragSelFrom = _mouseActionItem->mainView();
				auto dragSelTo = view;
				// Maybe exclude dragSelFrom.
				if (dragSelFrom->pointState(_dragStartPosition) == PointState::Outside) {
					if (selectingDown) {
						if (_dragStartPosition.y() >= dragSelFrom->height() - dragSelFrom->marginBottom() || ((view == dragSelFrom) && (m.y() < _dragStartPosition.y() + QApplication::startDragDistance() || m.y() < dragSelFrom->marginTop()))) {
							dragSelFrom = (dragSelFrom != dragSelTo)
								? nextItem(dragSelFrom)
								: nullptr;
						}
					} else {
						if (_dragStartPosition.y() < dragSelFrom->marginTop() || ((view == dragSelFrom) && (m.y() >= _dragStartPosition.y() - QApplication::startDragDistance() || m.y() >= dragSelFrom->height() - dragSelFrom->marginBottom()))) {
							dragSelFrom = (dragSelFrom != dragSelTo)
								? prevItem(dragSelFrom)
								: nullptr;
						}
					}
				}
				if (_mouseActionItem != item) { // maybe exclude dragSelTo
					if (selectingDown) {
						if (m.y() < dragSelTo->marginTop()) {
							dragSelTo = (dragSelFrom != dragSelTo)
								? prevItem(dragSelTo)
								: nullptr;
						}
					} else {
						if (m.y() >= dragSelTo->height() - dragSelTo->marginBottom()) {
							dragSelTo = (dragSelFrom != dragSelTo)
								? nextItem(dragSelTo)
								: nullptr;
						}
					}
				}
				auto dragSelecting = false;
				auto dragFirstAffected = dragSelFrom;
				while (dragFirstAffected
					&& (!dragFirstAffected->data()->isRegular()
						|| dragFirstAffected->data()->isService())) {
					dragFirstAffected = (dragFirstAffected != dragSelTo)
						? (selectingDown
							? nextItem(dragFirstAffected)
							: prevItem(dragFirstAffected))
						: nullptr;
				}
				if (dragFirstAffected) {
					auto i = _selected.find(dragFirstAffected->data());
					dragSelecting = (i == _selected.cend() || i->second != FullSelection);
				}
				updateDragSelection(dragSelFrom, dragSelTo, dragSelecting);
			}
		} else if (_mouseAction == MouseAction::Dragging) {
		}

		if (ClickHandler::getPressed()) {
			cur = style::cur_pointer;
		} else if ((_mouseAction == MouseAction::Selecting)
			&& !_selected.empty()
			&& (_selected.cbegin()->second != FullSelection)) {
			if (!_dragSelFrom || !_dragSelTo) {
				cur = style::cur_text;
			}
		}
	}

	// Voice message seek support.
	if (const auto pressedItem = _dragStateItem) {
		if (const auto pressedView = pressedItem->mainView()) {
			if (pressedItem->history() == _history || pressedItem->history() == _migrated) {
				auto adjustedPoint = mapPointToItem(point, pressedView);
				pressedView->updatePressed(adjustedPoint);
			}
		}
	}

	if (_mouseAction == MouseAction::Selecting) {
		_selectScroll.checkDeltaScroll(
			mousePos,
			_scroll->scrollTop(),
			_scroll->scrollTop() + _scroll->height());
	} else {
		updateDragSelection(nullptr, nullptr, false);
		_selectScroll.cancel();
	}

	if (_mouseAction == MouseAction::None && (lnkChanged || cur != _cursor)) {
		setCursor(_cursor = cur);
	}
}

void HistoryInner::updateDragSelection(Element *dragSelFrom, Element *dragSelTo, bool dragSelecting) {
	if (_dragSelFrom == dragSelFrom && _dragSelTo == dragSelTo && _dragSelecting == dragSelecting) {
		return;
	} else if (dragSelFrom && hasSelectRestriction()) {
		updateDragSelection(nullptr, nullptr, false);
		return;
	}
	_dragSelFrom = dragSelFrom;
	_dragSelTo = dragSelTo;
	int32 fromy = itemTop(_dragSelFrom), toy = itemTop(_dragSelTo);
	if (fromy >= 0 && toy >= 0 && fromy > toy) {
		std::swap(_dragSelFrom, _dragSelTo);
	}
	_dragSelecting = dragSelecting;
	if (!_wasSelectedText && _dragSelFrom && _dragSelTo && _dragSelecting) {
		_wasSelectedText = true;
		setFocus();
	}
	update();
}

int HistoryInner::historyHeight() const {
	int result = 0;
	if (_history->isEmpty()) {
		result += _migrated ? _migrated->height() : 0;
	} else {
		result += _history->height() - _historySkipHeight + (_migrated ? _migrated->height() : 0);
	}
	return result;
}

int HistoryInner::historyScrollTop() const {
	auto htop = historyTop();
	auto mtop = migratedTop();
	if (htop >= 0 && _history->scrollTopItem) {
		return htop + _history->scrollTopItem->block()->y() + _history->scrollTopItem->y() + _history->scrollTopOffset;
	}
	if (mtop >= 0 && _migrated->scrollTopItem) {
		return mtop + _migrated->scrollTopItem->block()->y() + _migrated->scrollTopItem->y() + _migrated->scrollTopOffset;
	}
	return ScrollMax;
}

int HistoryInner::migratedTop() const {
	return (_migrated && !_migrated->isEmpty()) ? _historyPaddingTop : -1;
}

int HistoryInner::historyTop() const {
	int mig = migratedTop();
	return !_history->isEmpty()
		? (mig >= 0
			? (mig + _migrated->height() - _historySkipHeight)
			: _historyPaddingTop)
		: -1;
}

int HistoryInner::historyDrawTop() const {
	auto top = historyTop();
	return (top >= 0) ? (top + _historySkipHeight) : -1;
}

void HistoryInner::setChooseReportReason(Ui::ReportReason reason) {
	_chooseForReportReason = reason;
}

void HistoryInner::clearChooseReportReason() {
	_chooseForReportReason = std::nullopt;
}

// -1 if should not be visible, -2 if bad history()
int HistoryInner::itemTop(const HistoryItem *item) const {
	if (!item) {
		return -2;
	}
	return itemTop(item->mainView());
}

int HistoryInner::itemTop(const Element *view) const {
	if (!view || view->data()->mainView() != view) {
		return -1;
	}

	auto top = (view->data()->history() == _history)
		? historyTop()
		: (view->data()->history() == _migrated
			? migratedTop()
			: -2);
	return (top < 0) ? top : (top + view->y() + view->block()->y());
}

auto HistoryInner::findViewForPinnedTracking(int top) const
-> std::pair<Element*, int> {
	const auto normalTop = historyTop();
	const auto oldTop = migratedTop();
	const auto fromHistory = [&](not_null<History*> history, int historyTop)
	-> std::pair<Element*, int> {
		auto [view, offset] = history->findItemAndOffset(top - historyTop);
		while (view && !view->data()->isRegular()) {
			offset -= view->height();
			view = view->nextInBlocks();
		}
		return { view, offset };
	};
	if (normalTop >= 0 && (oldTop < 0 || top >= normalTop)) {
		return fromHistory(_history, normalTop);
	} else if (oldTop >= 0) {
		auto [view, offset] = fromHistory(_migrated, oldTop);
		if (!view && normalTop >= 0) {
			return fromHistory(_history, normalTop);
		}
		return { view, offset };
	}
	return { nullptr, 0 };
}

void HistoryInner::notifyIsBotChanged() {
	const auto newinfo = _peer->isUser()
		? _peer->asUser()->botInfo.get()
		: nullptr;
	if ((!newinfo && !_botAbout)
		|| (newinfo && _botAbout && _botAbout->info == newinfo)) {
		return;
	}

	if (newinfo) {
		_botAbout = std::make_unique<BotAbout>(this, newinfo);
		if (newinfo && !newinfo->inited) {
			session().api().requestFullPeer(_peer);
		}
	} else {
		_botAbout = nullptr;
	}
}

void HistoryInner::notifyMigrateUpdated() {
	_migrated = _history->migrateFrom();
}

void HistoryInner::applyDragSelection() {
	if (!hasSelectRestriction()) {
		applyDragSelection(&_selected);
	}
}

bool HistoryInner::isSelected(
		not_null<SelectedItems*> toItems,
		not_null<HistoryItem*> item) const {
	const auto i = toItems->find(item);
	return (i != toItems->cend()) && (i->second == FullSelection);
}

bool HistoryInner::isSelectedGroup(
		not_null<SelectedItems*> toItems,
		not_null<const Data::Group*> group) const {
	for (const auto &other : group->items) {
		if (!isSelected(toItems, other)) {
			return false;
		}
	}
	return true;
}

bool HistoryInner::isSelectedAsGroup(
		not_null<SelectedItems*> toItems,
		not_null<HistoryItem*> item) const {
	if (const auto group = session().data().groups().find(item)) {
		return isSelectedGroup(toItems, group);
	}
	return isSelected(toItems, item);
}

bool HistoryInner::goodForSelection(
		not_null<SelectedItems*> toItems,
		not_null<HistoryItem*> item,
		int &totalCount) const {
	if (!item->isRegular() || item->isService()) {
		return false;
	} else if (toItems->find(item) == toItems->end()) {
		++totalCount;
	}
	return true;
}

void HistoryInner::addToSelection(
		not_null<SelectedItems*> toItems,
		not_null<HistoryItem*> item) const {
	const auto i = toItems->find(item);
	if (i == toItems->cend()) {
		if (toItems->size() == 1
			&& toItems->begin()->second != FullSelection) {
			toItems->clear();
		}
		toItems->emplace(item, FullSelection);
	} else if (i->second != FullSelection) {
		i->second = FullSelection;
	}
}

void HistoryInner::removeFromSelection(
		not_null<SelectedItems*> toItems,
		not_null<HistoryItem*> item) const {
	const auto i = toItems->find(item);
	if (i != toItems->cend()) {
		toItems->erase(i);
	}
}

void HistoryInner::changeSelection(
		not_null<SelectedItems*> toItems,
		not_null<HistoryItem*> item,
		SelectAction action) const {
	if (action == SelectAction::Invert) {
		action = isSelected(toItems, item)
			? SelectAction::Deselect
			: SelectAction::Select;
	}
	auto total = int(toItems->size());
	const auto add = (action == SelectAction::Select);
	if (add
		&& goodForSelection(toItems, item, total)
		&& total <= MaxSelectedItems) {
		addToSelection(toItems, item);
	} else {
		removeFromSelection(toItems, item);
	}
}

void HistoryInner::changeSelectionAsGroup(
		not_null<SelectedItems*> toItems,
		not_null<HistoryItem*> item,
		SelectAction action) const {
	const auto group = session().data().groups().find(item);
	if (!group) {
		return changeSelection(toItems, item, action);
	}
	if (action == SelectAction::Invert) {
		action = isSelectedAsGroup(toItems, item)
			? SelectAction::Deselect
			: SelectAction::Select;
	}
	auto total = int(toItems->size());
	const auto canSelect = [&] {
		for (const auto &other : group->items) {
			if (!goodForSelection(toItems, other, total)) {
				return false;
			}
		}
		return (total <= MaxSelectedItems);
	}();
	if (action == SelectAction::Select && canSelect) {
		for (const auto &other : group->items) {
			addToSelection(toItems, other);
		}
	} else {
		for (const auto &other : group->items) {
			removeFromSelection(toItems, other);
		}
	}
}

void HistoryInner::forwardItem(FullMsgId itemId) {
	Window::ShowForwardMessagesBox(_controller, { 1, itemId });
}

void HistoryInner::forwardAsGroup(FullMsgId itemId) {
	if (const auto item = session().data().message(itemId)) {
		Window::ShowForwardMessagesBox(
			_controller,
			session().data().itemOrItsGroup(item));
	}
}

void HistoryInner::deleteItem(FullMsgId itemId) {
	if (const auto item = session().data().message(itemId)) {
		deleteItem(item);
	}
}

void HistoryInner::deleteItem(not_null<HistoryItem*> item) {
	if (item->isUploading()) {
		_controller->cancelUploadLayer(item);
		return;
	}
	const auto suggestModerateActions = true;
	_controller->show(Box<DeleteMessagesBox>(item, suggestModerateActions));
}

bool HistoryInner::hasPendingResizedItems() const {
	return _history->hasPendingResizedItems()
		|| (_migrated && _migrated->hasPendingResizedItems());
}

void HistoryInner::deleteAsGroup(FullMsgId itemId) {
	if (const auto item = session().data().message(itemId)) {
		const auto group = session().data().groups().find(item);
		if (!group) {
			return deleteItem(item);
		}
		_controller->show(Box<DeleteMessagesBox>(
			&session(),
			session().data().itemsToIds(group->items)));
	}
}

void HistoryInner::reportItem(FullMsgId itemId) {
	HistoryView::ShowReportItemsBox(_peer, { 1, itemId });
}

void HistoryInner::reportAsGroup(FullMsgId itemId) {
	if (const auto item = session().data().message(itemId)) {
		const auto group = session().data().groups().find(item);
		HistoryView::ShowReportItemsBox(
			_peer,
			(group
				? session().data().itemsToIds(group->items)
				: MessageIdsList{ 1, itemId }));
	}
}

void HistoryInner::blockSenderItem(FullMsgId itemId) {
	if (const auto item = session().data().message(itemId)) {
		_controller->show(Box(
			Window::BlockSenderFromRepliesBox,
			_controller,
			itemId));
	}
}

void HistoryInner::blockSenderAsGroup(FullMsgId itemId) {
	blockSenderItem(itemId);
}

void HistoryInner::addSelectionRange(
		not_null<SelectedItems*> toItems,
		not_null<History*> history,
		int fromblock,
		int fromitem,
		int toblock,
		int toitem) const {
	if (fromblock >= 0 && fromitem >= 0 && toblock >= 0 && toitem >= 0) {
		for (; fromblock <= toblock; ++fromblock) {
			auto block = history->blocks[fromblock].get();
			for (int cnt = (fromblock < toblock) ? block->messages.size() : (toitem + 1); fromitem < cnt; ++fromitem) {
				auto item = block->messages[fromitem]->data();
				changeSelectionAsGroup(toItems, item, SelectAction::Select);
			}
			if (toItems->size() >= MaxSelectedItems) break;
			fromitem = 0;
		}
	}
}

void HistoryInner::applyDragSelection(
		not_null<SelectedItems*> toItems) const {
	const auto selfromy = itemTop(_dragSelFrom);
	const auto seltoy = [&] {
		auto result = itemTop(_dragSelTo);
		return (result < 0) ? result : (result + _dragSelTo->height());
	}();
	if (selfromy < 0 || seltoy < 0) {
		return;
	}

	if (!toItems->empty() && toItems->cbegin()->second != FullSelection) {
		toItems->clear();
	}
	if (_dragSelecting) {
		auto fromblock = _dragSelFrom->block()->indexInHistory();
		auto fromitem = _dragSelFrom->indexInBlock();
		auto toblock = _dragSelTo->block()->indexInHistory();
		auto toitem = _dragSelTo->indexInBlock();
		if (_migrated) {
			if (_dragSelFrom->data()->history() == _migrated) {
				if (_dragSelTo->data()->history() == _migrated) {
					addSelectionRange(toItems, _migrated, fromblock, fromitem, toblock, toitem);
					toblock = -1;
					toitem = -1;
				} else {
					addSelectionRange(toItems, _migrated, fromblock, fromitem, _migrated->blocks.size() - 1, _migrated->blocks.back()->messages.size() - 1);
				}
				fromblock = 0;
				fromitem = 0;
			} else if (_dragSelTo->data()->history() == _migrated) { // wtf
				toblock = -1;
				toitem = -1;
			}
		}
		addSelectionRange(toItems, _history, fromblock, fromitem, toblock, toitem);
	} else {
		auto toRemove = std::vector<not_null<HistoryItem*>>();
		for (const auto &item : *toItems) {
			auto iy = itemTop(item.first);
			if (iy < -1) {
				toRemove.emplace_back(item.first);
			} else if (iy >= 0 && iy >= selfromy && iy < seltoy) {
				toRemove.emplace_back(item.first);
			}
		}
		for (const auto item : toRemove) {
			changeSelectionAsGroup(toItems, item, SelectAction::Deselect);
		}
	}
}

QString HistoryInner::tooltipText() const {
	if (_mouseCursorState == CursorState::Date
		&& _mouseAction == MouseAction::None) {
		if (const auto view = App::hoveredItem()) {
			return HistoryView::DateTooltipText(view);
		}
	} else if (_mouseCursorState == CursorState::Forwarded
		&& _mouseAction == MouseAction::None) {
		if (const auto view = App::mousedItem()) {
			if (const auto forwarded = view->data()->Get<HistoryMessageForwarded>()) {
				return forwarded->text.toString();
			}
		}
	} else if (const auto lnk = ClickHandler::getActive()) {
		return lnk->tooltip();
	} else if (const auto view = App::mousedItem()) {
		StateRequest request;
		const auto local = mapFromGlobal(_mousePosition);
		const auto point = _widget->clampMousePosition(local);
		request.flags |= Ui::Text::StateRequest::Flag::LookupCustomTooltip;
		const auto state = view->textState(
			mapPointToItem(point, view),
			request);
		return state.customTooltipText;
	}
	return QString();
}

QPoint HistoryInner::tooltipPos() const {
	return _mousePosition;
}

bool HistoryInner::tooltipWindowActive() const {
	return Ui::AppInFocus() && Ui::InFocusChain(window());
}

void HistoryInner::onParentGeometryChanged() {
	auto mousePos = QCursor::pos();
	auto mouseOver = _widget->rect().contains(_widget->mapFromGlobal(mousePos));
	auto needToUpdate = (_mouseAction != MouseAction::None || _touchScroll || mouseOver);
	if (needToUpdate) {
		mouseActionUpdate(mousePos);
	}
}

not_null<HistoryView::ElementDelegate*> HistoryInner::ElementDelegate() {
	class Result final : public HistoryView::ElementDelegate {
	public:
		HistoryView::Context elementContext() override {
			return HistoryView::Context::History;
		}
		std::unique_ptr<HistoryView::Element> elementCreate(
				not_null<HistoryMessage*> message,
				Element *replacing = nullptr) override {
			return std::make_unique<HistoryView::Message>(
				this,
				message,
				replacing);
		}
		std::unique_ptr<HistoryView::Element> elementCreate(
				not_null<HistoryService*> message,
				Element *replacing = nullptr) override {
			return std::make_unique<HistoryView::Service>(
				this,
				message,
				replacing);
		}
		bool elementUnderCursor(
				not_null<const Element*> view) override {
			return (App::mousedItem() == view);
		}
		crl::time elementHighlightTime(
				not_null<const HistoryItem*> item) override {
			return Instance ? Instance->elementHighlightTime(item) : 0;
		}
		bool elementInSelectionMode() override {
			return Instance ? Instance->inSelectionMode() : false;
		}
		bool elementIntersectsRange(
				not_null<const Element*> view,
				int from,
				int till) override {
			return Instance
				? Instance->elementIntersectsRange(view, from, till)
				: false;
		}
		void elementStartStickerLoop(
				not_null<const Element*> view) override {
			if (Instance) {
				Instance->elementStartStickerLoop(view);
			}
		}
		void elementShowPollResults(
				not_null<PollData*> poll,
				FullMsgId context) override {
			if (Instance) {
				Instance->elementShowPollResults(poll, context);
			}
		}
		void elementOpenPhoto(
				not_null<PhotoData*> photo,
				FullMsgId context) override {
			if (Instance) {
				Instance->elementOpenPhoto(photo, context);
			}
		}
		void elementOpenDocument(
				not_null<DocumentData*> document,
				FullMsgId context,
				bool showInMediaView = false) override {
			if (Instance) {
				Instance->elementOpenDocument(
					document,
					context,
					showInMediaView);
			}
		}
		void elementCancelUpload(const FullMsgId &context) override {
			if (Instance) {
				Instance->elementCancelUpload(context);
			}
		}
		void elementShowTooltip(
				const TextWithEntities &text,
				Fn<void()> hiddenCallback) override {
			if (Instance) {
				Instance->elementShowTooltip(text, hiddenCallback);
			}
		}
		bool elementIsGifPaused() override {
			return Instance ? Instance->elementIsGifPaused() : false;
		}
		bool elementHideReply(not_null<const Element*> view) override {
			return false;
		}
		bool elementShownUnread(not_null<const Element*> view) override {
			return view->data()->unread();
		}
		void elementSendBotCommand(
				const QString &command,
				const FullMsgId &context) override {
			if (Instance) {
				Instance->elementSendBotCommand(command, context);
			}
		}
		void elementHandleViaClick(not_null<UserData*> bot) override {
			if (Instance) {
				Instance->elementHandleViaClick(bot);
			}
		}
		bool elementIsChatWide() override {
			return Instance
				? Instance->elementIsChatWide()
				: false;
		}
		not_null<Ui::PathShiftGradient*> elementPathShiftGradient() override {
			Expects(Instance != nullptr);

			return Instance->elementPathShiftGradient();
		}
		void elementReplyTo(const FullMsgId &to) override {
			if (Instance) {
				Instance->elementReplyTo(to);
			}
		}
		void elementStartInteraction(not_null<const Element*> view) override {
			if (Instance) {
				Instance->elementStartInteraction(view);
			}
		}
		void elementShowSpoilerAnimation() override {
			if (Instance) {
				Instance->elementShowSpoilerAnimation();
			}
		}

	};

	static Result result;
	return &result;
}<|MERGE_RESOLUTION|>--- conflicted
+++ resolved
@@ -1780,7 +1780,7 @@
 						? peer->owner().history(peer).get()
 						: Dialogs::Key(),
 						item->from()->asUser());
-			});
+			}, &st::menuIconSearch);
 		}
 	};
 	const auto addPhotoActions = [&](not_null<PhotoData*> photo, HistoryItem *item) {
@@ -1875,21 +1875,6 @@
 		}
 	};
 
-<<<<<<< HEAD
-	if (hasWhoReadItem) {
-		const auto participantChosen = [=](uint64 id) {
-			controller->showPeerInfo(PeerId(id));
-		};
-		_menu->addAction(Ui::WhoReadContextAction(
-			_menu.get(),
-			Api::WhoRead(_dragStateItem, this, st::defaultWhoRead),
-			participantChosen,
-			cUserpicCornersType()));
-		_menu->addSeparator();
-	}
-
-=======
->>>>>>> 5c9c8368
 	const auto link = ClickHandler::getActive();
 	auto lnkPhoto = dynamic_cast<PhotoClickHandler*>(link.get());
 	auto lnkDocument = dynamic_cast<DocumentClickHandler*>(link.get());
