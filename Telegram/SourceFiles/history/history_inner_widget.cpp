/*
This file is part of Telegram Desktop,
the official desktop application for the Telegram messaging service.

For license and copyright information please follow this link:
https://github.com/telegramdesktop/tdesktop/blob/master/LEGAL
*/
#include "history/history_inner_widget.h"

#include <rpl/merge.h>
#include "core/file_utilities.h"
#include "core/crash_reports.h"
#include "history/history.h"
#include "history/history_message.h"
#include "history/view/media/history_view_media.h"
#include "history/view/media/history_view_sticker.h"
#include "history/view/media/history_view_web_page.h"
#include "history/history_item_components.h"
#include "history/history_item_text.h"
#include "history/view/history_view_message.h"
#include "history/view/history_view_service_message.h"
#include "history/view/history_view_cursor_state.h"
#include "history/view/history_view_context_menu.h"
#include "ui/widgets/popup_menu.h"
#include "ui/image/image.h"
#include "ui/toast/toast.h"
#include "ui/text_options.h"
#include "ui/ui_utility.h"
#include "ui/inactive_press.h"
#include "window/window_session_controller.h"
#include "window/window_peer_menu.h"
#include "window/window_controller.h"
#include "window/notifications_manager.h"
#include "boxes/confirm_box.h"
#include "boxes/report_box.h"
#include "boxes/sticker_set_box.h"
#include "chat_helpers/message_field.h"
#include "history/history_widget.h"
#include "base/platform/base_platform_info.h"
#include "base/unixtime.h"
#include "mainwindow.h"
#include "mainwidget.h"
#include "layout.h"
#include "main/main_session.h"
#include "main/main_session_settings.h"
#include "core/application.h"
#include "apiwrap.h"
#include "lang/lang_keys.h"
#include "data/data_session.h"
#include "data/data_media_types.h"
#include "data/data_document.h"
#include "data/data_poll.h"
#include "data/data_photo.h"
#include "data/data_photo_media.h"
#include "data/data_user.h"
#include "data/data_file_origin.h"
#include "data/data_histories.h"
#include "data/data_changes.h"
#include "data/stickers/data_stickers.h"
#include "facades.h"
#include "app.h"
#include "styles/style_history.h"
#include "styles/style_window.h" // st::windowMinWidth

#include <QtGui/QClipboard>
#include <QtWidgets/QApplication>
#include <QtCore/QMimeData>

namespace {

constexpr auto kScrollDateHideTimeout = 1000;
constexpr auto kUnloadHeavyPartsPages = 2;
constexpr auto kClearUserpicsAfter = 50;

// Helper binary search for an item in a list that is not completely
// above the given top of the visible area or below the given bottom of the visible area
// is applied once for blocks list in a history and once for items list in the found block.
template <bool TopToBottom, typename T>
int BinarySearchBlocksOrItems(const T &list, int edge) {
	// static_cast to work around GCC bug #78693
	auto start = 0, end = static_cast<int>(list.size());
	while (end - start > 1) {
		auto middle = (start + end) / 2;
		auto top = list[middle]->y();
		auto chooseLeft = (TopToBottom ? (top <= edge) : (top < edge));
		if (chooseLeft) {
			start = middle;
		} else {
			end = middle;
		}
	}
	return start;
}

} // namespace

// flick scroll taken from http://qt-project.org/doc/qt-4.8/demos-embedded-anomaly-src-flickcharm-cpp.html

HistoryInner *HistoryInner::Instance = nullptr;

class HistoryInner::BotAbout : public ClickHandlerHost {
public:
	BotAbout(not_null<HistoryInner*> parent, not_null<BotInfo*> info);

	// ClickHandlerHost interface
	void clickHandlerActiveChanged(const ClickHandlerPtr &p, bool active) override;
	void clickHandlerPressedChanged(const ClickHandlerPtr &p, bool pressed) override;

	not_null<BotInfo*> info;
	int width = 0;
	int height = 0;
	QRect rect;

private:
	not_null<HistoryInner*>  _parent;

};

HistoryInner::BotAbout::BotAbout(
	not_null<HistoryInner*> parent,
	not_null<BotInfo*> info)
: info(info)
, _parent(parent) {
}

void HistoryInner::BotAbout::clickHandlerActiveChanged(
		const ClickHandlerPtr &p,
		bool active) {
	_parent->update(rect);
}

void HistoryInner::BotAbout::clickHandlerPressedChanged(
		const ClickHandlerPtr &p,
		bool pressed) {
	_parent->update(rect);
}

HistoryInner::HistoryInner(
	not_null<HistoryWidget*> historyWidget,
	not_null<Ui::ScrollArea*> scroll,
	not_null<Window::SessionController*> controller,
	not_null<History*> history)
: RpWidget(nullptr)
, _widget(historyWidget)
, _scroll(scroll)
, _controller(controller)
, _peer(history->peer)
, _history(history)
, _migrated(history->migrateFrom())
, _scrollDateCheck([this] { scrollDateCheck(); })
, _scrollDateHideTimer([this] { scrollDateHideByTimer(); }) {
	Instance = this;

	_touchSelectTimer.setSingleShot(true);
	connect(&_touchSelectTimer, SIGNAL(timeout()), this, SLOT(onTouchSelect()));

	setAttribute(Qt::WA_AcceptTouchEvents);
	connect(&_touchScrollTimer, SIGNAL(timeout()), this, SLOT(onTouchScrollTimer()));

	_trippleClickTimer.setSingleShot(true);

	notifyIsBotChanged();

	setMouseTracking(true);
	subscribe(_controller->gifPauseLevelChanged(), [this] {
		if (!_controller->isGifPausedAtLeastFor(Window::GifPauseReason::Any)) {
			update();
		}
	});
	subscribe(_controller->widget()->dragFinished(), [this] {
		mouseActionUpdate(QCursor::pos());
	});
	session().data().itemRemoved(
	) | rpl::start_with_next(
		[this](auto item) { itemRemoved(item); },
		lifetime());
	session().data().viewRemoved(
	) | rpl::start_with_next(
		[this](auto view) { viewRemoved(view); },
		lifetime());
	session().data().itemViewRefreshRequest(
	) | rpl::start_with_next(
		[this](auto item) { refreshView(item); },
		lifetime());
	rpl::merge(
		session().data().historyUnloaded(),
		session().data().historyCleared()
	) | rpl::filter([this](not_null<const History*> history) {
		return (_history == history);
	}) | rpl::start_with_next([this] {
		mouseActionCancel();
	}, lifetime());
	session().data().viewRepaintRequest(
	) | rpl::start_with_next([this](not_null<const Element*> view) {
		repaintItem(view);
	}, lifetime());
	session().data().viewLayoutChanged(
	) | rpl::filter([](not_null<const Element*> view) {
		return (view == view->data()->mainView()) && view->isUnderCursor();
	}) | rpl::start_with_next([this](not_null<const Element*> view) {
		mouseActionUpdate();
	}, lifetime());
	session().changes().historyUpdates(
		_history,
		Data::HistoryUpdate::Flag::OutboxRead
	) | rpl::start_with_next([=] {
		update();
	}, lifetime());
}

Main::Session &HistoryInner::session() const {
	return _controller->session();
}

void HistoryInner::messagesReceived(
		PeerData *peer,
		const QVector<MTPMessage> &messages) {
	if (_history->peer == peer) {
		_history->addOlderSlice(messages);
	} else if (_migrated && _migrated->peer == peer) {
		const auto newLoaded = _migrated
			&& _migrated->isEmpty()
			&& !_history->isEmpty();
		_migrated->addOlderSlice(messages);
		if (newLoaded) {
			_migrated->addNewerSlice(QVector<MTPMessage>());
		}
	}
}

void HistoryInner::messagesReceivedDown(PeerData *peer, const QVector<MTPMessage> &messages) {
	if (_history->peer == peer) {
		const auto oldLoaded = _migrated
			&& _history->isEmpty()
			&& !_migrated->isEmpty();
		_history->addNewerSlice(messages);
		if (oldLoaded) {
			_history->addOlderSlice(QVector<MTPMessage>());
		}
	} else if (_migrated && _migrated->peer == peer) {
		_migrated->addNewerSlice(messages);
	}
}

void HistoryInner::repaintItem(const HistoryItem *item) {
	if (!item) {
		return;
	}
	repaintItem(item->mainView());
}

void HistoryInner::repaintItem(const Element *view) {
	if (_widget->skipItemRepaint()) {
		return;
	}
	const auto top = itemTop(view);
	if (top >= 0) {
		const auto range = view->verticalRepaintRange();
		update(0, top + range.top, width(), range.height);
	}
}

template <bool TopToBottom, typename Method>
void HistoryInner::enumerateItemsInHistory(History *history, int historytop, Method method) {
	// No displayed messages in this history.
	if (historytop < 0 || history->isEmpty()) {
		return;
	}
	if (_visibleAreaBottom <= historytop || historytop + history->height() <= _visibleAreaTop) {
		return;
	}

	auto searchEdge = TopToBottom ? _visibleAreaTop : _visibleAreaBottom;

	// Binary search for blockIndex of the first block that is not completely below the visible area.
	auto blockIndex = BinarySearchBlocksOrItems<TopToBottom>(history->blocks, searchEdge - historytop);

	// Binary search for itemIndex of the first item that is not completely below the visible area.
	auto block = history->blocks[blockIndex].get();
	auto blocktop = historytop + block->y();
	auto blockbottom = blocktop + block->height();
	auto itemIndex = BinarySearchBlocksOrItems<TopToBottom>(block->messages, searchEdge - blocktop);

	while (true) {
		while (true) {
			auto view = block->messages[itemIndex].get();
			auto itemtop = blocktop + view->y();
			auto itembottom = itemtop + view->height();

			// Binary search should've skipped all the items that are above / below the visible area.
			if (TopToBottom) {
				if (itembottom <= _visibleAreaTop) {
					QStringList debug;
					for (const auto &logBlock : history->blocks) {
						QStringList debugItems;
						for (const auto &logItem : logBlock->messages) {
							debugItems.push_back(QString("%1,%2"
							).arg(logItem->y()
							).arg(logItem->height()
							));
						}
						debug.push_back(QString("b(%1,%2:%3)"
						).arg(logBlock->y()
						).arg(logBlock->height()
						).arg(debugItems.join(';')
						));
					}
					CrashReports::SetAnnotation(
						"geometry",
						QString("height:%1 "
						).arg(history->height()
						) + debug.join(';'));
					CrashReports::SetAnnotation(
						"info",
						QString("block:%1(%2,%3), "
							"item:%4(%5,%6), "
							"limits:%7,%8, "
							"has:%9"
						).arg(blockIndex
						).arg(block->y()
						).arg(block->height()
						).arg(itemIndex
						).arg(view->y()
						).arg(view->height()
						).arg(_visibleAreaTop
						).arg(_visibleAreaBottom
						).arg(Logs::b(history->hasPendingResizedItems())
						));
					Unexpected("itembottom > _visibleAreaTop");
				}
				Assert(itembottom > _visibleAreaTop);
			} else {
				Assert(itemtop < _visibleAreaBottom);
			}

			if (!method(view, itemtop, itembottom)) {
				return;
			}

			// Skip all the items that are below / above the visible area.
			if (TopToBottom) {
				if (itembottom >= _visibleAreaBottom) {
					return;
				}
			} else {
				if (itemtop <= _visibleAreaTop) {
					return;
				}
			}

			if (TopToBottom) {
				if (++itemIndex >= block->messages.size()) {
					break;
				}
			} else {
				if (--itemIndex < 0) {
					break;
				}
			}
		}

		// Skip all the rest blocks that are below / above the visible area.
		if (TopToBottom) {
			if (blockbottom >= _visibleAreaBottom) {
				return;
			}
		} else {
			if (blocktop <= _visibleAreaTop) {
				return;
			}
		}

		if (TopToBottom) {
			if (++blockIndex >= history->blocks.size()) {
				return;
			}
		} else {
			if (--blockIndex < 0) {
				return;
			}
		}
		block = history->blocks[blockIndex].get();
		blocktop = historytop + block->y();
		blockbottom = blocktop + block->height();
		if (TopToBottom) {
			itemIndex = 0;
		} else {
			itemIndex = block->messages.size() - 1;
		}
	}
}

bool HistoryInner::canHaveFromUserpics() const {
	if (_peer->isUser() && !_peer->isSelf() && !Core::App().settings().chatWide()) {
		return false;
	} else if (_peer->isChannel() && !_peer->isMegagroup()) {
		return false;
	}
	return true;
}

template <typename Method>
void HistoryInner::enumerateUserpics(Method method) {
	if (!canHaveFromUserpics()) {
		return;
	}

	// Find and remember the top of an attached messages pack
	// -1 means we didn't find an attached to next message yet.
	int lowestAttachedItemTop = -1;

	auto userpicCallback = [&](not_null<Element*> view, int itemtop, int itembottom) {
		// Skip all service messages.
		const auto item = view->data();
		const auto message = item->toHistoryMessage();
		if (!message) return true;

		if (lowestAttachedItemTop < 0 && view->isAttachedToNext()) {
			lowestAttachedItemTop = itemtop + view->marginTop();
		}

		// Call method on a userpic for all messages that have it and for those who are not showing it
		// because of their attachment to the next message if they are bottom-most visible.
		if (view->displayFromPhoto() || (view->hasFromPhoto() && itembottom >= _visibleAreaBottom)) {
			if (lowestAttachedItemTop < 0) {
				lowestAttachedItemTop = itemtop + view->marginTop();
			}
			// Attach userpic to the bottom of the visible area with the same margin as the last message.
			auto userpicMinBottomSkip = st::historyPaddingBottom + st::msgMargin.bottom();
			auto userpicBottom = qMin(itembottom - view->marginBottom(), _visibleAreaBottom - userpicMinBottomSkip);

			// Do not let the userpic go above the attached messages pack top line.
			userpicBottom = qMax(userpicBottom, lowestAttachedItemTop + st::msgPhotoSize);

			// Call the template callback function that was passed
			// and return if it finished everything it needed.
			if (!method(view, userpicBottom - st::msgPhotoSize)) {
				return false;
			}
		}

		// Forget the found top of the pack, search for the next one from scratch.
		if (!view->isAttachedToNext()) {
			lowestAttachedItemTop = -1;
		}

		return true;
	};

	enumerateItems<EnumItemsDirection::TopToBottom>(userpicCallback);
}

template <typename Method>
void HistoryInner::enumerateDates(Method method) {
	auto drawtop = historyDrawTop();

	// Find and remember the bottom of an single-day messages pack
	// -1 means we didn't find a same-day with previous message yet.
	auto lowestInOneDayItemBottom = -1;

	auto dateCallback = [&](not_null<Element*> view, int itemtop, int itembottom) {
		const auto item = view->data();
		if (lowestInOneDayItemBottom < 0 && view->isInOneDayWithPrevious()) {
			lowestInOneDayItemBottom = itembottom - view->marginBottom();
		}

		// Call method on a date for all messages that have it and for those who are not showing it
		// because they are in a one day together with the previous message if they are top-most visible.
		if (view->displayDate() || (!item->isEmpty() && itemtop <= _visibleAreaTop)) {
			// skip the date of history migrate item if it will be in migrated
			if (itemtop < drawtop && item->history() == _history) {
				if (itemtop > _visibleAreaTop) {
					// Previous item (from the _migrated history) is drawing date now.
					return false;
				}
			}

			if (lowestInOneDayItemBottom < 0) {
				lowestInOneDayItemBottom = itembottom - view->marginBottom();
			}
			// Attach date to the top of the visible area with the same margin as it has in service message.
			int dateTop = qMax(itemtop, _visibleAreaTop) + st::msgServiceMargin.top();

			// Do not let the date go below the single-day messages pack bottom line.
			int dateHeight = st::msgServicePadding.bottom() + st::msgServiceFont->height + st::msgServicePadding.top();
			dateTop = qMin(dateTop, lowestInOneDayItemBottom - dateHeight);

			// Call the template callback function that was passed
			// and return if it finished everything it needed.
			if (!method(view, itemtop, dateTop)) {
				return false;
			}
		}

		// Forget the found bottom of the pack, search for the next one from scratch.
		if (!view->isInOneDayWithPrevious()) {
			lowestInOneDayItemBottom = -1;
		}

		return true;
	};

	enumerateItems<EnumItemsDirection::BottomToTop>(dateCallback);
}

TextSelection HistoryInner::computeRenderSelection(
		not_null<const SelectedItems*> selected,
		not_null<Element*> view) const {
	if (view->isHiddenByGroup()) {
		return TextSelection();
	}
	const auto item = view->data();
	const auto itemSelection = [&](not_null<HistoryItem*> item) {
		auto i = selected->find(item);
		if (i != selected->end()) {
			return i->second;
		}
		return TextSelection();
	};
	const auto result = itemSelection(item);
	if (result != TextSelection() && result != FullSelection) {
		return result;
	}
	if (const auto group = session().data().groups().find(item)) {
		auto parts = TextSelection();
		auto allFullSelected = true;
		const auto count = int(group->items.size());
		for (auto i = 0; i != count; ++i) {
			const auto part = group->items[i];
			const auto selection = itemSelection(part);
			if (part == item
				&& selection != FullSelection
				&& selection != TextSelection()) {
				return selection;
			} else if (selection == FullSelection) {
				parts = AddGroupItemSelection(parts, i);
			} else {
				allFullSelected = false;
			}
		}
		return allFullSelected ? FullSelection : parts;
	}
	return itemSelection(item);
}

TextSelection HistoryInner::itemRenderSelection(
		not_null<Element*> view,
		int selfromy,
		int seltoy) const {
	const auto item = view->data();
	const auto y = view->block()->y() + view->y();
	if (y >= selfromy && y < seltoy) {
		if (_dragSelecting && !item->serviceMsg() && item->id > 0) {
			return FullSelection;
		}
	} else if (!_selected.empty()) {
		return computeRenderSelection(&_selected, view);
	}
	return TextSelection();
}

void HistoryInner::paintEmpty(Painter &p, int width, int height) {
	if (!_emptyPainter) {
		_emptyPainter = std::make_unique<HistoryView::EmptyPainter>(
			_history);
	}
	_emptyPainter->paint(p, width, height);
}

void HistoryInner::paintEvent(QPaintEvent *e) {
	if (Ui::skipPaintEvent(this, e)) {
		return;
	}
	if (hasPendingResizedItems()) {
		return;
	}

	const auto guard = gsl::finally([&] {
		_userpicsCache.clear();
	});

	Painter p(this);
	auto clip = e->rect();
	auto ms = crl::now();

	const auto historyDisplayedEmpty = _history->isDisplayedEmpty()
		&& (!_migrated || _migrated->isDisplayedEmpty());
	bool noHistoryDisplayed = _firstLoading || historyDisplayedEmpty;
	if (!_firstLoading && _botAbout && !_botAbout->info->text.isEmpty() && _botAbout->height > 0) {
		if (clip.y() < _botAbout->rect.y() + _botAbout->rect.height() && clip.y() + clip.height() > _botAbout->rect.y()) {
			p.setTextPalette(st::inTextPalette);
			App::roundRect(p, _botAbout->rect, st::msgInBg, MessageInCorners, &st::msgInShadow);

			p.setFont(st::msgNameFont);
			p.setPen(st::dialogsNameFg);
			p.drawText(_botAbout->rect.left() + st::msgPadding.left(), _botAbout->rect.top() + st::msgPadding.top() + st::msgNameFont->ascent, tr::lng_bot_description(tr::now));

			p.setPen(st::historyTextInFg);
			_botAbout->info->text.draw(p, _botAbout->rect.left() + st::msgPadding.left(), _botAbout->rect.top() + st::msgPadding.top() + st::msgNameFont->height + st::botDescSkip, _botAbout->width);

			p.restoreTextPalette();
		}
	} else if (historyDisplayedEmpty) {
		paintEmpty(p, width(), height());
	} else {
		_emptyPainter = nullptr;
	}
	if (!noHistoryDisplayed) {
		auto readMentions = base::flat_set<not_null<HistoryItem*>>();

		adjustCurrent(clip.top());

		auto drawToY = clip.y() + clip.height();

		auto selfromy = itemTop(_dragSelFrom);
		auto seltoy = itemTop(_dragSelTo);
		if (selfromy < 0 || seltoy < 0) {
			selfromy = seltoy = -1;
		} else {
			seltoy += _dragSelTo->height();
		}

		auto mtop = migratedTop();
		auto htop = historyTop();
		auto hdrawtop = historyDrawTop();
		if (mtop >= 0) {
			auto iBlock = (_curHistory == _migrated ? _curBlock : (_migrated->blocks.size() - 1));
			auto block = _migrated->blocks[iBlock].get();
			auto iItem = (_curHistory == _migrated ? _curItem : (block->messages.size() - 1));
			auto view = block->messages[iItem].get();
			auto item = view->data();

			auto y = mtop + block->y() + view->y();
			p.save();
			p.translate(0, y);
			if (clip.y() < y + view->height()) while (y < drawToY) {
				const auto selection = itemRenderSelection(
					view,
					selfromy - mtop,
					seltoy - mtop);
				view->draw(p, clip.translated(0, -y), selection, ms);

				if (item->hasViews()) {
					_controller->content()->scheduleViewIncrement(item);
				}
				if (item->isUnreadMention() && !item->isUnreadMedia()) {
					readMentions.insert(item);
					_widget->enqueueMessageHighlight(view);
				}

				int32 h = view->height();
				p.translate(0, h);
				y += h;

				++iItem;
				if (iItem == block->messages.size()) {
					iItem = 0;
					++iBlock;
					if (iBlock == _migrated->blocks.size()) {
						break;
					}
					block = _migrated->blocks[iBlock].get();
				}
				view = block->messages[iItem].get();
				item = view->data();
			}
			p.restore();
		}
		if (htop >= 0) {
			auto iBlock = (_curHistory == _history ? _curBlock : 0);
			auto block = _history->blocks[iBlock].get();
			auto iItem = (_curHistory == _history ? _curItem : 0);
			auto view = block->messages[iItem].get();
			auto item = view->data();
			auto readTill = (HistoryItem*)nullptr;
			auto hclip = clip.intersected(QRect(0, hdrawtop, width(), clip.top() + clip.height()));
			auto y = htop + block->y() + view->y();
			p.save();
			p.translate(0, y);
			while (y < drawToY) {
				const auto h = view->height();
				if (hclip.y() < y + h && hdrawtop < y + h) {
					const auto selection = itemRenderSelection(
						view,
						selfromy - htop,
						seltoy - htop);
					view->draw(p, hclip.translated(0, -y), selection, ms);

					const auto middle = y + h / 2;
					const auto bottom = y + h;
					if (_visibleAreaBottom >= bottom) {
						const auto item = view->data();
						if (!item->out() && item->unread()) {
							readTill = item;
						}
					}
					if (_visibleAreaBottom >= middle
						&& _visibleAreaTop <= middle) {
						if (item->hasViews()) {
							_controller->content()->scheduleViewIncrement(item);
						}
						if (item->isUnreadMention() && !item->isUnreadMedia()) {
							readMentions.insert(item);
							_widget->enqueueMessageHighlight(view);
						}
					}
				}
				p.translate(0, h);
				y += h;

				++iItem;
				if (iItem == block->messages.size()) {
					iItem = 0;
					++iBlock;
					if (iBlock == _history->blocks.size()) {
						break;
					}
					block = _history->blocks[iBlock].get();
				}
				view = block->messages[iItem].get();
				item = view->data();
			}
			p.restore();

			if (readTill && _widget->doWeReadServerHistory()) {
				session().data().histories().readInboxTill(readTill);
			}
		}

		if (!readMentions.empty() && _widget->doWeReadMentions()) {
			session().api().markMediaRead(readMentions);
		}

		if (mtop >= 0 || htop >= 0) {
			enumerateUserpics([&](not_null<Element*> view, int userpicTop) {
				// stop the enumeration if the userpic is below the painted rect
				if (userpicTop >= clip.top() + clip.height()) {
					return false;
				}

				// paint the userpic if it intersects the painted rect
				if (userpicTop + st::msgPhotoSize > clip.top()) {
					const auto message = view->data()->toHistoryMessage();
					if (const auto from = message->displayFrom()) {
						from->paintUserpicLeft(
							p,
							_userpics[from],
							st::historyPhotoLeft,
							userpicTop,
							width(),
							st::msgPhotoSize);
					} else if (const auto info = message->hiddenForwardedInfo()) {
						info->userpic.paint(
							p,
							st::historyPhotoLeft,
							userpicTop,
							width(),
							st::msgPhotoSize);
					} else {
						Unexpected("Corrupt forwarded information in message.");
					}
				}
				return true;
			});

			int dateHeight = st::msgServicePadding.bottom() + st::msgServiceFont->height + st::msgServicePadding.top();
			//QDate lastDate;
			//if (!_history->isEmpty()) {
			//	lastDate = _history->blocks.back()->messages.back()->data()->date.date();
			//}

			//// if item top is before this value always show date as a floating date
			//int showFloatingBefore = height() - 2 * (_visibleAreaBottom - _visibleAreaTop) - dateHeight;


			auto scrollDateOpacity = _scrollDateOpacity.value(_scrollDateShown ? 1. : 0.);
			enumerateDates([&](not_null<Element*> view, int itemtop, int dateTop) {
				// stop the enumeration if the date is above the painted rect
				if (dateTop + dateHeight <= clip.top()) {
					return false;
				}

				const auto displayDate = view->displayDate();
				auto dateInPlace = displayDate;
				if (dateInPlace) {
					const auto correctDateTop = itemtop + st::msgServiceMargin.top();
					dateInPlace = (dateTop < correctDateTop + dateHeight);
				}
				//bool noFloatingDate = (item->date.date() == lastDate && displayDate);
				//if (noFloatingDate) {
				//	if (itemtop < showFloatingBefore) {
				//		noFloatingDate = false;
				//	}
				//}

				// paint the date if it intersects the painted rect
				if (dateTop < clip.top() + clip.height()) {
					auto opacity = (dateInPlace/* || noFloatingDate*/) ? 1. : scrollDateOpacity;
					if (opacity > 0.) {
						p.setOpacity(opacity);
						const auto dateY = false // noFloatingDate
							? itemtop
							: (dateTop - st::msgServiceMargin.top());
						if (const auto date = view->Get<HistoryView::DateBadge>()) {
							date->paint(p, dateY, _contentWidth);
						} else {
							HistoryView::ServiceMessagePainter::paintDate(
								p,
								view->dateTime(),
								dateY,
								_contentWidth);
						}
					}
				}
				return true;
			});
		}
	}
}

bool HistoryInner::eventHook(QEvent *e) {
	if (e->type() == QEvent::TouchBegin
		|| e->type() == QEvent::TouchUpdate
		|| e->type() == QEvent::TouchEnd
		|| e->type() == QEvent::TouchCancel) {
		QTouchEvent *ev = static_cast<QTouchEvent*>(e);
		if (ev->device()->type() == QTouchDevice::TouchScreen) {
			touchEvent(ev);
			return true;
		}
	}
	return RpWidget::eventHook(e);
}

void HistoryInner::onTouchScrollTimer() {
	auto nowTime = crl::now();
	if (_touchScrollState == Ui::TouchScrollState::Acceleration && _touchWaitingAcceleration && (nowTime - _touchAccelerationTime) > 40) {
		_touchScrollState = Ui::TouchScrollState::Manual;
		touchResetSpeed();
	} else if (_touchScrollState == Ui::TouchScrollState::Auto || _touchScrollState == Ui::TouchScrollState::Acceleration) {
		int32 elapsed = int32(nowTime - _touchTime);
		QPoint delta = _touchSpeed * elapsed / 1000;
		bool hasScrolled = _widget->touchScroll(delta);

		if (_touchSpeed.isNull() || !hasScrolled) {
			_touchScrollState = Ui::TouchScrollState::Manual;
			_touchScroll = false;
			_touchScrollTimer.stop();
		} else {
			_touchTime = nowTime;
		}
		touchDeaccelerate(elapsed);
	}
}

void HistoryInner::touchUpdateSpeed() {
	const auto nowTime = crl::now();
	if (_touchPrevPosValid) {
		const int elapsed = nowTime - _touchSpeedTime;
		if (elapsed) {
			const QPoint newPixelDiff = (_touchPos - _touchPrevPos);
			const QPoint pixelsPerSecond = newPixelDiff * (1000 / elapsed);

			// fingers are inacurates, we ignore small changes to avoid stopping the autoscroll because
			// of a small horizontal offset when scrolling vertically
			const int newSpeedY = (qAbs(pixelsPerSecond.y()) > Ui::kFingerAccuracyThreshold) ? pixelsPerSecond.y() : 0;
			const int newSpeedX = (qAbs(pixelsPerSecond.x()) > Ui::kFingerAccuracyThreshold) ? pixelsPerSecond.x() : 0;
			if (_touchScrollState == Ui::TouchScrollState::Auto) {
				const int oldSpeedY = _touchSpeed.y();
				const int oldSpeedX = _touchSpeed.x();
				if ((oldSpeedY <= 0 && newSpeedY <= 0) || ((oldSpeedY >= 0 && newSpeedY >= 0)
					&& (oldSpeedX <= 0 && newSpeedX <= 0)) || (oldSpeedX >= 0 && newSpeedX >= 0)) {
					_touchSpeed.setY(snap((oldSpeedY + (newSpeedY / 4)), -Ui::kMaxScrollAccelerated, +Ui::kMaxScrollAccelerated));
					_touchSpeed.setX(snap((oldSpeedX + (newSpeedX / 4)), -Ui::kMaxScrollAccelerated, +Ui::kMaxScrollAccelerated));
				} else {
					_touchSpeed = QPoint();
				}
			} else {
				// we average the speed to avoid strange effects with the last delta
				if (!_touchSpeed.isNull()) {
					_touchSpeed.setX(snap((_touchSpeed.x() / 4) + (newSpeedX * 3 / 4), -Ui::kMaxScrollFlick, +Ui::kMaxScrollFlick));
					_touchSpeed.setY(snap((_touchSpeed.y() / 4) + (newSpeedY * 3 / 4), -Ui::kMaxScrollFlick, +Ui::kMaxScrollFlick));
				} else {
					_touchSpeed = QPoint(newSpeedX, newSpeedY);
				}
			}
		}
	} else {
		_touchPrevPosValid = true;
	}
	_touchSpeedTime = nowTime;
	_touchPrevPos = _touchPos;
}

void HistoryInner::touchResetSpeed() {
	_touchSpeed = QPoint();
	_touchPrevPosValid = false;
}

void HistoryInner::touchDeaccelerate(int32 elapsed) {
	int32 x = _touchSpeed.x();
	int32 y = _touchSpeed.y();
	_touchSpeed.setX((x == 0) ? x : (x > 0) ? qMax(0, x - elapsed) : qMin(0, x + elapsed));
	_touchSpeed.setY((y == 0) ? y : (y > 0) ? qMax(0, y - elapsed) : qMin(0, y + elapsed));
}

void HistoryInner::touchEvent(QTouchEvent *e) {
	const Qt::TouchPointStates &states(e->touchPointStates());
	if (e->type() == QEvent::TouchCancel) { // cancel
		if (!_touchInProgress) return;
		_touchInProgress = false;
		_touchSelectTimer.stop();
		_touchScroll = _touchSelect = false;
		_touchScrollState = Ui::TouchScrollState::Manual;
		mouseActionCancel();
		return;
	}

	if (!e->touchPoints().isEmpty()) {
		_touchPrevPos = _touchPos;
		_touchPos = e->touchPoints().cbegin()->screenPos().toPoint();
	}

	switch (e->type()) {
	case QEvent::TouchBegin: {
		if (_menu) {
			e->accept();
			return; // ignore mouse press, that was hiding context menu
		}
		if (_touchInProgress) return;
		if (e->touchPoints().isEmpty()) return;

		_touchInProgress = true;
		if (_touchScrollState == Ui::TouchScrollState::Auto) {
			_touchScrollState = Ui::TouchScrollState::Acceleration;
			_touchWaitingAcceleration = true;
			_touchAccelerationTime = crl::now();
			touchUpdateSpeed();
			_touchStart = _touchPos;
		} else {
			_touchScroll = false;
			_touchSelectTimer.start(QApplication::startDragTime());
		}
		_touchSelect = false;
		_touchStart = _touchPrevPos = _touchPos;
	} break;

	case QEvent::TouchUpdate: {
		if (!_touchInProgress) return;
		if (_touchSelect) {
			mouseActionUpdate(_touchPos);
		} else if (!_touchScroll && (_touchPos - _touchStart).manhattanLength() >= QApplication::startDragDistance()) {
			_touchSelectTimer.stop();
			_touchScroll = true;
			touchUpdateSpeed();
		}
		if (_touchScroll) {
			if (_touchScrollState == Ui::TouchScrollState::Manual) {
				touchScrollUpdated(_touchPos);
			} else if (_touchScrollState == Ui::TouchScrollState::Acceleration) {
				touchUpdateSpeed();
				_touchAccelerationTime = crl::now();
				if (_touchSpeed.isNull()) {
					_touchScrollState = Ui::TouchScrollState::Manual;
				}
			}
		}
	} break;

	case QEvent::TouchEnd: {
		if (!_touchInProgress) return;
		_touchInProgress = false;
		auto weak = Ui::MakeWeak(this);
		if (_touchSelect) {
			mouseActionFinish(_touchPos, Qt::RightButton);
			QContextMenuEvent contextMenu(QContextMenuEvent::Mouse, mapFromGlobal(_touchPos), _touchPos);
			showContextMenu(&contextMenu, true);
			_touchScroll = false;
		} else if (_touchScroll) {
			if (_touchScrollState == Ui::TouchScrollState::Manual) {
				_touchScrollState = Ui::TouchScrollState::Auto;
				_touchPrevPosValid = false;
				_touchScrollTimer.start(15);
				_touchTime = crl::now();
			} else if (_touchScrollState == Ui::TouchScrollState::Auto) {
				_touchScrollState = Ui::TouchScrollState::Manual;
				_touchScroll = false;
				touchResetSpeed();
			} else if (_touchScrollState == Ui::TouchScrollState::Acceleration) {
				_touchScrollState = Ui::TouchScrollState::Auto;
				_touchWaitingAcceleration = false;
				_touchPrevPosValid = false;
			}
		} else { // One short tap is like left mouse click.
			mouseActionStart(_touchPos, Qt::LeftButton);
			mouseActionFinish(_touchPos, Qt::LeftButton);
		}
		if (weak) {
			_touchSelectTimer.stop();
			_touchSelect = false;
		}
	} break;
	}
}

void HistoryInner::mouseMoveEvent(QMouseEvent *e) {
	static auto lastGlobalPosition = e->globalPos();
	auto reallyMoved = (lastGlobalPosition != e->globalPos());
	auto buttonsPressed = (e->buttons() & (Qt::LeftButton | Qt::MiddleButton));
	if (!buttonsPressed && _mouseAction != MouseAction::None) {
		mouseReleaseEvent(e);
	}
	if (reallyMoved) {
		lastGlobalPosition = e->globalPos();
		if (!buttonsPressed || (_scrollDateLink && ClickHandler::getPressed() == _scrollDateLink)) {
			keepScrollDateForNow();
		}
	}
	mouseActionUpdate(e->globalPos());
}

void HistoryInner::mouseActionUpdate(const QPoint &screenPos) {
	_mousePosition = screenPos;
	mouseActionUpdate();
}

void HistoryInner::touchScrollUpdated(const QPoint &screenPos) {
	_touchPos = screenPos;
	_widget->touchScroll(_touchPos - _touchPrevPos);
	touchUpdateSpeed();
}

QPoint HistoryInner::mapPointToItem(QPoint p, const Element *view) const {
	if (view) {
		const auto top = itemTop(view);
		p.setY(p.y() - top);
		return p;
	}
	return QPoint();
}

QPoint HistoryInner::mapPointToItem(
		QPoint p,
		const HistoryItem *item) const {
	return item ? mapPointToItem(p, item->mainView()) : QPoint();
}

void HistoryInner::mousePressEvent(QMouseEvent *e) {
	if (_menu) {
		e->accept();
		return; // ignore mouse press, that was hiding context menu
	}
	mouseActionStart(e->globalPos(), e->button());
}

void HistoryInner::mouseActionStart(const QPoint &screenPos, Qt::MouseButton button) {
	mouseActionUpdate(screenPos);
	if (button != Qt::LeftButton) return;

	ClickHandler::pressed();
	if (App::pressedItem() != App::hoveredItem()) {
		repaintItem(App::pressedItem());
		App::pressedItem(App::hoveredItem());
		repaintItem(App::pressedItem());
	}

	const auto mouseActionView = App::mousedItem();
	_mouseAction = MouseAction::None;
	_mouseActionItem = mouseActionView
		? mouseActionView->data().get()
		: nullptr;
	_dragStartPosition = mapPointToItem(mapFromGlobal(screenPos), mouseActionView);
	_pressWasInactive = Ui::WasInactivePress(_controller->widget());
	if (_pressWasInactive) {
		Ui::MarkInactivePress(_controller->widget(), false);
	}

	if (ClickHandler::getPressed()) {
		_mouseAction = MouseAction::PrepareDrag;
	} else if (!_selected.empty()) {
		if (_selected.cbegin()->second == FullSelection) {
			if (_dragStateItem
				&& _selected.find(_dragStateItem) != _selected.cend()
				&& App::hoveredItem()) {
				_mouseAction = MouseAction::PrepareDrag; // start items drag
			} else if (!_pressWasInactive) {
				_mouseAction = MouseAction::PrepareSelect; // start items select
			}
		}
	}
	if (_mouseAction == MouseAction::None && mouseActionView) {
		TextState dragState;
		if (_trippleClickTimer.isActive() && (screenPos - _trippleClickPoint).manhattanLength() < QApplication::startDragDistance()) {
			StateRequest request;
			request.flags = Ui::Text::StateRequest::Flag::LookupSymbol;
			dragState = mouseActionView->textState(_dragStartPosition, request);
			if (dragState.cursor == CursorState::Text) {
				TextSelection selStatus = { dragState.symbol, dragState.symbol };
				if (selStatus != FullSelection && (_selected.empty() || _selected.cbegin()->second != FullSelection)) {
					if (!_selected.empty()) {
						repaintItem(_selected.cbegin()->first);
						_selected.clear();
					}
					_selected.emplace(_mouseActionItem, selStatus);
					_mouseTextSymbol = dragState.symbol;
					_mouseAction = MouseAction::Selecting;
					_mouseSelectType = TextSelectType::Paragraphs;
					mouseActionUpdate(_mousePosition);
					_trippleClickTimer.start(QApplication::doubleClickInterval());
				}
			}
		} else if (App::pressedItem()) {
			StateRequest request;
			request.flags = Ui::Text::StateRequest::Flag::LookupSymbol;
			dragState = mouseActionView->textState(_dragStartPosition, request);
		}
		if (_mouseSelectType != TextSelectType::Paragraphs) {
			if (App::pressedItem()) {
				_mouseTextSymbol = dragState.symbol;
				bool uponSelected = (dragState.cursor == CursorState::Text);
				if (uponSelected) {
					if (_selected.empty()
						|| _selected.cbegin()->second == FullSelection
						|| _selected.cbegin()->first != _mouseActionItem) {
						uponSelected = false;
					} else {
						uint16 selFrom = _selected.cbegin()->second.from, selTo = _selected.cbegin()->second.to;
						if (_mouseTextSymbol < selFrom || _mouseTextSymbol >= selTo) {
							uponSelected = false;
						}
					}
				}
				if (uponSelected) {
					_mouseAction = MouseAction::PrepareDrag; // start text drag
				} else if (!_pressWasInactive) {
					const auto media = App::pressedItem()->media();
					if ((media && media->dragItem())
						|| _mouseCursorState == CursorState::Date) {
						_mouseAction = MouseAction::PrepareDrag; // start sticker drag or by-date drag
					} else {
						if (dragState.afterSymbol) ++_mouseTextSymbol;
						TextSelection selStatus = { _mouseTextSymbol, _mouseTextSymbol };
						if (selStatus != FullSelection && (_selected.empty() || _selected.cbegin()->second != FullSelection)) {
							if (!_selected.empty()) {
								repaintItem(_selected.cbegin()->first);
								_selected.clear();
							}
							_selected.emplace(_mouseActionItem, selStatus);
							_mouseAction = MouseAction::Selecting;
							repaintItem(_mouseActionItem);
						} else {
							_mouseAction = MouseAction::PrepareSelect;
						}
					}
				}
			} else if (!_pressWasInactive) {
				_mouseAction = MouseAction::PrepareSelect; // start items select
			}
		}
	}

	if (!_mouseActionItem) {
		_mouseAction = MouseAction::None;
	} else if (_mouseAction == MouseAction::None) {
		_mouseActionItem = nullptr;
	}
}

void HistoryInner::mouseActionCancel() {
	_mouseActionItem = nullptr;
	_dragStateItem = nullptr;
	_mouseAction = MouseAction::None;
	_dragStartPosition = QPoint(0, 0);
	_dragSelFrom = _dragSelTo = nullptr;
	_wasSelectedText = false;
	_widget->noSelectingScroll();
}

std::unique_ptr<QMimeData> HistoryInner::prepareDrag() {
	if (_mouseAction != MouseAction::Dragging) {
		return nullptr;
	}

	const auto pressedHandler = ClickHandler::getPressed();
	if (dynamic_cast<VoiceSeekClickHandler*>(pressedHandler.get())) {
		return nullptr;
	}

	const auto mouseActionView = _mouseActionItem
		? _mouseActionItem->mainView()
		: nullptr;
	bool uponSelected = false;
	if (mouseActionView) {
		if (!_selected.empty() && _selected.cbegin()->second == FullSelection) {
			uponSelected = _dragStateItem
				&& (_selected.find(_dragStateItem) != _selected.cend());
		} else {
			StateRequest request;
			request.flags |= Ui::Text::StateRequest::Flag::LookupSymbol;
			auto dragState = mouseActionView->textState(_dragStartPosition, request);
			uponSelected = (dragState.cursor == CursorState::Text);
			if (uponSelected) {
				if (_selected.empty()
					|| _selected.cbegin()->second == FullSelection
					|| _selected.cbegin()->first != _mouseActionItem) {
					uponSelected = false;
				} else {
					uint16 selFrom = _selected.cbegin()->second.from, selTo = _selected.cbegin()->second.to;
					if (dragState.symbol < selFrom || dragState.symbol >= selTo) {
						uponSelected = false;
					}
				}
			}
		}
	}

	auto urls = QList<QUrl>();
	const auto selectedText = [&] {
		if (uponSelected) {
			return getSelectedText();
		} else if (pressedHandler) {
			//if (!sel.isEmpty() && sel.at(0) != '/' && sel.at(0) != '@' && sel.at(0) != '#') {
			//	urls.push_back(QUrl::fromEncoded(sel.toUtf8())); // Google Chrome crashes in Mac OS X O_o
			//}
			return TextForMimeData::Simple(pressedHandler->dragText());
		}
		return TextForMimeData();
	}();
	if (auto mimeData = TextUtilities::MimeDataFromText(selectedText)) {
		updateDragSelection(nullptr, nullptr, false);
		_widget->noSelectingScroll();

		if (!urls.isEmpty()) mimeData->setUrls(urls);
		if (uponSelected && !Adaptive::OneColumn()) {
			auto selectedState = getSelectionState();
			if (selectedState.count > 0 && selectedState.count == selectedState.canForwardCount) {
				session().data().setMimeForwardIds(getSelectedItems());
				mimeData->setData(qsl("application/x-td-forward"), "1");
			}
		}
		return mimeData;
	} else if (_dragStateItem) {
		const auto view = _dragStateItem->mainView();
		if (!view) {
			return nullptr;
		}
		auto forwardIds = MessageIdsList();
		if (_mouseCursorState == CursorState::Date) {
			forwardIds = session().data().itemOrItsGroup(_dragStateItem);
		} else if (view->isHiddenByGroup() && pressedHandler) {
			forwardIds = MessageIdsList(1, _dragStateItem->fullId());
		} else if (const auto media = view->media()) {
			if (media->dragItemByHandler(pressedHandler)
				|| media->dragItem()) {
				forwardIds = MessageIdsList(1, _dragStateItem->fullId());
			}
		}
		if (forwardIds.empty()) {
			return nullptr;
		}
		session().data().setMimeForwardIds(std::move(forwardIds));
		auto result = std::make_unique<QMimeData>();
		result->setData(qsl("application/x-td-forward"), "1");
		if (const auto media = view->media()) {
			if (const auto document = media->getDocument()) {
				const auto filepath = document->filepath(true);
				if (!filepath.isEmpty()) {
					QList<QUrl> urls;
					urls.push_back(QUrl::fromLocalFile(filepath));
					result->setUrls(urls);
				}
			}
		}
		return result;
	}
	return nullptr;
}

void HistoryInner::performDrag() {
	if (auto mimeData = prepareDrag()) {
		// This call enters event loop and can destroy any QObject.
		_controller->widget()->launchDrag(std::move(mimeData));
	}
}

void HistoryInner::itemRemoved(not_null<const HistoryItem*> item) {
	if (_history != item->history() && _migrated != item->history()) {
		return;
	}

	_animatedStickersPlayed.remove(item);

	auto i = _selected.find(item);
	if (i != _selected.cend()) {
		_selected.erase(i);
		_widget->updateTopBarSelection();
	}

	if (_mouseActionItem == item) {
		mouseActionCancel();
	}
	if (_dragStateItem == item) {
		_dragStateItem = nullptr;
	}

	if ((_dragSelFrom && _dragSelFrom->data() == item)
		|| (_dragSelTo && _dragSelTo->data() == item)) {
		_dragSelFrom = nullptr;
		_dragSelTo = nullptr;
		update();
	}
	if (_scrollDateLastItem && _scrollDateLastItem->data() == item) {
		_scrollDateLastItem = nullptr;
	}
	mouseActionUpdate();
}

void HistoryInner::viewRemoved(not_null<const Element*> view) {
	if (_dragSelFrom == view) {
		_dragSelFrom = nullptr;
	}
	if (_dragSelTo == view) {
		_dragSelTo = nullptr;
	}
	if (_scrollDateLastItem == view) {
		_scrollDateLastItem = nullptr;
	}
}

void HistoryInner::refreshView(not_null<HistoryItem*> item) {
	const auto dragSelFrom = (_dragSelFrom && _dragSelFrom->data() == item);
	const auto dragSelTo = (_dragSelTo && _dragSelTo->data() == item);
	const auto scrollDateLastItem = (_scrollDateLastItem
		&& _scrollDateLastItem->data() == item);
	item->refreshMainView();
	if (dragSelFrom) {
		_dragSelFrom = item->mainView();
	}
	if (dragSelTo) {
		_dragSelTo = item->mainView();
	}
	if (scrollDateLastItem) {
		_scrollDateLastItem = item->mainView();
	}
}

void HistoryInner::mouseActionFinish(
		const QPoint &screenPos,
		Qt::MouseButton button) {
	mouseActionUpdate(screenPos);

	auto activated = ClickHandler::unpressed();
	if (_mouseAction == MouseAction::Dragging) {
		activated = nullptr;
	} else if (_mouseActionItem) {
		// if we are in selecting items mode perhaps we want to
		// toggle selection instead of activating the pressed link
		if (_mouseAction == MouseAction::PrepareDrag && !_pressWasInactive && !_selected.empty() && _selected.cbegin()->second == FullSelection && button != Qt::RightButton) {
			if (const auto view = _mouseActionItem->mainView()) {
				if (const auto media = view->media()) {
					if (media->toggleSelectionByHandlerClick(activated)) {
						activated = nullptr;
					}
				}
			}
		}
	}
	const auto pressedItemView = App::pressedItem();
	if (pressedItemView) {
		repaintItem(pressedItemView);
		App::pressedItem(nullptr);
	}

	_wasSelectedText = false;

	if (activated) {
		mouseActionCancel();
		const auto pressedItemId = pressedItemView
			? pressedItemView->data()->fullId()
			: FullMsgId();
		ActivateClickHandler(window(), activated, {
			button,
			QVariant::fromValue(pressedItemId)
		});
		return;
	}
	if ((_mouseAction == MouseAction::PrepareSelect)
		&& !_pressWasInactive
		&& !_selected.empty()
		&& (_selected.cbegin()->second == FullSelection)) {
		changeSelectionAsGroup(
			&_selected,
			_mouseActionItem,
			SelectAction::Invert);
		repaintItem(_mouseActionItem);
	} else if ((_mouseAction == MouseAction::PrepareDrag)
		&& !_pressWasInactive
		&& _dragStateItem
		&& (button != Qt::RightButton)) {
		auto i = _selected.find(_dragStateItem);
		if (i != _selected.cend() && i->second == FullSelection) {
			_selected.erase(i);
			repaintItem(_mouseActionItem);
		} else if ((i == _selected.cend())
			&& !_dragStateItem->serviceMsg()
			&& (_dragStateItem->id > 0)
			&& !_selected.empty()
			&& _selected.cbegin()->second == FullSelection) {
			if (_selected.size() < MaxSelectedItems) {
				_selected.emplace(_dragStateItem, FullSelection);
				repaintItem(_mouseActionItem);
			}
		} else {
			_selected.clear();
			update();
		}
	} else if (_mouseAction == MouseAction::Selecting) {
		if (_dragSelFrom && _dragSelTo) {
			applyDragSelection();
			_dragSelFrom = _dragSelTo = nullptr;
		} else if (!_selected.empty() && !_pressWasInactive) {
			auto sel = _selected.cbegin()->second;
			if (sel != FullSelection && sel.from == sel.to) {
				_selected.clear();
				App::wnd()->setInnerFocus();
			}
		}
	}
	_mouseAction = MouseAction::None;
	_mouseActionItem = nullptr;
	_mouseSelectType = TextSelectType::Letters;
	_widget->noSelectingScroll();
	_widget->updateTopBarSelection();

#if defined Q_OS_UNIX && !defined Q_OS_MAC
	if (!_selected.empty() && _selected.cbegin()->second != FullSelection) {
		const auto [item, selection] = *_selected.cbegin();
		if (const auto view = item->mainView()) {
			TextUtilities::SetClipboardText(
				view->selectedText(selection),
				QClipboard::Selection);
		}
	}
#endif // Q_OS_UNIX && !Q_OS_MAC
}

void HistoryInner::mouseReleaseEvent(QMouseEvent *e) {
	mouseActionFinish(e->globalPos(), e->button());
	if (!rect().contains(e->pos())) {
		leaveEvent(e);
	}
}

void HistoryInner::mouseDoubleClickEvent(QMouseEvent *e) {
	mouseActionStart(e->globalPos(), e->button());

	const auto mouseActionView = _mouseActionItem
		? _mouseActionItem->mainView()
		: nullptr;
	if (_mouseSelectType == TextSelectType::Letters
		&& mouseActionView
		&& ((_mouseAction == MouseAction::Selecting
			&& !_selected.empty()
			&& _selected.cbegin()->second != FullSelection)
			|| (_mouseAction == MouseAction::None
				&& (_selected.empty()
					|| _selected.cbegin()->second != FullSelection)))) {
		StateRequest request;
		request.flags |= Ui::Text::StateRequest::Flag::LookupSymbol;
		auto dragState = mouseActionView->textState(_dragStartPosition, request);
		if (dragState.cursor == CursorState::Text) {
			_mouseTextSymbol = dragState.symbol;
			_mouseSelectType = TextSelectType::Words;
			if (_mouseAction == MouseAction::None) {
				_mouseAction = MouseAction::Selecting;
				TextSelection selStatus = { dragState.symbol, dragState.symbol };
				if (!_selected.empty()) {
					repaintItem(_selected.cbegin()->first);
					_selected.clear();
				}
				_selected.emplace(_mouseActionItem, selStatus);
			}
			mouseMoveEvent(e);

			_trippleClickPoint = e->globalPos();
			_trippleClickTimer.start(QApplication::doubleClickInterval());
		}
	}
	if (!ClickHandler::getActive()
		&& !ClickHandler::getPressed()
		&& (_mouseCursorState == CursorState::None
			|| _mouseCursorState == CursorState::Date)
		&& !inSelectionMode()
		&& !_emptyPainter) {
		if (const auto item = _mouseActionItem) {
			mouseActionCancel();
			_widget->replyToMessage(item);
		}
	}
}

void HistoryInner::contextMenuEvent(QContextMenuEvent *e) {
	showContextMenu(e);
}

void HistoryInner::showContextMenu(QContextMenuEvent *e, bool showFromTouch) {
	if (e->reason() == QContextMenuEvent::Mouse) {
		mouseActionUpdate(e->globalPos());
	}

	auto selectedState = getSelectionState();
	auto canSendMessages = _peer->canWrite();

	// -2 - has full selected items, but not over, -1 - has selection, but no over, 0 - no selection, 1 - over text, 2 - over full selected items
	auto isUponSelected = 0;
	auto hasSelected = 0;
	if (!_selected.empty()) {
		isUponSelected = -1;
		if (_selected.cbegin()->second == FullSelection) {
			hasSelected = 2;
			if (_dragStateItem && _selected.find(_dragStateItem) != _selected.cend()) {
				isUponSelected = 2;
			} else {
				isUponSelected = -2;
			}
		} else {
			uint16 selFrom = _selected.cbegin()->second.from, selTo = _selected.cbegin()->second.to;
			hasSelected = (selTo > selFrom) ? 1 : 0;
			if (App::mousedItem() && App::mousedItem() == App::hoveredItem()) {
				auto mousePos = mapPointToItem(mapFromGlobal(_mousePosition), App::mousedItem());
				StateRequest request;
				request.flags |= Ui::Text::StateRequest::Flag::LookupSymbol;
				auto dragState = App::mousedItem()->textState(mousePos, request);
				if (dragState.cursor == CursorState::Text
					&& dragState.symbol >= selFrom
					&& dragState.symbol < selTo) {
					isUponSelected = 1;
				}
			}
		}
	}
	if (showFromTouch && hasSelected && isUponSelected < hasSelected) {
		isUponSelected = hasSelected;
	}

	_menu = base::make_unique_q<Ui::PopupMenu>(this);
	const auto session = &this->session();
	const auto controller = _controller;

	const auto addItemActions = [&](HistoryItem *item) {
		if (!item
			|| !IsServerMsgId(item->id)
			|| isUponSelected == 2
			|| isUponSelected == -2) {
			return;
		}
		const auto itemId = item->fullId();
		if (canSendMessages) {
			_menu->addAction(tr::lng_context_reply_msg(tr::now), [=] {
				_widget->replyToMessage(itemId);
			});
		}
		if (item->allowsEdit(base::unixtime::now())) {
			_menu->addAction(tr::lng_context_edit_msg(tr::now), [=] {
				_widget->editMessage(itemId);
			});
		}
		if (item->canPin()) {
			const auto isPinned = item->isPinned();
			_menu->addAction(isPinned ? tr::lng_context_unpin_msg(tr::now) : tr::lng_context_pin_msg(tr::now), [=] {
				if (isPinned) {
					_widget->unpinMessage(itemId);
				} else {
					_widget->pinMessage(itemId);
				}
			});
		}
		const auto peer = item->history()->peer;
		if (peer->isChat() || peer->isMegagroup()) {
			_menu->addAction(tr::ktg_context_show_messages_from(tr::now), [=] {
				App::searchByHashtag(QString(), peer, item->from()->asUser());
			});
		}
	};
	const auto addPhotoActions = [&](not_null<PhotoData*> photo) {
		_menu->addAction(tr::lng_context_save_image(tr::now), App::LambdaDelayed(st::defaultDropdownMenu.menu.ripple.hideDuration, this, [=] {
			savePhotoToFile(photo);
		}));
		_menu->addAction(tr::lng_context_copy_image(tr::now), [=] {
			copyContextImage(photo);
		});
		if (photo->hasSticker) {
			_menu->addAction(tr::lng_context_attached_stickers(tr::now), [=] {
				controller->requestAttachedStickerSets(photo);
			});
		}
	};
	const auto addDocumentActions = [&](not_null<DocumentData*> document) {
		if (document->loading()) {
			_menu->addAction(tr::lng_context_cancel_download(tr::now), [=] {
				cancelContextDownload(document);
			});
			return;
		}
		const auto item = _dragStateItem;
		const auto itemId = item ? item->fullId() : FullMsgId();
		const auto lnkIsVideo = document->isVideoFile();
		const auto lnkIsVoice = document->isVoiceMessage();
		const auto lnkIsAudio = document->isAudioFile();
		if (document->isGifv()) {
			const auto notAutoplayedGif = [&] {
				return item
					&& document->isGifv()
					&& !Data::AutoDownload::ShouldAutoPlay(
						session->settings().autoDownload(),
						item->history()->peer,
						document);
			}();
			if (notAutoplayedGif) {
				_menu->addAction(tr::lng_context_open_gif(tr::now), [=] {
					openContextGif(itemId);
				});
			}
			_menu->addAction(tr::lng_context_save_gif(tr::now), [=] {
				saveContextGif(itemId);
			});
		}
		if (!document->filepath(true).isEmpty()) {
			_menu->addAction(Platform::IsMac() ? tr::lng_context_show_in_finder(tr::now) : tr::lng_context_show_in_folder(tr::now), [=] {
				showContextInFolder(document);
			});
		}
		_menu->addAction(lnkIsVideo ? tr::lng_context_save_video(tr::now) : (lnkIsVoice ? tr::lng_context_save_audio(tr::now) : (lnkIsAudio ? tr::lng_context_save_audio_file(tr::now) : tr::lng_context_save_file(tr::now))), App::LambdaDelayed(st::defaultDropdownMenu.menu.ripple.hideDuration, this, [=] {
			saveDocumentToFile(itemId, document);
		}));
	};
	const auto link = ClickHandler::getActive();
	auto lnkPhoto = dynamic_cast<PhotoClickHandler*>(link.get());
	auto lnkDocument = dynamic_cast<DocumentClickHandler*>(link.get());
	if (lnkPhoto || lnkDocument) {
		const auto item = _dragStateItem;
		const auto itemId = item ? item->fullId() : FullMsgId();
		if (isUponSelected > 0) {
			_menu->addAction(
				(isUponSelected > 1
					? tr::lng_context_copy_selected_items(tr::now)
					: tr::lng_context_copy_selected(tr::now)),
				[=] { copySelectedText(); });
		}
		addItemActions(item);
		if (lnkPhoto) {
			addPhotoActions(lnkPhoto->photo());
		} else {
			addDocumentActions(lnkDocument->document());
		}
		if (item && item->hasDirectLink() && isUponSelected != 2 && isUponSelected != -2) {
			_menu->addAction(item->history()->peer->isMegagroup() ? tr::lng_context_copy_link(tr::now) : tr::lng_context_copy_post_link(tr::now), [=] {
				HistoryView::CopyPostLink(session, itemId);
			});
		}
		if (isUponSelected > 1) {
			if (selectedState.count > 0 && selectedState.canForwardCount == selectedState.count) {
				_menu->addAction(tr::lng_context_forward_selected(tr::now), [=] {
					_widget->forwardSelected();
				});
			}
			if (selectedState.count > 0 && selectedState.canDeleteCount == selectedState.count) {
				_menu->addAction(tr::lng_context_delete_selected(tr::now), [=] {
					_widget->confirmDeleteSelected();
				});
			}
			_menu->addAction(tr::lng_context_clear_selection(tr::now), [=] {
				_widget->clearSelected();
			});
		} else if (item) {
			const auto itemId = item->fullId();
			if (isUponSelected != -2) {
				if (item->allowsForward()) {
					_menu->addAction(tr::lng_context_forward_msg(tr::now), [=] {
						forwardItem(itemId);
					});
				}
				if (item->canDelete()) {
					_menu->addAction(tr::lng_context_delete_msg(tr::now), [=] {
						deleteItem(itemId);
					});
				}
				if (item->suggestReport()) {
					_menu->addAction(tr::lng_context_report_msg(tr::now), [=] {
						reportItem(itemId);
					});
				}
			}
			if (IsServerMsgId(item->id) && !item->serviceMsg()) {
				_menu->addAction(tr::lng_context_select_msg(tr::now), [=] {
					if (const auto item = session->data().message(itemId)) {
						if (const auto view = item->mainView()) {
							changeSelection(&_selected, item, SelectAction::Select);
							repaintItem(item);
							_widget->updateTopBarSelection();
						}
					}
				});
			}
		}
	} else { // maybe cursor on some text history item?
		const auto item = [&]() -> HistoryItem* {
			if (const auto result = App::hoveredItem()
				? App::hoveredItem()->data().get()
				: App::hoveredLinkItem()
				? App::hoveredLinkItem()->data().get()
				: nullptr) {
				if (const auto group = session->data().groups().find(result)) {
					return group->items.front();
				}
				return result;
			}
			return nullptr;
		}();
		const auto itemId = item ? item->fullId() : FullMsgId();
		const auto canDelete = item
			&& item->canDelete()
			&& (item->id > 0 || !item->serviceMsg());
		const auto canForward = item && item->allowsForward();
		const auto canReport = item && item->suggestReport();
		const auto view = item ? item->mainView() : nullptr;

		const auto msg = dynamic_cast<HistoryMessage*>(item);
		if (isUponSelected > 0) {
			_menu->addAction(
				((isUponSelected > 1)
					? tr::lng_context_copy_selected_items(tr::now)
					: tr::lng_context_copy_selected(tr::now)),
				[=] { copySelectedText(); });
			addItemActions(item);
		} else {
			addItemActions(item);
			if (item && !isUponSelected) {
				const auto media = (view ? view->media() : nullptr);
				const auto mediaHasTextForCopy = media && media->hasTextForCopy();
				if (const auto document = media ? media->getDocument() : nullptr) {
					if (!item->isIsolatedEmoji() && document->sticker()) {
						if (document->sticker()->set.type() != mtpc_inputStickerSetEmpty) {
							_menu->addAction(document->isStickerSetInstalled() ? tr::lng_context_pack_info(tr::now) : tr::lng_context_pack_add(tr::now), [=] {
								showStickerPackInfo(document);
							});
							_menu->addAction(session->data().stickers().isFaved(document) ? tr::lng_faved_stickers_remove(tr::now) : tr::lng_faved_stickers_add(tr::now), [=] {
								session->api().toggleFavedSticker(
									document,
									itemId,
									!session->data().stickers().isFaved(document));
							});
						}
						_menu->addAction(tr::lng_context_save_image(tr::now), App::LambdaDelayed(st::defaultDropdownMenu.menu.ripple.hideDuration, this, [=] {
							saveDocumentToFile(itemId, document);
						}));
					}
				}
				if (const auto media = item->media()) {
					if (const auto poll = media->poll()) {
						if (!poll->closed()) {
							if (poll->voted() && !poll->quiz()) {
								_menu->addAction(tr::lng_polls_retract(tr::now), [=] {
									session->api().sendPollVotes(itemId, {});
								});
							}
							if (item->canStopPoll()) {
								_menu->addAction(tr::lng_polls_stop(tr::now), [=] {
									HistoryView::StopPoll(session, itemId);
								});
							}
						}
					} else if (const auto contact = media->sharedContact()) {
						const auto phone = contact->phoneNumber;
						_menu->addAction(tr::lng_profile_copy_phone(tr::now), [=] {
							QGuiApplication::clipboard()->setText(phone);
						});
					}
				}
				if (msg && view && !link && (view->hasVisibleText() || mediaHasTextForCopy)) {
					_menu->addAction(tr::lng_context_copy_text(tr::now), [=] {
						copyContextText(itemId);
					});
				}
			}
		}

		const auto actionText = link
			? link->copyToClipboardContextItemText()
			: QString();
		if (!actionText.isEmpty()) {
			_menu->addAction(
				actionText,
				[text = link->copyToClipboardText()] {
					QGuiApplication::clipboard()->setText(text);
				});
		} else if (item && item->hasDirectLink() && isUponSelected != 2 && isUponSelected != -2) {
			_menu->addAction(item->history()->peer->isMegagroup() ? tr::lng_context_copy_link(tr::now) : tr::lng_context_copy_post_link(tr::now), [=] {
				HistoryView::CopyPostLink(session, itemId);
			});
		}
		if (isUponSelected > 1) {
			if (selectedState.count > 0 && selectedState.count == selectedState.canForwardCount) {
				_menu->addAction(tr::lng_context_forward_selected(tr::now), [=] {
					_widget->forwardSelected();
				});
			}
			if (selectedState.count > 0 && selectedState.count == selectedState.canDeleteCount) {
				_menu->addAction(tr::lng_context_delete_selected(tr::now), [=] {
					_widget->confirmDeleteSelected();
				});
			}
			_menu->addAction(tr::lng_context_clear_selection(tr::now), [=] {
				_widget->clearSelected();
			});
		} else if (item && ((isUponSelected != -2 && (canForward || canDelete)) || item->id > 0)) {
			if (isUponSelected != -2) {
				if (canForward) {
					_menu->addAction(tr::lng_context_forward_msg(tr::now), [=] {
						forwardAsGroup(itemId);
					});
				}
				if (canDelete) {
					_menu->addAction((msg && msg->uploading()) ? tr::lng_context_cancel_upload(tr::now) : tr::lng_context_delete_msg(tr::now), [=] {
						deleteAsGroup(itemId);
					});
				}
				if (canReport) {
					_menu->addAction(tr::lng_context_report_msg(tr::now), [=] {
						reportAsGroup(itemId);
					});
				}
			}
			if (item->id > 0 && !item->serviceMsg()) {
				_menu->addAction(tr::lng_context_select_msg(tr::now), [=] {
					if (const auto item = session->data().message(itemId)) {
						if (const auto view = item->mainView()) {
							changeSelectionAsGroup(&_selected, item, SelectAction::Select);
							repaintItem(view);
							_widget->updateTopBarSelection();
						}
					}
				});
			}
		} else {
			if (App::mousedItem()
				&& IsServerMsgId(App::mousedItem()->data()->id)
				&& !App::mousedItem()->data()->serviceMsg()) {
				const auto itemId = App::mousedItem()->data()->fullId();
				_menu->addAction(tr::lng_context_select_msg(tr::now), [=] {
					if (const auto item = session->data().message(itemId)) {
						if (const auto view = item->mainView()) {
							changeSelectionAsGroup(&_selected, item, SelectAction::Select);
							repaintItem(item);
							_widget->updateTopBarSelection();
						}
					}
				});
			}
		}
	}

	if (_menu->actions().empty()) {
		_menu = nullptr;
	} else {
		_menu->popup(e->globalPos());
		e->accept();
	}
}

void HistoryInner::copySelectedText() {
	TextUtilities::SetClipboardText(getSelectedText());
}

void HistoryInner::savePhotoToFile(not_null<PhotoData*> photo) {
	const auto media = photo->activeMediaView();
	if (photo->isNull() || !media || !media->loaded()) {
		return;
	}

	const auto image = media->image(Data::PhotoSize::Large)->original();
	auto filter = qsl("JPEG Image (*.jpg);;") + FileDialog::AllFilesFilter();
	FileDialog::GetWritePath(
		this,
		tr::lng_save_photo(tr::now),
		filter,
		filedialogDefaultName(
			qsl("photo"),
			qsl(".jpg")),
		crl::guard(this, [=](const QString &result) {
			if (!result.isEmpty()) {
				image.save(result, "JPG");
			}
		}));
}

void HistoryInner::copyContextImage(not_null<PhotoData*> photo) {
	const auto media = photo->activeMediaView();
	if (photo->isNull() || !media || !media->loaded()) {
		return;
	}

	const auto image = media->image(Data::PhotoSize::Large)->original();
	QGuiApplication::clipboard()->setImage(image);
}

void HistoryInner::showStickerPackInfo(not_null<DocumentData*> document) {
	StickerSetBox::Show(_controller, document);
}

void HistoryInner::cancelContextDownload(not_null<DocumentData*> document) {
	document->cancel();
}

void HistoryInner::showContextInFolder(not_null<DocumentData*> document) {
	const auto filepath = document->filepath(true);
	if (!filepath.isEmpty()) {
		File::ShowInFolder(filepath);
	}
}

void HistoryInner::saveDocumentToFile(
		FullMsgId contextId,
		not_null<DocumentData*> document) {
	DocumentSaveClickHandler::Save(
		contextId,
		document,
		DocumentSaveClickHandler::Mode::ToNewFile);
}

void HistoryInner::openContextGif(FullMsgId itemId) {
	if (const auto item = session().data().message(itemId)) {
		if (const auto media = item->media()) {
			if (const auto document = media->document()) {
				Core::App().showDocument(document, item);
			}
		}
	}
}

void HistoryInner::saveContextGif(FullMsgId itemId) {
	if (const auto item = session().data().message(itemId)) {
		if (const auto media = item->media()) {
			if (const auto document = media->document()) {
				session().api().toggleSavedGif(document, item->fullId(), true);
			}
		}
	}
}

void HistoryInner::copyContextText(FullMsgId itemId) {
	if (const auto item = session().data().message(itemId)) {
		if (const auto group = session().data().groups().find(item)) {
			TextUtilities::SetClipboardText(HistoryGroupText(group));
		} else {
			TextUtilities::SetClipboardText(HistoryItemText(item));
		}
	}
}

void HistoryInner::resizeEvent(QResizeEvent *e) {
	mouseActionUpdate();
}

TextForMimeData HistoryInner::getSelectedText() const {
	auto selected = _selected;

	if (_mouseAction == MouseAction::Selecting && _dragSelFrom && _dragSelTo) {
		applyDragSelection(&selected);
	}

	if (selected.empty()) {
		return TextForMimeData();
	}
	if (selected.cbegin()->second != FullSelection) {
		const auto [item, selection] = *selected.cbegin();
		if (const auto view = item->mainView()) {
			return view->selectedText(selection);
		}
		return TextForMimeData();
	}

	const auto timeFormat = qsl(", [dd.MM.yy hh:mm]\n");
	auto groups = base::flat_set<not_null<const Data::Group*>>();
	auto fullSize = 0;
	auto texts = base::flat_map<Data::MessagePosition, TextForMimeData>();

	const auto wrapItem = [&](
			not_null<HistoryItem*> item,
			TextForMimeData &&unwrapped) {
		auto time = ItemDateTime(item).toString(timeFormat);
		auto part = TextForMimeData();
		auto size = item->author()->name.size()
			+ time.size()
			+ unwrapped.expanded.size();
		part.reserve(size);
		part.append(item->author()->name).append(time);
		part.append(std::move(unwrapped));
		texts.emplace(item->position(), part);
		fullSize += size;
	};
	const auto addItem = [&](not_null<HistoryItem*> item) {
		wrapItem(item, HistoryItemText(item));
	};
	const auto addGroup = [&](not_null<const Data::Group*> group) {
		Expects(!group->items.empty());

		wrapItem(group->items.back(), HistoryGroupText(group));
	};

	for (const auto [item, selection] : selected) {
		if (const auto group = session().data().groups().find(item)) {
			if (groups.contains(group)) {
				continue;
			}
			if (isSelectedGroup(&selected, group)) {
				groups.emplace(group);
				addGroup(group);
			} else {
				addItem(item);
			}
		} else {
			addItem(item);
		}
	}

	auto result = TextForMimeData();
	const auto sep = qstr("\n\n");
	result.reserve(fullSize + (texts.size() - 1) * sep.size());
	for (auto i = texts.begin(), e = texts.end(); i != e;) {
		result.append(std::move(i->second));
		if (++i != e) {
			result.append(sep);
		}
	}
	return result;
}

void HistoryInner::keyPressEvent(QKeyEvent *e) {
	if (e->key() == Qt::Key_Escape) {
		_widget->escape();
	} else if (e == QKeySequence::Copy && !_selected.empty()) {
		copySelectedText();
#ifdef Q_OS_MAC
	} else if (e->key() == Qt::Key_E
		&& e->modifiers().testFlag(Qt::ControlModifier)) {
		TextUtilities::SetClipboardText(getSelectedText(), QClipboard::FindBuffer);
#endif // Q_OS_MAC
	} else if (e == QKeySequence::Delete) {
		auto selectedState = getSelectionState();
		if (selectedState.count > 0
			&& selectedState.canDeleteCount == selectedState.count) {
			_widget->confirmDeleteSelected();
		}
	} else {
		e->ignore();
	}
}

void HistoryInner::checkHistoryActivation() {
	if (!_widget->doWeReadServerHistory()) {
		return;
	}
	adjustCurrent(_visibleAreaBottom);
	if (_history->loadedAtBottom() && _visibleAreaBottom >= height()) {
		// Clear possible scheduled messages notifications.
		Core::App().notifications().clearFromHistory(_history);
	}
	if (_curHistory != _history || _history->isEmpty()) {
		return;
	}
	auto block = _history->blocks[_curBlock].get();
	auto view = block->messages[_curItem].get();
	while (_curBlock > 0 || _curItem > 0) {
		const auto top = itemTop(view);
		const auto bottom = itemTop(view) + view->height();
		if (_visibleAreaBottom >= bottom) {
			break;
		}
		if (_curItem > 0) {
			view = block->messages[--_curItem].get();
		} else {
			while (_curBlock > 0) {
				block = _history->blocks[--_curBlock].get();
				_curItem = block->messages.size();
				if (_curItem > 0) {
					view = block->messages[--_curItem].get();
					break;
				}
			}
		}
	}
	session().data().histories().readInboxTill(view->data());
}

void HistoryInner::recountHistoryGeometry() {
	_contentWidth = _scroll->width();

	const auto visibleHeight = _scroll->height();
	int oldHistoryPaddingTop = qMax(visibleHeight - historyHeight() - st::historyPaddingBottom, 0);
	if (_botAbout && !_botAbout->info->text.isEmpty()) {
		accumulate_max(oldHistoryPaddingTop, st::msgMargin.top() + st::msgMargin.bottom() + st::msgPadding.top() + st::msgPadding.bottom() + st::msgNameFont->height + st::botDescSkip + _botAbout->height);
	}

	_history->resizeToWidth(_contentWidth);
	if (_migrated) {
		_migrated->resizeToWidth(_contentWidth);
	}

	// With migrated history we perhaps do not need to display
	// the first _history message date (just skip it by height).
	_historySkipHeight = 0;
	if (_migrated
		&& _migrated->loadedAtBottom()
		&& _history->loadedAtTop()) {
		if (const auto first = _history->findFirstNonEmpty()) {
			if (const auto last = _migrated->findLastNonEmpty()) {
				if (first->dateTime().date() == last->dateTime().date()) {
					const auto dateHeight = first->displayedDateHeight();
					if (_migrated->height() > dateHeight) {
						_historySkipHeight += dateHeight;
					}
				}
			}
		}
	}

	updateBotInfo(false);
	if (_botAbout && !_botAbout->info->text.isEmpty()) {
		int32 tw = _scroll->width() - st::msgMargin.left() - st::msgMargin.right();
		if (!AdaptiveBubbles() && tw > st::msgMaxWidth) tw = st::msgMaxWidth;
		tw -= st::msgPadding.left() + st::msgPadding.right();
		int32 mw = qMax(_botAbout->info->text.maxWidth(), st::msgNameFont->width(tr::lng_bot_description(tr::now)));
		if (tw > mw) tw = mw;

		_botAbout->width = tw;
		_botAbout->height = _botAbout->info->text.countHeight(_botAbout->width);

		int32 descH = st::msgMargin.top() + st::msgPadding.top() + st::msgNameFont->height + st::botDescSkip + _botAbout->height + st::msgPadding.bottom() + st::msgMargin.bottom();
		int32 descMaxWidth = _scroll->width();
<<<<<<< HEAD
		if (Adaptive::ChatWide() && !AdaptiveBubbles()) {
=======
		if (Core::App().settings().chatWide()) {
>>>>>>> a9eedf00
			descMaxWidth = qMin(descMaxWidth, int32(st::msgMaxWidth + 2 * st::msgPhotoSkip + 2 * st::msgMargin.left()));
		}
		int32 descAtX = (descMaxWidth - _botAbout->width) / 2 - st::msgPadding.left();
		int32 descAtY = qMin(_historyPaddingTop - descH, qMax(0, (_scroll->height() - descH) / 2)) + st::msgMargin.top();

		_botAbout->rect = QRect(descAtX, descAtY, _botAbout->width + st::msgPadding.left() + st::msgPadding.right(), descH - st::msgMargin.top() - st::msgMargin.bottom());
	} else if (_botAbout) {
		_botAbout->width = _botAbout->height = 0;
		_botAbout->rect = QRect();
	}

	int newHistoryPaddingTop = qMax(visibleHeight - historyHeight() - st::historyPaddingBottom, 0);
	if (_botAbout && !_botAbout->info->text.isEmpty()) {
		accumulate_max(newHistoryPaddingTop, st::msgMargin.top() + st::msgMargin.bottom() + st::msgPadding.top() + st::msgPadding.bottom() + st::msgNameFont->height + st::botDescSkip + _botAbout->height);
	}

	auto historyPaddingTopDelta = (newHistoryPaddingTop - oldHistoryPaddingTop);
	if (historyPaddingTopDelta != 0) {
		if (_history->scrollTopItem) {
			_history->scrollTopOffset += historyPaddingTopDelta;
		} else if (_migrated && _migrated->scrollTopItem) {
			_migrated->scrollTopOffset += historyPaddingTopDelta;
		}
	}
}

void HistoryInner::updateBotInfo(bool recount) {
	int newh = 0;
	if (_botAbout && !_botAbout->info->description.isEmpty()) {
		if (_botAbout->info->text.isEmpty()) {
			_botAbout->info->text.setText(
				st::messageTextStyle,
				_botAbout->info->description,
				Ui::ItemTextBotNoMonoOptions());
			if (recount) {
				int32 tw = _scroll->width() - st::msgMargin.left() - st::msgMargin.right();
				if (!AdaptiveBubbles() && tw > st::msgMaxWidth) tw = st::msgMaxWidth;
				tw -= st::msgPadding.left() + st::msgPadding.right();
				int32 mw = qMax(_botAbout->info->text.maxWidth(), st::msgNameFont->width(tr::lng_bot_description(tr::now)));
				if (tw > mw) tw = mw;

				_botAbout->width = tw;
				newh = _botAbout->info->text.countHeight(_botAbout->width);
			}
		} else if (recount) {
			newh = _botAbout->height;
		}
	}
	if (recount && _botAbout) {
		if (_botAbout->height != newh) {
			_botAbout->height = newh;
			updateSize();
		}
		if (_botAbout->height > 0) {
			int32 descH = st::msgMargin.top() + st::msgPadding.top() + st::msgNameFont->height + st::botDescSkip + _botAbout->height + st::msgPadding.bottom() + st::msgMargin.bottom();
			int32 descAtX = (_scroll->width() - _botAbout->width) / 2 - st::msgPadding.left();
			int32 descAtY = qMin(_historyPaddingTop - descH, (_scroll->height() - descH) / 2) + st::msgMargin.top();

			_botAbout->rect = QRect(descAtX, descAtY, _botAbout->width + st::msgPadding.left() + st::msgPadding.right(), descH - st::msgMargin.top() - st::msgMargin.bottom());
		} else {
			_botAbout->width = 0;
			_botAbout->rect = QRect();
		}
	}
}

bool HistoryInner::wasSelectedText() const {
	return _wasSelectedText;
}

void HistoryInner::setFirstLoading(bool loading) {
	_firstLoading = loading;
	update();
}

void HistoryInner::visibleAreaUpdated(int top, int bottom) {
	auto scrolledUp = (top < _visibleAreaTop);
	_visibleAreaTop = top;
	_visibleAreaBottom = bottom;
	const auto visibleAreaHeight = bottom - top;

	// if history has pending resize events we should not update scrollTopItem
	if (hasPendingResizedItems()) {
		return;
	}

	if (bottom >= _historyPaddingTop + historyHeight() + st::historyPaddingBottom) {
		_history->forgetScrollState();
		if (_migrated) {
			_migrated->forgetScrollState();
		}
	} else {
		int htop = historyTop(), mtop = migratedTop();
		if ((htop >= 0 && top >= htop) || mtop < 0) {
			_history->countScrollState(top - htop);
			if (_migrated) {
				_migrated->forgetScrollState();
			}
		} else if (mtop >= 0 && top >= mtop) {
			_history->forgetScrollState();
			_migrated->countScrollState(top - mtop);
		} else {
			_history->countScrollState(top - htop);
			if (_migrated) {
				_migrated->forgetScrollState();
			}
		}
	}
	if (scrolledUp) {
		_scrollDateCheck.call();
	} else {
		scrollDateHideByTimer();
	}

	// Unload userpics.
	if (_userpics.size() > kClearUserpicsAfter) {
		_userpicsCache = std::move(_userpics);
	}

	// Unload lottie animations.
	const auto pages = kUnloadHeavyPartsPages;
	const auto from = _visibleAreaTop - pages * visibleAreaHeight;
	const auto till = _visibleAreaBottom + pages * visibleAreaHeight;
	session().data().unloadHeavyViewParts(ElementDelegate(), from, till);
	checkHistoryActivation();
}

bool HistoryInner::displayScrollDate() const {
	return (_visibleAreaTop <= height() - 2 * (_visibleAreaBottom - _visibleAreaTop));
}

void HistoryInner::scrollDateCheck() {
	auto newScrollDateItem = _history->scrollTopItem ? _history->scrollTopItem : (_migrated ? _migrated->scrollTopItem : nullptr);
	auto newScrollDateItemTop = _history->scrollTopItem ? _history->scrollTopOffset : (_migrated ? _migrated->scrollTopOffset : 0);
	//if (newScrollDateItem && !displayScrollDate()) {
	//	if (!_history->isEmpty() && newScrollDateItem->date.date() == _history->blocks.back()->messages.back()->data()->date.date()) {
	//		newScrollDateItem = nullptr;
	//	}
	//}
	if (!newScrollDateItem) {
		_scrollDateLastItem = nullptr;
		_scrollDateLastItemTop = 0;
		scrollDateHide();
	} else if (newScrollDateItem != _scrollDateLastItem || newScrollDateItemTop != _scrollDateLastItemTop) {
		// Show scroll date only if it is not the initial onScroll() event (with empty _scrollDateLastItem).
		if (_scrollDateLastItem && !_scrollDateShown) {
			toggleScrollDateShown();
		}
		_scrollDateLastItem = newScrollDateItem;
		_scrollDateLastItemTop = newScrollDateItemTop;
		_scrollDateHideTimer.callOnce(kScrollDateHideTimeout);
	}
}

void HistoryInner::scrollDateHideByTimer() {
	_scrollDateHideTimer.cancel();
	if (!_scrollDateLink || ClickHandler::getPressed() != _scrollDateLink) {
		scrollDateHide();
	}
}

void HistoryInner::scrollDateHide() {
	if (_scrollDateShown) {
		toggleScrollDateShown();
	}
}

void HistoryInner::keepScrollDateForNow() {
	if (!_scrollDateShown && _scrollDateLastItem && _scrollDateOpacity.animating()) {
		toggleScrollDateShown();
	}
	_scrollDateHideTimer.callOnce(kScrollDateHideTimeout);
}

void HistoryInner::toggleScrollDateShown() {
	_scrollDateShown = !_scrollDateShown;
	auto from = _scrollDateShown ? 0. : 1.;
	auto to = _scrollDateShown ? 1. : 0.;
	_scrollDateOpacity.start([this] { repaintScrollDateCallback(); }, from, to, st::historyDateFadeDuration);
}

void HistoryInner::repaintScrollDateCallback() {
	int updateTop = _visibleAreaTop;
	int updateHeight = st::msgServiceMargin.top() + st::msgServicePadding.top() + st::msgServiceFont->height + st::msgServicePadding.bottom();
	update(0, updateTop, width(), updateHeight);
}

void HistoryInner::updateSize() {
	int visibleHeight = _scroll->height();
	int newHistoryPaddingTop = qMax(visibleHeight - historyHeight() - st::historyPaddingBottom, 0);
	if (_botAbout && !_botAbout->info->text.isEmpty()) {
		accumulate_max(newHistoryPaddingTop, st::msgMargin.top() + st::msgMargin.bottom() + st::msgPadding.top() + st::msgPadding.bottom() + st::msgNameFont->height + st::botDescSkip + _botAbout->height);
	}

	if (_botAbout && _botAbout->height > 0) {
		int32 descH = st::msgMargin.top() + st::msgPadding.top() + st::msgNameFont->height + st::botDescSkip + _botAbout->height + st::msgPadding.bottom() + st::msgMargin.bottom();
		int32 descMaxWidth = _scroll->width();
<<<<<<< HEAD
		if (Adaptive::ChatWide() && !AdaptiveBubbles()) {
=======
		if (Core::App().settings().chatWide()) {
>>>>>>> a9eedf00
			descMaxWidth = qMin(descMaxWidth, int32(st::msgMaxWidth + 2 * st::msgPhotoSkip + 2 * st::msgMargin.left()));
		}
		int32 descAtX = (descMaxWidth - _botAbout->width) / 2 - st::msgPadding.left();
		int32 descAtY = qMin(newHistoryPaddingTop - descH, qMax(0, (_scroll->height() - descH) / 2)) + st::msgMargin.top();

		_botAbout->rect = QRect(descAtX, descAtY, _botAbout->width + st::msgPadding.left() + st::msgPadding.right(), descH - st::msgMargin.top() - st::msgMargin.bottom());
	}

	_historyPaddingTop = newHistoryPaddingTop;

	int newHeight = _historyPaddingTop + historyHeight() + st::historyPaddingBottom;
	if (width() != _scroll->width() || height() != newHeight) {
		resize(_scroll->width(), newHeight);

		mouseActionUpdate(QCursor::pos());
	} else {
		update();
	}
}

void HistoryInner::enterEventHook(QEvent *e) {
	mouseActionUpdate(QCursor::pos());
	return TWidget::enterEventHook(e);
}

void HistoryInner::leaveEventHook(QEvent *e) {
	if (auto item = App::hoveredItem()) {
		repaintItem(item);
		App::hoveredItem(nullptr);
	}
	ClickHandler::clearActive();
	Ui::Tooltip::Hide();
	if (!ClickHandler::getPressed() && _cursor != style::cur_default) {
		_cursor = style::cur_default;
		setCursor(_cursor);
	}
	return TWidget::leaveEventHook(e);
}

HistoryInner::~HistoryInner() {
	for (const auto &item : _animatedStickersPlayed) {
		if (const auto view = item->mainView()) {
			if (const auto media = view->media()) {
				media->stickerClearLoopPlayed();
			}
		}
	}
	if (Instance == this) {
		Instance = nullptr;
	}
	delete _menu;
	_mouseAction = MouseAction::None;
}

bool HistoryInner::focusNextPrevChild(bool next) {
	if (_selected.empty()) {
		return TWidget::focusNextPrevChild(next);
	} else {
		clearSelected();
		return true;
	}
}

void HistoryInner::adjustCurrent(int32 y) const {
	int32 htop = historyTop(), hdrawtop = historyDrawTop(), mtop = migratedTop();
	_curHistory = nullptr;
	if (mtop >= 0) {
		adjustCurrent(y - mtop, _migrated);
	}
	if (htop >= 0 && hdrawtop >= 0 && (mtop < 0 || y >= hdrawtop)) {
		adjustCurrent(y - htop, _history);
	}
}

void HistoryInner::adjustCurrent(int32 y, History *history) const {
	Expects(!history->isEmpty());

	_curHistory = history;
	if (_curBlock >= history->blocks.size()) {
		_curBlock = history->blocks.size() - 1;
		_curItem = 0;
	}
	while (history->blocks[_curBlock]->y() > y && _curBlock > 0) {
		--_curBlock;
		_curItem = 0;
	}
	while (history->blocks[_curBlock]->y() + history->blocks[_curBlock]->height() <= y && _curBlock + 1 < history->blocks.size()) {
		++_curBlock;
		_curItem = 0;
	}
	auto block = history->blocks[_curBlock].get();
	if (_curItem >= block->messages.size()) {
		_curItem = block->messages.size() - 1;
	}
	auto by = block->y();
	while (block->messages[_curItem]->y() + by > y && _curItem > 0) {
		--_curItem;
	}
	while (block->messages[_curItem]->y() + block->messages[_curItem]->height() + by <= y && _curItem + 1 < block->messages.size()) {
		++_curItem;
	}
}

auto HistoryInner::prevItem(Element *view) -> Element* {
	if (!view) {
		return nullptr;
	} else if (const auto result = view->previousInBlocks()) {
		return result;
	} else if (view->data()->history() == _history
		&& _migrated
		&& _history->loadedAtTop()
		&& !_migrated->isEmpty()
		&& _migrated->loadedAtBottom()) {
		return _migrated->blocks.back()->messages.back().get();
	}
	return nullptr;
}

auto HistoryInner::nextItem(Element *view) -> Element* {
	if (!view) {
		return nullptr;
	} else if (const auto result = view->nextInBlocks()) {
		return result;
	} else if (view->data()->history() == _migrated
		&& _migrated->loadedAtBottom()
		&& _history->loadedAtTop()
		&& !_history->isEmpty()) {
		return _history->blocks.front()->messages.front().get();
	}
	return nullptr;
}

bool HistoryInner::canCopySelected() const {
	return !_selected.empty();
}

bool HistoryInner::canDeleteSelected() const {
	auto selectedState = getSelectionState();
	return (selectedState.count > 0) && (selectedState.count == selectedState.canDeleteCount);
}

bool HistoryInner::inSelectionMode() const {
	if (!_selected.empty()
		&& (_selected.begin()->second == FullSelection)) {
		return true;
	} else if (_mouseAction == MouseAction::Selecting
		&& _dragSelFrom
		&& _dragSelTo) {
		return true;
	}
	return false;
}

bool HistoryInner::elementIntersectsRange(
		not_null<const Element*> view,
		int from,
		int till) const {
	const auto top = itemTop(view);
	if (top < 0) {
		return false;
	}
	const auto bottom = top + view->height();
	return (top < till && bottom > from);
}

void HistoryInner::elementStartStickerLoop(
		not_null<const Element*> view) {
	_animatedStickersPlayed.emplace(view->data());
}

crl::time HistoryInner::elementHighlightTime(not_null<const Element*> view) {
	const auto fullAnimMs = _controller->content()->highlightStartTime(
		view->data());
	if (fullAnimMs > 0) {
		const auto now = crl::now();
		if (fullAnimMs < now) {
			return now - fullAnimMs;
		}
	}
	return 0;
}

void HistoryInner::elementShowPollResults(
		not_null<PollData*> poll,
		FullMsgId context) {
	_controller->showPollResults(poll, context);
}

void HistoryInner::elementShowTooltip(
		const TextWithEntities &text,
		Fn<void()> hiddenCallback) {
	_widget->showInfoTooltip(text, std::move(hiddenCallback));
}

bool HistoryInner::elementIsGifPaused() {
	return _controller->isGifPausedAtLeastFor(Window::GifPauseReason::Any);
}

auto HistoryInner::getSelectionState() const
-> HistoryView::TopBarWidget::SelectedState {
	auto result = HistoryView::TopBarWidget::SelectedState {};
	for (auto &selected : _selected) {
		if (selected.second == FullSelection) {
			++result.count;
			if (selected.first->canDelete()) {
				++result.canDeleteCount;
			}
			if (selected.first->allowsForward()) {
				++result.canForwardCount;
			}
		} else if (selected.second.from != selected.second.to) {
			result.textSelected = true;
		}
	}
	return result;
}

void HistoryInner::clearSelected(bool onlyTextSelection) {
	if (!_selected.empty() && (!onlyTextSelection || _selected.cbegin()->second != FullSelection)) {
		_selected.clear();
		_widget->updateTopBarSelection();
		_widget->update();
	}
}

MessageIdsList HistoryInner::getSelectedItems() const {
	using namespace ranges;

	if (_selected.empty() || _selected.cbegin()->second != FullSelection) {
		return {};
	}

	auto result = ranges::make_subrange(
		_selected.begin(),
		_selected.end()
	) | view::filter([](const auto &selected) {
		const auto item = selected.first;
		return item && item->toHistoryMessage() && (item->id > 0);
	}) | view::transform([](const auto &selected) {
		return selected.first->fullId();
	}) | to_vector;

	result |= action::sort(ordered_less{}, [](const FullMsgId &msgId) {
		return msgId.channel ? msgId.msg : (msgId.msg - ServerMaxMsgId);
	});
	return result;
}

void HistoryInner::selectItem(not_null<HistoryItem*> item) {
	if (!_selected.empty() && _selected.cbegin()->second != FullSelection) {
		_selected.clear();
	} else if (_selected.size() == MaxSelectedItems
		&& _selected.find(item) == _selected.cend()) {
		return;
	}
	_selected.emplace(item, FullSelection);
	_widget->updateTopBarSelection();
	_widget->update();
}

void HistoryInner::onTouchSelect() {
	_touchSelect = true;
	mouseActionStart(_touchPos, Qt::LeftButton);
}

void HistoryInner::mouseActionUpdate() {
	if (hasPendingResizedItems()) {
		return;
	}

	auto mousePos = mapFromGlobal(_mousePosition);
	auto point = _widget->clampMousePosition(mousePos);

	auto block = (HistoryBlock*)nullptr;
	auto item = (HistoryItem*)nullptr;
	auto view = (Element*)nullptr;
	QPoint m;

	adjustCurrent(point.y());
	if (_curHistory && !_curHistory->isEmpty()) {
		block = _curHistory->blocks[_curBlock].get();
		view = block->messages[_curItem].get();
		item = view->data();

		App::mousedItem(view);
		m = mapPointToItem(point, view);
		if (view->pointState(m) != PointState::Outside) {
			if (App::hoveredItem() != view) {
				repaintItem(App::hoveredItem());
				App::hoveredItem(view);
				repaintItem(App::hoveredItem());
			}
		} else if (App::hoveredItem()) {
			repaintItem(App::hoveredItem());
			App::hoveredItem(nullptr);
		}
	}
	if (_mouseActionItem && !_mouseActionItem->mainView()) {
		mouseActionCancel();
	}

	TextState dragState;
	ClickHandlerHost *lnkhost = nullptr;
	auto selectingText = (item == _mouseActionItem)
		&& (view == App::hoveredItem())
		&& !_selected.empty()
		&& (_selected.cbegin()->second != FullSelection);
	if (point.y() < _historyPaddingTop) {
		if (_botAbout && !_botAbout->info->text.isEmpty() && _botAbout->height > 0) {
			dragState = TextState(nullptr, _botAbout->info->text.getState(
				point - _botAbout->rect.topLeft() - QPoint(st::msgPadding.left(), st::msgPadding.top() + st::botDescSkip + st::msgNameFont->height),
				_botAbout->width));
			_dragStateItem = session().data().message(dragState.itemId);
			lnkhost = _botAbout.get();
		}
	} else if (item) {
		if (item != _mouseActionItem || (m - _dragStartPosition).manhattanLength() >= QApplication::startDragDistance()) {
			if (_mouseAction == MouseAction::PrepareDrag) {
				_mouseAction = MouseAction::Dragging;
				crl::on_main(this, [=] { performDrag(); });
			} else if (_mouseAction == MouseAction::PrepareSelect) {
				_mouseAction = MouseAction::Selecting;
			}
		}

		auto dateHeight = st::msgServicePadding.bottom() + st::msgServiceFont->height + st::msgServicePadding.top();
		auto scrollDateOpacity = _scrollDateOpacity.value(_scrollDateShown ? 1. : 0.);
		enumerateDates([&](not_null<Element*> view, int itemtop, int dateTop) {
			// stop enumeration if the date is above our point
			if (dateTop + dateHeight <= point.y()) {
				return false;
			}

			const auto displayDate = view->displayDate();
			auto dateInPlace = displayDate;
			if (dateInPlace) {
				const auto correctDateTop = itemtop + st::msgServiceMargin.top();
				dateInPlace = (dateTop < correctDateTop + dateHeight);
			}

			// stop enumeration if we've found a date under the cursor
			if (dateTop <= point.y()) {
				auto opacity = (dateInPlace/* || noFloatingDate*/) ? 1. : scrollDateOpacity;
				if (opacity > 0.) {
					const auto item = view->data();
					auto dateWidth = 0;
					if (const auto date = view->Get<HistoryView::DateBadge>()) {
						dateWidth = date->width;
					} else {
						dateWidth = st::msgServiceFont->width(langDayOfMonthFull(view->dateTime().date()));
					}
					dateWidth += st::msgServicePadding.left() + st::msgServicePadding.right();
					auto dateLeft = st::msgServiceMargin.left();
					auto maxwidth = _contentWidth;
<<<<<<< HEAD
					if (Adaptive::ChatWide() && !AdaptiveBubbles()) {
=======
					if (Core::App().settings().chatWide()) {
>>>>>>> a9eedf00
						maxwidth = qMin(maxwidth, int32(st::msgMaxWidth + 2 * st::msgPhotoSkip + 2 * st::msgMargin.left()));
					}
					auto widthForDate = maxwidth - st::msgServiceMargin.left() - st::msgServiceMargin.left();

					dateLeft += (widthForDate - dateWidth) / 2;

					if (point.x() >= dateLeft && point.x() < dateLeft + dateWidth) {
						if (!_scrollDateLink) {
							_scrollDateLink = std::make_shared<Window::DateClickHandler>(item->history(), view->dateTime().date());
						} else {
							static_cast<Window::DateClickHandler*>(_scrollDateLink.get())->setDate(view->dateTime().date());
						}
						dragState = TextState(
							nullptr,
							_scrollDateLink);
						_dragStateItem = session().data().message(dragState.itemId);
						lnkhost = view;
					}
				}
				return false;
			}
			return true;
		});
		if (!dragState.link) {
			StateRequest request;
			if (_mouseAction == MouseAction::Selecting) {
				request.flags |= Ui::Text::StateRequest::Flag::LookupSymbol;
			} else {
				selectingText = false;
			}
			dragState = view->textState(m, request);
			_dragStateItem = session().data().message(dragState.itemId);
			lnkhost = view;
			if (!dragState.link && m.x() >= st::historyPhotoLeft && m.x() < st::historyPhotoLeft + st::msgPhotoSize) {
				if (auto msg = item->toHistoryMessage()) {
					if (view->hasFromPhoto()) {
						enumerateUserpics([&](not_null<Element*> view, int userpicTop) -> bool {
							// stop enumeration if the userpic is below our point
							if (userpicTop > point.y()) {
								return false;
							}

							// stop enumeration if we've found a userpic under the cursor
							if (point.y() >= userpicTop && point.y() < userpicTop + st::msgPhotoSize) {
								const auto message = view->data()->toHistoryMessage();
								Assert(message != nullptr);

								const auto from = message->displayFrom();
								dragState = TextState(nullptr, from
									? from->openLink()
									: hiddenUserpicLink(message->fullId()));
								_dragStateItem = session().data().message(dragState.itemId);
								lnkhost = view;
								return false;
							}
							return true;
						});
					}
				}
			}
		}
	}
	auto lnkChanged = ClickHandler::setActive(dragState.link, lnkhost);
	if (lnkChanged || dragState.cursor != _mouseCursorState) {
		Ui::Tooltip::Hide();
	}
	if (dragState.link
		|| dragState.cursor == CursorState::Date
		|| dragState.cursor == CursorState::Forwarded
		|| dragState.customTooltip) {
		Ui::Tooltip::Show(1000, this);
	}

	Qt::CursorShape cur = style::cur_default;
	if (_mouseAction == MouseAction::None) {
		_mouseCursorState = dragState.cursor;
		if (dragState.link) {
			cur = style::cur_pointer;
		} else if (_mouseCursorState == CursorState::Text && (_selected.empty() || _selected.cbegin()->second != FullSelection)) {
			cur = style::cur_text;
		} else if (_mouseCursorState == CursorState::Date) {
			//cur = style::cur_cross;
		}
	} else if (item) {
		if (_mouseAction == MouseAction::Selecting) {
			if (selectingText) {
				uint16 second = dragState.symbol;
				if (dragState.afterSymbol && _mouseSelectType == TextSelectType::Letters) {
					++second;
				}
				auto selState = TextSelection { qMin(second, _mouseTextSymbol), qMax(second, _mouseTextSymbol) };
				if (_mouseSelectType != TextSelectType::Letters) {
					if (const auto view = _mouseActionItem->mainView()) {
						selState = view->adjustSelection(selState, _mouseSelectType);
					}
				}
				if (_selected[_mouseActionItem] != selState) {
					_selected[_mouseActionItem] = selState;
					repaintItem(_mouseActionItem);
				}
				if (!_wasSelectedText && (selState == FullSelection || selState.from != selState.to)) {
					_wasSelectedText = true;
					setFocus();
				}
				updateDragSelection(nullptr, nullptr, false);
			} else {
				auto selectingDown = (itemTop(_mouseActionItem) < itemTop(item)) || (_mouseActionItem == item && _dragStartPosition.y() < m.y());
				auto dragSelFrom = _mouseActionItem->mainView();
				auto dragSelTo = view;
				// Maybe exclude dragSelFrom.
				if (dragSelFrom->pointState(_dragStartPosition) == PointState::Outside) {
					if (selectingDown) {
						if (_dragStartPosition.y() >= dragSelFrom->height() - dragSelFrom->marginBottom() || ((view == dragSelFrom) && (m.y() < _dragStartPosition.y() + QApplication::startDragDistance() || m.y() < dragSelFrom->marginTop()))) {
							dragSelFrom = (dragSelFrom != dragSelTo)
								? nextItem(dragSelFrom)
								: nullptr;
						}
					} else {
						if (_dragStartPosition.y() < dragSelFrom->marginTop() || ((view == dragSelFrom) && (m.y() >= _dragStartPosition.y() - QApplication::startDragDistance() || m.y() >= dragSelFrom->height() - dragSelFrom->marginBottom()))) {
							dragSelFrom = (dragSelFrom != dragSelTo)
								? prevItem(dragSelFrom)
								: nullptr;
						}
					}
				}
				if (_mouseActionItem != item) { // maybe exclude dragSelTo
					if (selectingDown) {
						if (m.y() < dragSelTo->marginTop()) {
							dragSelTo = (dragSelFrom != dragSelTo)
								? prevItem(dragSelTo)
								: nullptr;
						}
					} else {
						if (m.y() >= dragSelTo->height() - dragSelTo->marginBottom()) {
							dragSelTo = (dragSelFrom != dragSelTo)
								? nextItem(dragSelTo)
								: nullptr;
						}
					}
				}
				auto dragSelecting = false;
				auto dragFirstAffected = dragSelFrom;
				while (dragFirstAffected && (dragFirstAffected->data()->id < 0 || dragFirstAffected->data()->serviceMsg())) {
					dragFirstAffected = (dragFirstAffected != dragSelTo)
						? (selectingDown
							? nextItem(dragFirstAffected)
							: prevItem(dragFirstAffected))
						: nullptr;
				}
				if (dragFirstAffected) {
					auto i = _selected.find(dragFirstAffected->data());
					dragSelecting = (i == _selected.cend() || i->second != FullSelection);
				}
				updateDragSelection(dragSelFrom, dragSelTo, dragSelecting);
			}
		} else if (_mouseAction == MouseAction::Dragging) {
		}

		if (ClickHandler::getPressed()) {
			cur = style::cur_pointer;
		} else if ((_mouseAction == MouseAction::Selecting)
			&& !_selected.empty()
			&& (_selected.cbegin()->second != FullSelection)) {
			if (!_dragSelFrom || !_dragSelTo) {
				cur = style::cur_text;
			}
		}
	}

	// Voice message seek support.
	if (const auto pressedItem = _dragStateItem) {
		if (const auto pressedView = pressedItem->mainView()) {
			if (pressedItem->history() == _history || pressedItem->history() == _migrated) {
				auto adjustedPoint = mapPointToItem(point, pressedView);
				pressedView->updatePressed(adjustedPoint);
			}
		}
	}

	if (_mouseAction == MouseAction::Selecting) {
		_widget->checkSelectingScroll(mousePos);
	} else {
		updateDragSelection(nullptr, nullptr, false);
		_widget->noSelectingScroll();
	}

	if (_mouseAction == MouseAction::None && (lnkChanged || cur != _cursor)) {
		setCursor(_cursor = cur);
	}
}

ClickHandlerPtr HistoryInner::hiddenUserpicLink(FullMsgId id) {
	static const auto result = std::make_shared<LambdaClickHandler>([] {
		Ui::Toast::Show(tr::lng_forwarded_hidden(tr::now));
	});
	return result;
}

void HistoryInner::updateDragSelection(Element *dragSelFrom, Element *dragSelTo, bool dragSelecting) {
	if (_dragSelFrom == dragSelFrom && _dragSelTo == dragSelTo && _dragSelecting == dragSelecting) {
		return;
	}
	_dragSelFrom = dragSelFrom;
	_dragSelTo = dragSelTo;
	int32 fromy = itemTop(_dragSelFrom), toy = itemTop(_dragSelTo);
	if (fromy >= 0 && toy >= 0 && fromy > toy) {
		std::swap(_dragSelFrom, _dragSelTo);
	}
	_dragSelecting = dragSelecting;
	if (!_wasSelectedText && _dragSelFrom && _dragSelTo && _dragSelecting) {
		_wasSelectedText = true;
		setFocus();
	}
	update();
}

int HistoryInner::historyHeight() const {
	int result = 0;
	if (_history->isEmpty()) {
		result += _migrated ? _migrated->height() : 0;
	} else {
		result += _history->height() - _historySkipHeight + (_migrated ? _migrated->height() : 0);
	}
	return result;
}

int HistoryInner::historyScrollTop() const {
	auto htop = historyTop();
	auto mtop = migratedTop();
	if (htop >= 0 && _history->scrollTopItem) {
		return htop + _history->scrollTopItem->block()->y() + _history->scrollTopItem->y() + _history->scrollTopOffset;
	}
	if (mtop >= 0 && _migrated->scrollTopItem) {
		return mtop + _migrated->scrollTopItem->block()->y() + _migrated->scrollTopItem->y() + _migrated->scrollTopOffset;
	}
	return ScrollMax;
}

int HistoryInner::migratedTop() const {
	return (_migrated && !_migrated->isEmpty()) ? _historyPaddingTop : -1;
}

int HistoryInner::historyTop() const {
	int mig = migratedTop();
	return !_history->isEmpty()
		? (mig >= 0
			? (mig + _migrated->height() - _historySkipHeight)
			: _historyPaddingTop)
		: -1;
}

int HistoryInner::historyDrawTop() const {
	auto top = historyTop();
	return (top >= 0) ? (top + _historySkipHeight) : -1;
}

// -1 if should not be visible, -2 if bad history()
int HistoryInner::itemTop(const HistoryItem *item) const {
	if (!item) {
		return -2;
	}
	return itemTop(item->mainView());
}

int HistoryInner::itemTop(const Element *view) const {
	if (!view || view->data()->mainView() != view) {
		return -1;
	}

	auto top = (view->data()->history() == _history)
		? historyTop()
		: (view->data()->history() == _migrated
			? migratedTop()
			: -2);
	return (top < 0) ? top : (top + view->y() + view->block()->y());
}

void HistoryInner::notifyIsBotChanged() {
	const auto newinfo = _peer->isUser()
		? _peer->asUser()->botInfo.get()
		: nullptr;
	if ((!newinfo && !_botAbout)
		|| (newinfo && _botAbout && _botAbout->info == newinfo)) {
		return;
	}

	if (newinfo) {
		_botAbout = std::make_unique<BotAbout>(this, newinfo);
		if (newinfo && !newinfo->inited) {
			session().api().requestFullPeer(_peer);
		}
	} else {
		_botAbout = nullptr;
	}
}

void HistoryInner::notifyMigrateUpdated() {
	_migrated = _history->migrateFrom();
}

void HistoryInner::applyDragSelection() {
	applyDragSelection(&_selected);
}

bool HistoryInner::isSelected(
		not_null<SelectedItems*> toItems,
		not_null<HistoryItem*> item) const {
	const auto i = toItems->find(item);
	return (i != toItems->cend()) && (i->second == FullSelection);
}

bool HistoryInner::isSelectedGroup(
		not_null<SelectedItems*> toItems,
		not_null<const Data::Group*> group) const {
	for (const auto other : group->items) {
		if (!isSelected(toItems, other)) {
			return false;
		}
	}
	return true;
}

bool HistoryInner::isSelectedAsGroup(
		not_null<SelectedItems*> toItems,
		not_null<HistoryItem*> item) const {
	if (const auto group = session().data().groups().find(item)) {
		return isSelectedGroup(toItems, group);
	}
	return isSelected(toItems, item);
}

bool HistoryInner::goodForSelection(
		not_null<SelectedItems*> toItems,
		not_null<HistoryItem*> item,
		int &totalCount) const {
	if (item->id <= 0 || item->serviceMsg()) {
		return false;
	}
	if (toItems->find(item) == toItems->end()) {
		++totalCount;
	}
	return true;
}

void HistoryInner::addToSelection(
		not_null<SelectedItems*> toItems,
		not_null<HistoryItem*> item) const {
	const auto i = toItems->find(item);
	if (i == toItems->cend()) {
		toItems->emplace(item, FullSelection);
	} else if (i->second != FullSelection) {
		i->second = FullSelection;
	}
}

void HistoryInner::removeFromSelection(
		not_null<SelectedItems*> toItems,
		not_null<HistoryItem*> item) const {
	const auto i = toItems->find(item);
	if (i != toItems->cend()) {
		toItems->erase(i);
	}
}

void HistoryInner::changeSelection(
		not_null<SelectedItems*> toItems,
		not_null<HistoryItem*> item,
		SelectAction action) const {
	if (action == SelectAction::Invert) {
		action = isSelected(toItems, item)
			? SelectAction::Deselect
			: SelectAction::Select;
	}
	auto total = int(toItems->size());
	const auto add = (action == SelectAction::Select);
	if (add
		&& goodForSelection(toItems, item, total)
		&& total <= MaxSelectedItems) {
		addToSelection(toItems, item);
	} else {
		removeFromSelection(toItems, item);
	}
}

void HistoryInner::changeSelectionAsGroup(
		not_null<SelectedItems*> toItems,
		not_null<HistoryItem*> item,
		SelectAction action) const {
	const auto group = session().data().groups().find(item);
	if (!group) {
		return changeSelection(toItems, item, action);
	}
	if (action == SelectAction::Invert) {
		action = isSelectedAsGroup(toItems, item)
			? SelectAction::Deselect
			: SelectAction::Select;
	}
	auto total = int(toItems->size());
	const auto canSelect = [&] {
		for (const auto other : group->items) {
			if (!goodForSelection(toItems, other, total)) {
				return false;
			}
		}
		return (total <= MaxSelectedItems);
	}();
	if (action == SelectAction::Select && canSelect) {
		for (const auto other : group->items) {
			addToSelection(toItems, other);
		}
	} else {
		for (const auto other : group->items) {
			removeFromSelection(toItems, other);
		}
	}
}

void HistoryInner::forwardItem(FullMsgId itemId) {
	Window::ShowForwardMessagesBox(_controller, { 1, itemId });
}

void HistoryInner::forwardAsGroup(FullMsgId itemId) {
	if (const auto item = session().data().message(itemId)) {
		Window::ShowForwardMessagesBox(
			_controller,
			session().data().itemOrItsGroup(item));
	}
}

void HistoryInner::deleteItem(FullMsgId itemId) {
	if (const auto item = session().data().message(itemId)) {
		deleteItem(item);
	}
}

void HistoryInner::deleteItem(not_null<HistoryItem*> item) {
	if (auto message = item->toHistoryMessage()) {
		if (message->uploading()) {
			_controller->content()->cancelUploadLayer(item);
			return;
		}
	}
	const auto suggestModerateActions = true;
	Ui::show(Box<DeleteMessagesBox>(item, suggestModerateActions));
}

bool HistoryInner::hasPendingResizedItems() const {
	return _history->hasPendingResizedItems()
		|| (_migrated && _migrated->hasPendingResizedItems());
}

void HistoryInner::deleteAsGroup(FullMsgId itemId) {
	if (const auto item = session().data().message(itemId)) {
		const auto group = session().data().groups().find(item);
		if (!group) {
			return deleteItem(item);
		}
		Ui::show(Box<DeleteMessagesBox>(
			&session(),
			session().data().itemsToIds(group->items)));
	}
}

void HistoryInner::reportItem(FullMsgId itemId) {
	Ui::show(Box<ReportBox>(_peer, MessageIdsList(1, itemId)));
}

void HistoryInner::reportAsGroup(FullMsgId itemId) {
	if (const auto item = session().data().message(itemId)) {
		const auto group = session().data().groups().find(item);
		if (!group) {
			return reportItem(itemId);
		}
		Ui::show(Box<ReportBox>(
			_peer,
			session().data().itemsToIds(group->items)));
	}
}

void HistoryInner::addSelectionRange(
		not_null<SelectedItems*> toItems,
		not_null<History*> history,
		int fromblock,
		int fromitem,
		int toblock,
		int toitem) const {
	if (fromblock >= 0 && fromitem >= 0 && toblock >= 0 && toitem >= 0) {
		for (; fromblock <= toblock; ++fromblock) {
			auto block = history->blocks[fromblock].get();
			for (int cnt = (fromblock < toblock) ? block->messages.size() : (toitem + 1); fromitem < cnt; ++fromitem) {
				auto item = block->messages[fromitem]->data();
				changeSelectionAsGroup(toItems, item, SelectAction::Select);
			}
			if (toItems->size() >= MaxSelectedItems) break;
			fromitem = 0;
		}
	}
}

void HistoryInner::applyDragSelection(
		not_null<SelectedItems*> toItems) const {
	const auto selfromy = itemTop(_dragSelFrom);
	const auto seltoy = [&] {
		auto result = itemTop(_dragSelTo);
		return (result < 0) ? result : (result + _dragSelTo->height());
	}();
	if (selfromy < 0 || seltoy < 0) {
		return;
	}

	if (!toItems->empty() && toItems->cbegin()->second != FullSelection) {
		toItems->clear();
	}
	if (_dragSelecting) {
		auto fromblock = _dragSelFrom->block()->indexInHistory();
		auto fromitem = _dragSelFrom->indexInBlock();
		auto toblock = _dragSelTo->block()->indexInHistory();
		auto toitem = _dragSelTo->indexInBlock();
		if (_migrated) {
			if (_dragSelFrom->data()->history() == _migrated) {
				if (_dragSelTo->data()->history() == _migrated) {
					addSelectionRange(toItems, _migrated, fromblock, fromitem, toblock, toitem);
					toblock = -1;
					toitem = -1;
				} else {
					addSelectionRange(toItems, _migrated, fromblock, fromitem, _migrated->blocks.size() - 1, _migrated->blocks.back()->messages.size() - 1);
				}
				fromblock = 0;
				fromitem = 0;
			} else if (_dragSelTo->data()->history() == _migrated) { // wtf
				toblock = -1;
				toitem = -1;
			}
		}
		addSelectionRange(toItems, _history, fromblock, fromitem, toblock, toitem);
	} else {
		auto toRemove = std::vector<not_null<HistoryItem*>>();
		for (const auto &item : *toItems) {
			auto iy = itemTop(item.first);
			if (iy < -1) {
				toRemove.emplace_back(item.first);
			} else if (iy >= 0 && iy >= selfromy && iy < seltoy) {
				toRemove.emplace_back(item.first);
			}
		}
		for (const auto item : toRemove) {
			changeSelectionAsGroup(toItems, item, SelectAction::Deselect);
		}
	}
}

QString HistoryInner::tooltipText() const {
	if (_mouseCursorState == CursorState::Date
		&& _mouseAction == MouseAction::None) {
		if (const auto view = App::hoveredItem()) {
			auto dateText = view->dateTime().toString(
				QLocale::system().dateTimeFormat(QLocale::LongFormat));
			if (const auto editedDate = view->displayedEditDate()) {
				dateText += '\n' + tr::lng_edited_date(
					tr::now,
					lt_date,
					base::unixtime::parse(editedDate).toString(
						QLocale::system().dateTimeFormat(
							QLocale::LongFormat)));
			}
			if (const auto forwarded = view->data()->Get<HistoryMessageForwarded>()) {
				dateText += '\n' + tr::lng_forwarded_date(
					tr::now,
					lt_date,
					base::unixtime::parse(forwarded->originalDate).toString(
						QLocale::system().dateTimeFormat(
							QLocale::LongFormat)));
				if (const auto media = view->media()) {
					if (media->hidesForwardedInfo()) {
						dateText += "\n" + tr::lng_forwarded(
							tr::now,
							lt_user,
							(forwarded->originalSender
								? forwarded->originalSender->shortName()
								: forwarded->hiddenSenderInfo->firstName));
					}
				}
			}
			if (const auto msgsigned = view->data()->Get<HistoryMessageSigned>()) {
				if (msgsigned->isElided) {
					dateText += '\n' + tr::lng_signed_author(tr::now, lt_user, msgsigned->author);
				}
			}
			if (const auto msgId = view->data()->fullId().msg) {
				dateText += '\n' + tr::ktg_message_id(tr::now, lt_id, QString::number(msgId));
			}
			return dateText;
		}
	} else if (_mouseCursorState == CursorState::Forwarded
		&& _mouseAction == MouseAction::None) {
		if (const auto view = App::mousedItem()) {
			if (const auto forwarded = view->data()->Get<HistoryMessageForwarded>()) {
				return forwarded->text.toString();
			}
		}
	} else if (const auto lnk = ClickHandler::getActive()) {
		return lnk->tooltip();
	} else if (const auto view = App::mousedItem()) {
		StateRequest request;
		const auto local = mapFromGlobal(_mousePosition);
		const auto point = _widget->clampMousePosition(local);
		request.flags |= Ui::Text::StateRequest::Flag::LookupCustomTooltip;
		const auto state = view->textState(
			mapPointToItem(point, view),
			request);
		return state.customTooltipText;
	}
	return QString();
}

QPoint HistoryInner::tooltipPos() const {
	return _mousePosition;
}

bool HistoryInner::tooltipWindowActive() const {
	return Ui::AppInFocus() && Ui::InFocusChain(window());
}

void HistoryInner::onParentGeometryChanged() {
	auto mousePos = QCursor::pos();
	auto mouseOver = _widget->rect().contains(_widget->mapFromGlobal(mousePos));
	auto needToUpdate = (_mouseAction != MouseAction::None || _touchScroll || mouseOver);
	if (needToUpdate) {
		mouseActionUpdate(mousePos);
	}
}

not_null<HistoryView::ElementDelegate*> HistoryInner::ElementDelegate() {
	class Result : public HistoryView::ElementDelegate {
	public:
		HistoryView::Context elementContext() override {
			return HistoryView::Context::History;
		}
		std::unique_ptr<HistoryView::Element> elementCreate(
				not_null<HistoryMessage*> message,
				Element *replacing = nullptr) override {
			return std::make_unique<HistoryView::Message>(
				this,
				message,
				replacing);
		}
		std::unique_ptr<HistoryView::Element> elementCreate(
				not_null<HistoryService*> message,
				Element *replacing = nullptr) override {
			return std::make_unique<HistoryView::Service>(
				this,
				message,
				replacing);
		}
		bool elementUnderCursor(
				not_null<const Element*> view) override {
			return (App::hoveredItem() == view);
		}
		crl::time elementHighlightTime(
				not_null<const Element*> view) override {
			return Instance ? Instance->elementHighlightTime(view) : 0;
		}
		bool elementInSelectionMode() override {
			return Instance ? Instance->inSelectionMode() : false;
		}
		bool elementIntersectsRange(
				not_null<const Element*> view,
				int from,
				int till) override {
			return Instance
				? Instance->elementIntersectsRange(view, from, till)
				: false;
		}
		void elementStartStickerLoop(
				not_null<const Element*> view) override {
			if (Instance) {
				Instance->elementStartStickerLoop(view);
			}
		}
		void elementShowPollResults(
				not_null<PollData*> poll,
				FullMsgId context) override {
			if (Instance) {
				Instance->elementShowPollResults(poll, context);
			}
		}
		void elementShowTooltip(
				const TextWithEntities &text,
				Fn<void()> hiddenCallback) override {
			if (Instance) {
				Instance->elementShowTooltip(text, hiddenCallback);
			}
		}
		bool elementIsGifPaused() override {
			return Instance ? Instance->elementIsGifPaused() : false;
		}

	};

	static Result result;
	return &result;
}<|MERGE_RESOLUTION|>--- conflicted
+++ resolved
@@ -2138,11 +2138,7 @@
 
 		int32 descH = st::msgMargin.top() + st::msgPadding.top() + st::msgNameFont->height + st::botDescSkip + _botAbout->height + st::msgPadding.bottom() + st::msgMargin.bottom();
 		int32 descMaxWidth = _scroll->width();
-<<<<<<< HEAD
-		if (Adaptive::ChatWide() && !AdaptiveBubbles()) {
-=======
-		if (Core::App().settings().chatWide()) {
->>>>>>> a9eedf00
+		if (Core::App().settings().chatWide() && !AdaptiveBubbles()) {
 			descMaxWidth = qMin(descMaxWidth, int32(st::msgMaxWidth + 2 * st::msgPhotoSkip + 2 * st::msgMargin.left()));
 		}
 		int32 descAtX = (descMaxWidth - _botAbout->width) / 2 - st::msgPadding.left();
@@ -2340,11 +2336,7 @@
 	if (_botAbout && _botAbout->height > 0) {
 		int32 descH = st::msgMargin.top() + st::msgPadding.top() + st::msgNameFont->height + st::botDescSkip + _botAbout->height + st::msgPadding.bottom() + st::msgMargin.bottom();
 		int32 descMaxWidth = _scroll->width();
-<<<<<<< HEAD
-		if (Adaptive::ChatWide() && !AdaptiveBubbles()) {
-=======
-		if (Core::App().settings().chatWide()) {
->>>>>>> a9eedf00
+		if (Core::App().settings().chatWide() && !AdaptiveBubbles()) {
 			descMaxWidth = qMin(descMaxWidth, int32(st::msgMaxWidth + 2 * st::msgPhotoSkip + 2 * st::msgMargin.left()));
 		}
 		int32 descAtX = (descMaxWidth - _botAbout->width) / 2 - st::msgPadding.left();
@@ -2699,11 +2691,7 @@
 					dateWidth += st::msgServicePadding.left() + st::msgServicePadding.right();
 					auto dateLeft = st::msgServiceMargin.left();
 					auto maxwidth = _contentWidth;
-<<<<<<< HEAD
-					if (Adaptive::ChatWide() && !AdaptiveBubbles()) {
-=======
-					if (Core::App().settings().chatWide()) {
->>>>>>> a9eedf00
+					if (Core::App().settings().chatWide() && !AdaptiveBubbles()) {
 						maxwidth = qMin(maxwidth, int32(st::msgMaxWidth + 2 * st::msgPhotoSkip + 2 * st::msgMargin.left()));
 					}
 					auto widthForDate = maxwidth - st::msgServiceMargin.left() - st::msgServiceMargin.left();
