--- conflicted
+++ resolved
@@ -377,13 +377,10 @@
 	void requestMessageData(MsgId msgId);
 	void messageDataReceived(ChannelData *channel, MsgId msgId);
 
-<<<<<<< HEAD
 	void addRecentBot(not_null<UserData*> bot);
 
-=======
 	[[nodiscard]] Api::SendAction prepareSendAction(
 		Api::SendOptions options) const;
->>>>>>> 9f117cd6
 	void send(Api::SendOptions options);
 	void sendWithModifiers(Qt::KeyboardModifiers modifiers);
 	void sendSilent();
