/*
This file is part of Telegram Desktop,
the official desktop application for the Telegram messaging service.

For license and copyright information please follow this link:
https://github.com/telegramdesktop/tdesktop/blob/master/LEGAL
*/
#include "data/data_peer.h"

#include "data/data_user.h"
#include "data/data_chat.h"
#include "data/data_channel.h"
#include "data/data_changes.h"
#include "data/data_photo.h"
#include "data/data_folder.h"
#include "data/data_session.h"
#include "data/data_file_origin.h"
#include "data/data_histories.h"
#include "base/unixtime.h"
#include "base/crc32hash.h"
#include "lang/lang_keys.h"
#include "apiwrap.h"
#include "boxes/confirm_box.h"
#include "main/main_session.h"
#include "main/main_session_settings.h"
#include "main/main_account.h"
#include "main/main_domain.h"
#include "main/main_app_config.h"
#include "mtproto/mtproto_config.h"
#include "core/application.h"
#include "mainwindow.h"
#include "window/window_session_controller.h"
#include "ui/image/image.h"
#include "ui/empty_userpic.h"
#include "ui/text/text_options.h"
#include "ui/toasts/common_toasts.h"
#include "ui/ui_utility.h"
#include "history/history.h"
#include "history/view/history_view_element.h"
#include "history/history_item.h"
#include "storage/file_download.h"
#include "storage/storage_facade.h"
#include "storage/storage_shared_media.h"
#include "facades.h" // Ui::showPeerProfile

namespace {

constexpr auto kUpdateFullPeerTimeout = crl::time(5000); // Not more than once in 5 seconds.
constexpr auto kUserpicSize = 160;

using UpdateFlag = Data::PeerUpdate::Flag;

} // namespace

namespace Data {

int PeerColorIndex(BareId bareId) {
	const auto index = bareId % 7;
	const int map[] = { 0, 7, 4, 1, 6, 3, 5 };
	return map[index];
}

int PeerColorIndex(PeerId peerId) {
	return PeerColorIndex(peerId.value & PeerId::kChatTypeMask);
}

style::color PeerUserpicColor(PeerId peerId) {
	const style::color colors[] = {
		st::historyPeer1UserpicBg,
		st::historyPeer2UserpicBg,
		st::historyPeer3UserpicBg,
		st::historyPeer4UserpicBg,
		st::historyPeer5UserpicBg,
		st::historyPeer6UserpicBg,
		st::historyPeer7UserpicBg,
		st::historyPeer8UserpicBg,
	};
	return colors[PeerColorIndex(peerId)];
}

PeerId FakePeerIdForJustName(const QString &name) {
	return peerFromUser(name.isEmpty()
		? 777
		: base::crc32(name.constData(), name.size() * sizeof(QChar)));
}

bool UpdateBotCommands(
		std::vector<BotCommand> &commands,
		const MTPVector<MTPBotCommand> &data) {
	const auto &v = data.v;
	commands.reserve(v.size());
	auto result = false;
	auto index = 0;
	for (const auto &command : v) {
		command.match([&](const MTPDbotCommand &data) {
			const auto command = qs(data.vcommand());
			const auto description = qs(data.vdescription());
			if (commands.size() <= index) {
				commands.push_back({
					.command = command,
					.description = description,
				});
				result = true;
			} else {
				auto &entry = commands[index];
				if (entry.command != command
					|| entry.description != description) {
					entry.command = command;
					entry.description = description;
					result = true;
				}
			}
			++index;
		});
	}
	if (index < commands.size()) {
		result = true;
	}
	commands.resize(index);
	return result;
}

bool UpdateBotCommands(
		base::flat_map<UserId, std::vector<BotCommand>> &commands,
		UserId botId,
		const MTPVector<MTPBotCommand> &data) {
	return data.v.isEmpty()
		? commands.remove(botId)
		: UpdateBotCommands(commands[botId], data);
}

bool UpdateBotCommands(
		base::flat_map<UserId, std::vector<BotCommand>> &commands,
		const MTPVector<MTPBotInfo> &data) {
	auto result = false;
	auto filled = base::flat_set<UserId>();
	filled.reserve(data.v.size());
	for (const auto &item : data.v) {
		item.match([&](const MTPDbotInfo &data) {
			const auto id = UserId(data.vuser_id().v);
			if (!filled.emplace(id).second) {
				LOG(("API Error: Two BotInfo for a single bot."));
				return;
			} else if (UpdateBotCommands(commands, id, data.vcommands())) {
				result = true;
			}
		});
	}
	for (auto i = begin(commands); i != end(commands);) {
		if (filled.contains(i->first)) {
			++i;
		} else {
			i = commands.erase(i);
			result = true;
		}
	}
	return result;
}

} // namespace Data

PeerClickHandler::PeerClickHandler(not_null<PeerData*> peer)
: _peer(peer) {
}

void PeerClickHandler::onClick(ClickContext context) const {
	if (context.button != Qt::LeftButton) {
		return;
	}
	const auto &windows = _peer->session().windows();
	if (windows.empty()) {
		Core::App().domain().activate(&_peer->session().account());
		if (windows.empty()) {
			return;
		}
	}
	const auto window = windows.front();
	const auto currentPeer = window->activeChatCurrent().peer();
	if (_peer && _peer->isChannel() && currentPeer != _peer) {
		const auto clickedChannel = _peer->asChannel();
		if (!clickedChannel->isPublic()
			&& !clickedChannel->amIn()
			&& (!currentPeer->isChannel()
				|| currentPeer->asChannel()->linkedChat() != clickedChannel)) {
			Ui::ShowMultilineToast({
				.text = { _peer->isMegagroup()
					? tr::lng_group_not_accessible(tr::now)
					: tr::lng_channel_not_accessible(tr::now) },
			});
		} else {
			window->showPeerHistory(
				_peer,
				Window::SectionShow::Way::Forward);
		}
	} else {
		Ui::showPeerProfile(_peer);
	}
}

PeerData::PeerData(not_null<Data::Session*> owner, PeerId id)
: id(id)
, _owner(owner) {
	_nameText.setText(st::msgNameStyle, QString(), Ui::NameTextOptions());
}

Data::Session &PeerData::owner() const {
	return *_owner;
}

Main::Session &PeerData::session() const {
	return _owner->session();
}

Main::Account &PeerData::account() const {
	return session().account();
}

void PeerData::updateNameDelayed(
		const QString &newName,
		const QString &newNameOrPhone,
		const QString &newUsername) {
	if (name == newName && nameVersion > 1) {
		if (isUser()) {
			if (asUser()->nameOrPhone == newNameOrPhone
				&& asUser()->username == newUsername) {
				return;
			}
		} else if (isChannel()) {
			if (asChannel()->username == newUsername) {
				return;
			}
		} else if (isChat()) {
			return;
		}
	}
	name = newName;
	_nameText.setText(st::msgNameStyle, name, Ui::NameTextOptions());
	_userpicEmpty = nullptr;

	auto flags = UpdateFlag::None | UpdateFlag::None;
	auto oldFirstLetters = base::flat_set<QChar>();
	const auto nameUpdated = (nameVersion++ > 1);
	if (nameUpdated) {
		oldFirstLetters = nameFirstLetters();
		flags |= UpdateFlag::Name;
	}
	if (isUser()) {
		if (asUser()->username != newUsername) {
			asUser()->username = newUsername;
			flags |= UpdateFlag::Username;
		}
		asUser()->setNameOrPhone(newNameOrPhone);
	} else if (isChannel()) {
		if (asChannel()->username != newUsername) {
			asChannel()->username = newUsername;
			if (newUsername.isEmpty()) {
				asChannel()->removeFlags(ChannelDataFlag::Username);
			} else {
				asChannel()->addFlags(ChannelDataFlag::Username);
			}
			flags |= UpdateFlag::Username;
		}
	}
	fillNames();
	if (nameUpdated) {
		session().changes().nameUpdated(this, std::move(oldFirstLetters));
	}
	if (flags) {
		session().changes().peerUpdated(this, flags);
	}
}

not_null<Ui::EmptyUserpic*> PeerData::ensureEmptyUserpic() const {
	if (!_userpicEmpty) {
		_userpicEmpty = std::make_unique<Ui::EmptyUserpic>(
			Data::PeerUserpicColor(id),
			name);
	}
	return _userpicEmpty.get();
}

ClickHandlerPtr PeerData::createOpenLink() {
	return std::make_shared<PeerClickHandler>(this);
}

void PeerData::setUserpic(PhotoId photoId, const ImageLocation &location) {
	_userpicPhotoId = photoId;
	_userpic.set(&session(), ImageWithLocation{ .location = location });
}

void PeerData::setUserpicPhoto(const MTPPhoto &data) {
	const auto photoId = data.match([&](const MTPDphoto &data) {
		const auto photo = owner().processPhoto(data);
		photo->peer = this;
		return photo->id;
	}, [](const MTPDphotoEmpty &data) {
		return PhotoId(0);
	});
	if (_userpicPhotoId != photoId) {
		_userpicPhotoId = photoId;
		session().changes().peerUpdated(this, UpdateFlag::Photo);
	}
}

Image *PeerData::currentUserpic(
		std::shared_ptr<Data::CloudImageView> &view) const {
	if (!_userpic.isCurrentView(view)) {
		view = _userpic.createView();
		_userpic.load(&session(), userpicOrigin());
	}
	const auto image = view ? view->image() : nullptr;
	if (image) {
		_userpicEmpty = nullptr;
	} else if (isNotificationsUser()) {
		static auto result = Image(
			Core::App().logoNoMargin().scaledToWidth(
				kUserpicSize,
				Qt::SmoothTransformation));
		return &result;
	}
	return image;
}

void PeerData::paintUserpic(
		Painter &p,
		std::shared_ptr<Data::CloudImageView> &view,
		int x,
		int y,
		int size) const {
	switch (cUserpicCornersType()) {
		case 0:
			paintUserpicSquare(p, view, x, y, size);
			break;

		case 1:
			paintUserpicRounded(p, view, x, y, size);
			break;

		case 2:
			paintUserpicRoundedLarge(p, view, x, y, size);
			break;

		default:
			paintUserpicCircled(p, view, x, y, size);
	}
}

void PeerData::paintUserpicCircled(
		Painter &p,
		std::shared_ptr<Data::CloudImageView> &view,
		int x,
		int y,
		int size) const {
	if (const auto userpic = currentUserpic(view)) {
		p.drawPixmap(x, y, userpic->pixCircled(size, size));
	} else {
		ensureEmptyUserpic()->paint(p, x, y, x + size + x, size);
	}
}

void PeerData::paintUserpicRoundedLarge(
		Painter &p,
		std::shared_ptr<Data::CloudImageView> &view,
		int x,
		int y,
		int size) const {
	if (const auto userpic = currentUserpic(view)) {
		p.drawPixmap(x, y, userpic->pixRounded(size, size, ImageRoundRadius::Large));
	} else {
		ensureEmptyUserpic()->paintRoundedLarge(p, x, y, x + size + x, size);
	}
}

void PeerData::paintUserpicRounded(
		Painter &p,
		std::shared_ptr<Data::CloudImageView> &view,
		int x,
		int y,
		int size) const {
	if (const auto userpic = currentUserpic(view)) {
		p.drawPixmap(x, y, userpic->pixRounded(size, size, ImageRoundRadius::Small));
	} else {
		ensureEmptyUserpic()->paintRounded(p, x, y, x + size + x, size);
	}
}

void PeerData::paintUserpicSquare(
		Painter &p,
		std::shared_ptr<Data::CloudImageView> &view,
		int x,
		int y,
		int size) const {
	if (const auto userpic = currentUserpic(view)) {
		p.drawPixmap(x, y, userpic->pix(size, size));
	} else {
		ensureEmptyUserpic()->paintSquare(p, x, y, x + size + x, size);
	}
}

void PeerData::loadUserpic() {
	_userpic.load(&session(), userpicOrigin());
}

bool PeerData::hasUserpic() const {
	return !_userpic.empty();
}

std::shared_ptr<Data::CloudImageView> PeerData::activeUserpicView() {
	return _userpic.empty() ? nullptr : _userpic.activeView();
}

std::shared_ptr<Data::CloudImageView> PeerData::createUserpicView() {
	if (_userpic.empty()) {
		return nullptr;
	}
	auto result = _userpic.createView();
	_userpic.load(&session(), userpicPhotoOrigin());
	return result;
}

bool PeerData::useEmptyUserpic(
		std::shared_ptr<Data::CloudImageView> &view) const {
	return !currentUserpic(view);
}

InMemoryKey PeerData::userpicUniqueKey(
		std::shared_ptr<Data::CloudImageView> &view) const {
	return useEmptyUserpic(view)
		? ensureEmptyUserpic()->uniqueKey()
		: inMemoryKey(_userpic.location());
}

void PeerData::saveUserpic(
		std::shared_ptr<Data::CloudImageView> &view,
		const QString &path,
		int size) const {
	genUserpic(view, size).save(path, "PNG");
}

void PeerData::saveUserpicRounded(
		std::shared_ptr<Data::CloudImageView> &view,
		const QString &path,
		int size) const {
	genUserpicRounded(view, size).save(path, "PNG");
}

QPixmap PeerData::genUserpic(
		std::shared_ptr<Data::CloudImageView> &view,
		int size) const {
	if (const auto userpic = currentUserpic(view)) {
		switch (cUserpicCornersType()) {
			case 0: return userpic->pixRounded(size, size, ImageRoundRadius::None);
			case 1: return userpic->pixRounded(size, size, ImageRoundRadius::Small);
			case 2: return userpic->pixRounded(size, size, ImageRoundRadius::Large);
			default: return userpic->pixCircled(size, size);
		}
	}
	auto result = QImage(QSize(size, size) * cIntRetinaFactor(), QImage::Format_ARGB32_Premultiplied);
	result.setDevicePixelRatio(cRetinaFactor());
	result.fill(Qt::transparent);
	{
		Painter p(&result);
		paintUserpic(p, view, 0, 0, size);
	}
	return Ui::PixmapFromImage(std::move(result));
}

QPixmap PeerData::genUserpicRounded(
		std::shared_ptr<Data::CloudImageView> &view,
		int size) const {
	if (const auto userpic = currentUserpic(view)) {
		return userpic->pixRounded(size, size, ImageRoundRadius::Small);
	}
	auto result = QImage(QSize(size, size) * cIntRetinaFactor(), QImage::Format_ARGB32_Premultiplied);
	result.setDevicePixelRatio(cRetinaFactor());
	result.fill(Qt::transparent);
	{
		Painter p(&result);
		paintUserpicRounded(p, view, 0, 0, size);
	}
	return Ui::PixmapFromImage(std::move(result));
}

Data::FileOrigin PeerData::userpicOrigin() const {
	return Data::FileOriginPeerPhoto(id);
}

Data::FileOrigin PeerData::userpicPhotoOrigin() const {
	return (isUser() && userpicPhotoId())
		? Data::FileOriginUserPhoto(peerToUser(id).bare, userpicPhotoId())
		: Data::FileOrigin();
}

void PeerData::updateUserpic(PhotoId photoId, MTP::DcId dcId) {
	setUserpicChecked(
		photoId,
		ImageLocation(
			{ StorageFileLocation(
				dcId,
				isSelf() ? peerToUser(id) : UserId(),
				MTP_inputPeerPhotoFileLocation(
					MTP_flags(0),
					input,
					MTP_long(photoId))) },
			kUserpicSize,
			kUserpicSize));
}

void PeerData::clearUserpic() {
	setUserpicChecked(PhotoId(), ImageLocation());
}

void PeerData::setUserpicChecked(
		PhotoId photoId,
		const ImageLocation &location) {
	if (_userpicPhotoId != photoId || _userpic.location() != location) {
		setUserpic(photoId, location);
		session().changes().peerUpdated(this, UpdateFlag::Photo);
	}
}

auto PeerData::unavailableReasons() const
-> const std::vector<Data::UnavailableReason> & {
	static const auto result = std::vector<Data::UnavailableReason>();
	return result;
}

QString PeerData::computeUnavailableReason() const {
	const auto &list = unavailableReasons();
	const auto &config = session().account().appConfig();
	const auto skip = config.get<std::vector<QString>>(
		"ignore_restriction_reasons",
		std::vector<QString>());
	auto &&filtered = ranges::views::all(
		list
	) | ranges::views::filter([&](const Data::UnavailableReason &reason) {
		return !ranges::contains(skip, reason.reason);
	});
	const auto first = filtered.begin();
	return (first != filtered.end()) ? first->text : QString();
}

// This is duplicated in CanPinMessagesValue().
bool PeerData::canPinMessages() const {
	if (const auto user = asUser()) {
		return user->flags() & UserDataFlag::CanPinMessages;
	} else if (const auto chat = asChat()) {
		return chat->amIn()
			&& !chat->amRestricted(ChatRestriction::PinMessages);
	} else if (const auto channel = asChannel()) {
		return channel->isMegagroup()
			? !channel->amRestricted(ChatRestriction::PinMessages)
			: ((channel->adminRights() & ChatAdminRight::EditMessages)
				|| channel->amCreator());
	}
	Unexpected("Peer type in PeerData::canPinMessages.");
}

bool PeerData::canEditMessagesIndefinitely() const {
	if (const auto user = asUser()) {
		return user->isSelf();
	} else if (const auto chat = asChat()) {
		return false;
	} else if (const auto channel = asChannel()) {
		return channel->isMegagroup()
			? channel->canPinMessages()
			: channel->canEditMessages();
	}
	Unexpected("Peer type in PeerData::canEditMessagesIndefinitely.");
}

bool PeerData::hasPinnedMessages() const {
	return _hasPinnedMessages;
}

void PeerData::setHasPinnedMessages(bool has) {
	_hasPinnedMessages = has;
	session().changes().peerUpdated(this, UpdateFlag::PinnedMessages);
}

bool PeerData::canExportChatHistory() const {
	if (isRepliesChat()) {
		return false;
	}
	if (const auto channel = asChannel()) {
		if (!channel->amIn() && channel->invitePeekExpires()) {
			return false;
		}
	}
	for (const auto &block : _owner->history(id)->blocks) {
		for (const auto &message : block->messages) {
			if (!message->data()->serviceMsg()) {
				return true;
			}
		}
	}
	if (const auto from = migrateFrom()) {
		return from->canExportChatHistory();
	}
	return false;
}

bool PeerData::setAbout(const QString &newAbout) {
	if (_about == newAbout) {
		return false;
	}
	_about = newAbout;
	session().changes().peerUpdated(this, UpdateFlag::About);
	return true;
}

void PeerData::checkFolder(FolderId folderId) {
	const auto folder = folderId
		? owner().folderLoaded(folderId)
		: nullptr;
	if (const auto history = owner().historyLoaded(this)) {
		if (folder && history->folder() != folder) {
			owner().histories().requestDialogEntry(history);
		}
	}
}

void PeerData::setSettings(const MTPPeerSettings &data) {
	data.match([&](const MTPDpeerSettings &data) {
		using Flag = PeerSetting;
		setSettings((data.is_add_contact() ? Flag::AddContact : Flag())
			| (data.is_autoarchived() ? Flag::AutoArchived : Flag())
			| (data.is_block_contact() ? Flag::BlockContact : Flag())
			//| (data.is_invite_members() ? Flag::InviteMembers : Flag())
			| (data.is_need_contacts_exception()
				? Flag::NeedContactsException
				: Flag())
			//| (data.is_report_geo() ? Flag::ReportGeo : Flag())
			| (data.is_report_spam() ? Flag::ReportSpam : Flag())
			| (data.is_share_contact() ? Flag::ShareContact : Flag()));
	});
}

void PeerData::fillNames() {
	_nameWords.clear();
	_nameFirstLetters.clear();
	auto toIndexList = QStringList();
	auto appendToIndex = [&](const QString &value) {
		if (!value.isEmpty()) {
			toIndexList.push_back(TextUtilities::RemoveAccents(value));
		}
	};

	appendToIndex(name);
	const auto appendTranslit = !toIndexList.isEmpty()
		&& cRussianLetters().match(toIndexList.front()).hasMatch();
	if (appendTranslit) {
		appendToIndex(translitRusEng(toIndexList.front()));
	}
	if (const auto user = asUser()) {
		if (user->nameOrPhone != name) {
			appendToIndex(user->nameOrPhone);
		}
		appendToIndex(user->username);
		if (isSelf()) {
			const auto english = qsl("Saved messages");
			const auto localized = tr::lng_saved_messages(tr::now);
			appendToIndex(english);
			if (localized != english) {
				appendToIndex(localized);
			}
		} else if (isRepliesChat()) {
			const auto english = qsl("Replies");
			const auto localized = tr::lng_replies_messages(tr::now);
			appendToIndex(english);
			if (localized != english) {
				appendToIndex(localized);
			}
		}
	} else if (const auto channel = asChannel()) {
		appendToIndex(channel->username);
	}
	auto toIndex = toIndexList.join(' ');
	toIndex += ' ' + rusKeyboardLayoutSwitch(toIndex);

	const auto namesList = TextUtilities::PrepareSearchWords(toIndex);
	for (const auto &name : namesList) {
		_nameWords.insert(name);
		_nameFirstLetters.insert(name[0]);
	}
}

PeerData::~PeerData() = default;

void PeerData::updateFull() {
	if (!_lastFullUpdate
		|| crl::now() > _lastFullUpdate + kUpdateFullPeerTimeout) {
		updateFullForced();
	}
}

void PeerData::updateFullForced() {
	session().api().requestFullPeer(this);
	if (const auto channel = asChannel()) {
		if (!channel->amCreator() && !channel->inviter) {
			session().api().requestSelfParticipant(channel);
		}
	}
}

void PeerData::fullUpdated() {
	_lastFullUpdate = crl::now();
}

UserData *PeerData::asUser() {
	return isUser() ? static_cast<UserData*>(this) : nullptr;
}

const UserData *PeerData::asUser() const {
	return isUser() ? static_cast<const UserData*>(this) : nullptr;
}

ChatData *PeerData::asChat() {
	return isChat() ? static_cast<ChatData*>(this) : nullptr;
}

const ChatData *PeerData::asChat() const {
	return isChat() ? static_cast<const ChatData*>(this) : nullptr;
}

ChannelData *PeerData::asChannel() {
	return isChannel() ? static_cast<ChannelData*>(this) : nullptr;
}

const ChannelData *PeerData::asChannel() const {
	return isChannel()
		? static_cast<const ChannelData*>(this)
		: nullptr;
}

ChannelData *PeerData::asMegagroup() {
	return isMegagroup() ? static_cast<ChannelData*>(this) : nullptr;
}

const ChannelData *PeerData::asMegagroup() const {
	return isMegagroup()
		? static_cast<const ChannelData*>(this)
		: nullptr;
}

ChannelData *PeerData::asBroadcast() {
	return isBroadcast() ? static_cast<ChannelData*>(this) : nullptr;
}

const ChannelData *PeerData::asBroadcast() const {
	return isBroadcast()
		? static_cast<const ChannelData*>(this)
		: nullptr;
}

ChatData *PeerData::asChatNotMigrated() {
	if (const auto chat = asChat()) {
		return chat->migrateTo() ? nullptr : chat;
	}
	return nullptr;
}

const ChatData *PeerData::asChatNotMigrated() const {
	if (const auto chat = asChat()) {
		return chat->migrateTo() ? nullptr : chat;
	}
	return nullptr;
}

ChannelData *PeerData::asChannelOrMigrated() {
	if (const auto channel = asChannel()) {
		return channel;
	}
	return migrateTo();
}

const ChannelData *PeerData::asChannelOrMigrated() const {
	if (const auto channel = asChannel()) {
		return channel;
	}
	return migrateTo();
}

ChatData *PeerData::migrateFrom() const {
	if (const auto megagroup = asMegagroup()) {
		return megagroup->amIn()
			? megagroup->getMigrateFromChat()
			: nullptr;
	}
	return nullptr;
}

ChannelData *PeerData::migrateTo() const {
	if (const auto chat = asChat()) {
		if (const auto result = chat->getMigrateToChannel()) {
			return result->amIn() ? result : nullptr;
		}
	}
	return nullptr;
}

not_null<PeerData*> PeerData::migrateToOrMe() {
	if (const auto channel = migrateTo()) {
		return channel;
	}
	return this;
}

not_null<const PeerData*> PeerData::migrateToOrMe() const {
	if (const auto channel = migrateTo()) {
		return channel;
	}
	return this;
}

const Ui::Text::String &PeerData::topBarNameText() const {
	if (const auto to = migrateTo()) {
		return to->topBarNameText();
	} else if (const auto user = asUser()) {
		if (!user->phoneText.isEmpty()) {
			return user->phoneText;
		}
	}
	return _nameText;
}

const Ui::Text::String &PeerData::nameText() const {
	if (const auto to = migrateTo()) {
		return to->nameText();
	}
	return _nameText;
}

const QString &PeerData::shortName() const {
	if (const auto user = asUser()) {
		return user->firstName.isEmpty() ? user->lastName : user->firstName;
	}
	return name;
}

QString PeerData::userName() const {
	if (const auto user = asUser()) {
		return user->username;
	} else if (const auto channel = asChannel()) {
		return channel->username;
	}
	return QString();
}

bool PeerData::isVerified() const {
	if (const auto user = asUser()) {
		return user->isVerified();
	} else if (const auto channel = asChannel()) {
		return channel->isVerified();
	}
	return false;
}

bool PeerData::isScam() const {
	if (const auto user = asUser()) {
		return user->isScam();
	} else if (const auto channel = asChannel()) {
		return channel->isScam();
	}
	return false;
}

bool PeerData::isFake() const {
	if (const auto user = asUser()) {
		return user->isFake();
	} else if (const auto channel = asChannel()) {
		return channel->isFake();
	}
	return false;
}

bool PeerData::isMegagroup() const {
	return isChannel() && asChannel()->isMegagroup();
}

bool PeerData::isBroadcast() const {
	return isChannel() && asChannel()->isBroadcast();
}

bool PeerData::isGigagroup() const {
	return isChannel() && asChannel()->isGigagroup();
}

bool PeerData::isRepliesChat() const {
	constexpr auto kProductionId = peerFromUser(1271266957);
	constexpr auto kTestId = peerFromUser(708513);
	if (id != kTestId && id != kProductionId) {
		return false;
	}
	return ((session().mtp().environment() == MTP::Environment::Production)
		? kProductionId
		: kTestId) == id;
}

bool PeerData::canWrite() const {
	if (const auto user = asUser()) {
		return user->canWrite();
	} else if (const auto channel = asChannel()) {
		return channel->canWrite();
	} else if (const auto chat = asChat()) {
		return chat->canWrite();
	}
	return false;
}

Data::RestrictionCheckResult PeerData::amRestricted(
		ChatRestriction right) const {
	using Result = Data::RestrictionCheckResult;
	const auto allowByAdminRights = [](auto right, auto chat) -> bool {
		if (right == ChatRestriction::InviteUsers) {
			return chat->adminRights() & ChatAdminRight::InviteUsers;
		} else if (right == ChatRestriction::ChangeInfo) {
			return chat->adminRights() & ChatAdminRight::ChangeInfo;
		} else if (right == ChatRestriction::PinMessages) {
			return chat->adminRights() & ChatAdminRight::PinMessages;
		} else {
			return chat->hasAdminRights();
		}
	};
	if (const auto channel = asChannel()) {
		const auto defaultRestrictions = channel->defaultRestrictions()
			| (channel->isPublic()
				? (ChatRestriction::PinMessages | ChatRestriction::ChangeInfo)
				: ChatRestrictions(0));
		return (channel->amCreator() || allowByAdminRights(right, channel))
			? Result::Allowed()
			: (defaultRestrictions & right)
			? Result::WithEveryone()
			: (channel->restrictions() & right)
			? Result::Explicit()
			: Result::Allowed();
	} else if (const auto chat = asChat()) {
		return (chat->amCreator() || allowByAdminRights(right, chat))
			? Result::Allowed()
			: (chat->defaultRestrictions() & right)
			? Result::WithEveryone()
			: Result::Allowed();
	}
	return Result::Allowed();
}

bool PeerData::amAnonymous() const {
	return isBroadcast()
		|| (isChannel()
			&& (asChannel()->adminRights() & ChatAdminRight::Anonymous));
}

bool PeerData::canRevokeFullHistory() const {
	if (const auto user = asUser()) {
		return !isSelf()
			&& (!user->isBot() || user->isSupport())
			&& session().serverConfig().revokePrivateInbox
			&& (session().serverConfig().revokePrivateTimeLimit == 0x7FFFFFFF);
	} else if (const auto chat = asChat()) {
		return chat->amCreator();
	} else if (const auto megagroup = asMegagroup()) {
		return megagroup->amCreator()
			&& megagroup->membersCountKnown()
			&& megagroup->canDelete();
	}
	return false;
}

bool PeerData::slowmodeApplied() const {
	if (const auto channel = asChannel()) {
		return !channel->amCreator()
			&& !channel->hasAdminRights()
			&& (channel->flags() & ChannelDataFlag::SlowmodeEnabled);
	}
	return false;
}

rpl::producer<bool> PeerData::slowmodeAppliedValue() const {
	using namespace rpl::mappers;
	const auto channel = asChannel();
	if (!channel) {
		return rpl::single(false);
	}

	auto hasAdminRights = channel->adminRightsValue(
	) | rpl::map([=] {
		return channel->hasAdminRights();
	}) | rpl::distinct_until_changed();

	auto slowmodeEnabled = channel->flagsValue(
	) | rpl::filter([=](const ChannelData::Flags::Change &change) {
		return (change.diff & ChannelDataFlag::SlowmodeEnabled) != 0;
	}) | rpl::map([=](const ChannelData::Flags::Change &change) {
		return (change.value & ChannelDataFlag::SlowmodeEnabled) != 0;
	}) | rpl::distinct_until_changed();

	return rpl::combine(
		std::move(hasAdminRights),
		std::move(slowmodeEnabled),
		!_1 && _2);
}

int PeerData::slowmodeSecondsLeft() const {
	if (const auto channel = asChannel()) {
		if (const auto seconds = channel->slowmodeSeconds()) {
			if (const auto last = channel->slowmodeLastMessage()) {
				const auto now = base::unixtime::now();
				return std::max(seconds - (now - last), 0);
			}
		}
	}
	return 0;
}

bool PeerData::canSendPolls() const {
	if (const auto user = asUser()) {
		return user->isBot()
			&& !user->isRepliesChat()
			&& !user->isSupport();
	} else if (const auto chat = asChat()) {
		return chat->canSendPolls();
	} else if (const auto channel = asChannel()) {
		return channel->canSendPolls();
	}
	return false;
}

bool PeerData::canManageGroupCall() const {
	if (const auto chat = asChat()) {
		return chat->amCreator()
			|| (chat->adminRights() & ChatAdminRight::ManageCall);
	} else if (const auto group = asChannel()) {
		return group->amCreator()
			|| (group->adminRights() & ChatAdminRight::ManageCall);
	}
	return false;
}

Data::GroupCall *PeerData::groupCall() const {
	if (const auto chat = asChat()) {
		return chat->groupCall();
	} else if (const auto group = asChannel()) {
		return group->groupCall();
	}
	return nullptr;
}

PeerId PeerData::groupCallDefaultJoinAs() const {
	if (const auto chat = asChat()) {
		return chat->groupCallDefaultJoinAs();
	} else if (const auto group = asChannel()) {
		return group->groupCallDefaultJoinAs();
	}
	return 0;
}

void PeerData::setIsBlocked(bool is) {
	const auto status = is
		? BlockStatus::Blocked
		: BlockStatus::NotBlocked;
	if (_blockStatus != status) {
		_blockStatus = status;
		if (const auto user = asUser()) {
			const auto flags = user->flags();
			if (is) {
				user->setFlags(flags | UserDataFlag::Blocked);
			} else {
				user->setFlags(flags & ~UserDataFlag::Blocked);
			}
		}
		session().changes().peerUpdated(this, UpdateFlag::IsBlocked);
	}
}

void PeerData::setLoadedStatus(LoadedStatus status) {
	_loadedStatus = status;
}

TimeId PeerData::messagesTTL() const {
	return _ttlPeriod;
}

void PeerData::setMessagesTTL(TimeId period) {
	if (_ttlPeriod != period) {
		_ttlPeriod = period;
		session().changes().peerUpdated(
			this,
			Data::PeerUpdate::Flag::MessagesTTL);
	}
}

namespace Data {

std::vector<ChatRestrictions> ListOfRestrictions() {
	using Flag = ChatRestriction;

	return {
<<<<<<< HEAD
		Flag::f_send_messages,
		Flag::f_send_media,
		Flag::f_send_stickers,
		Flag::f_send_gifs,
		Flag::f_send_games,
		Flag::f_send_inline,
		Flag::f_embed_links,
		Flag::f_send_polls,
		Flag::f_invite_users,
		Flag::f_pin_messages,
		Flag::f_change_info,
=======
		Flag::SendMessages,
		Flag::SendMedia,
		Flag::SendStickers
		| Flag::SendGifs
		| Flag::SendGames
		| Flag::SendInline,
		Flag::EmbedLinks,
		Flag::SendPolls,
		Flag::InviteUsers,
		Flag::PinMessages,
		Flag::ChangeInfo,
>>>>>>> b69cac3e
	};
}

std::optional<QString> RestrictionError(
		not_null<PeerData*> peer,
		ChatRestriction restriction) {
	using Flag = ChatRestriction;
	if (const auto restricted = peer->amRestricted(restriction)) {
		const auto all = restricted.isWithEveryone();
		const auto channel = peer->asChannel();
		if (!all && channel) {
			auto restrictedUntil = channel->restrictedUntil();
			if (restrictedUntil > 0 && !ChannelData::IsRestrictedForever(restrictedUntil)) {
				auto restrictedUntilDateTime = base::unixtime::parse(channel->restrictedUntil());
				auto date = restrictedUntilDateTime.toString(qsl("dd.MM.yy"));
				auto time = restrictedUntilDateTime.toString(cTimeFormat());

				switch (restriction) {
				case Flag::SendPolls:
					return tr::lng_restricted_send_polls_until(
						tr::now, lt_date, date, lt_time, time);
				case Flag::SendMessages:
					return tr::lng_restricted_send_message_until(
						tr::now, lt_date, date, lt_time, time);
				case Flag::SendMedia:
					return tr::lng_restricted_send_media_until(
						tr::now, lt_date, date, lt_time, time);
				case Flag::SendStickers:
					return tr::lng_restricted_send_stickers_until(
						tr::now, lt_date, date, lt_time, time);
				case Flag::SendGifs:
					return tr::lng_restricted_send_gifs_until(
						tr::now, lt_date, date, lt_time, time);
				case Flag::SendInline:
				case Flag::SendGames:
					return tr::lng_restricted_send_inline_until(
						tr::now, lt_date, date, lt_time, time);
				}
				Unexpected("Restriction in Data::RestrictionErrorKey.");
			}
		}
		switch (restriction) {
		case Flag::SendPolls:
			return all
				? tr::lng_restricted_send_polls_all(tr::now)
				: tr::lng_restricted_send_polls(tr::now);
		case Flag::SendMessages:
			return all
				? tr::lng_restricted_send_message_all(tr::now)
				: tr::lng_restricted_send_message(tr::now);
		case Flag::SendMedia:
			return all
				? tr::lng_restricted_send_media_all(tr::now)
				: tr::lng_restricted_send_media(tr::now);
		case Flag::SendStickers:
			return all
				? tr::lng_restricted_send_stickers_all(tr::now)
				: tr::lng_restricted_send_stickers(tr::now);
		case Flag::SendGifs:
			return all
				? tr::lng_restricted_send_gifs_all(tr::now)
				: tr::lng_restricted_send_gifs(tr::now);
		case Flag::SendInline:
		case Flag::SendGames:
			return all
				? tr::lng_restricted_send_inline_all(tr::now)
				: tr::lng_restricted_send_inline(tr::now);
		}
		Unexpected("Restriction in Data::RestrictionErrorKey.");
	}
	return std::nullopt;
}

void SetTopPinnedMessageId(not_null<PeerData*> peer, MsgId messageId) {
	if (const auto channel = peer->asChannel()) {
		if (messageId <= channel->availableMinId()) {
			return;
		}
	}
	auto &session = peer->session();
	const auto hiddenId = session.settings().hiddenPinnedMessageId(peer->id);
	if (hiddenId != 0 && hiddenId != messageId) {
		session.settings().setHiddenPinnedMessageId(peer->id, 0);
		session.saveSettingsDelayed();
	}
	session.storage().add(Storage::SharedMediaAddExisting(
		peer->id,
		Storage::SharedMediaType::Pinned,
		messageId,
		{ messageId, ServerMaxMsgId }));
	peer->setHasPinnedMessages(true);
}

FullMsgId ResolveTopPinnedId(
		not_null<PeerData*> peer,
		PeerData *migrated) {
	const auto slice = peer->session().storage().snapshot(
		Storage::SharedMediaQuery(
			Storage::SharedMediaKey(
				peer->id,
				Storage::SharedMediaType::Pinned,
				ServerMaxMsgId - 1),
			1,
			1));
	const auto old = migrated
		? migrated->session().storage().snapshot(
			Storage::SharedMediaQuery(
				Storage::SharedMediaKey(
					migrated->id,
					Storage::SharedMediaType::Pinned,
					ServerMaxMsgId - 1),
				1,
				1))
		: Storage::SharedMediaResult{
			.count = 0,
			.skippedBefore = 0,
			.skippedAfter = 0,
		};
	if (!slice.messageIds.empty()) {
		return FullMsgId(peerToChannel(peer->id), slice.messageIds.back());
	} else if (!migrated || slice.count != 0 || old.messageIds.empty()) {
		return FullMsgId();
	} else {
		return FullMsgId(0, old.messageIds.back());
	}
}

FullMsgId ResolveMinPinnedId(
		not_null<PeerData*> peer,
		PeerData *migrated) {
	const auto slice = peer->session().storage().snapshot(
		Storage::SharedMediaQuery(
			Storage::SharedMediaKey(
				peer->id,
				Storage::SharedMediaType::Pinned,
				1),
			1,
			1));
	const auto old = migrated
		? migrated->session().storage().snapshot(
			Storage::SharedMediaQuery(
				Storage::SharedMediaKey(
					migrated->id,
					Storage::SharedMediaType::Pinned,
					1),
				1,
				1))
		: Storage::SharedMediaResult{
			.count = 0,
			.skippedBefore = 0,
			.skippedAfter = 0,
		};
	if (!old.messageIds.empty()) {
		return FullMsgId(0, old.messageIds.front());
	} else if (old.count == 0 && !slice.messageIds.empty()) {
		return FullMsgId(peerToChannel(peer->id), slice.messageIds.front());
	} else {
		return FullMsgId();
	}
}

std::optional<int> ResolvePinnedCount(
		not_null<PeerData*> peer,
		PeerData *migrated) {
	const auto slice = peer->session().storage().snapshot(
		Storage::SharedMediaQuery(
			Storage::SharedMediaKey(
				peer->id,
				Storage::SharedMediaType::Pinned,
				0),
			0,
			0));
	const auto old = migrated
		? migrated->session().storage().snapshot(
			Storage::SharedMediaQuery(
				Storage::SharedMediaKey(
					migrated->id,
					Storage::SharedMediaType::Pinned,
					0),
				0,
				0))
		: Storage::SharedMediaResult{
			.count = 0,
			.skippedBefore = 0,
			.skippedAfter = 0,
	};
	return (slice.count.has_value() && old.count.has_value())
		? std::make_optional(*slice.count + *old.count)
		: std::nullopt;
}

ChatAdminRights ChatAdminRightsFlags(const MTPChatAdminRights &rights) {
	return rights.match([](const MTPDchatAdminRights &data) {
		return ChatAdminRights::from_raw(int32(data.vflags().v));
	});
}

ChatRestrictions ChatBannedRightsFlags(const MTPChatBannedRights &rights) {
	return rights.match([](const MTPDchatBannedRights &data) {
		return ChatRestrictions::from_raw(int32(data.vflags().v));
	});
}

TimeId ChatBannedRightsUntilDate(const MTPChatBannedRights &rights) {
	return rights.match([](const MTPDchatBannedRights &data) {
		return data.vuntil_date().v;
	});
}

} // namespace Data<|MERGE_RESOLUTION|>--- conflicted
+++ resolved
@@ -1095,31 +1095,17 @@
 	using Flag = ChatRestriction;
 
 	return {
-<<<<<<< HEAD
-		Flag::f_send_messages,
-		Flag::f_send_media,
-		Flag::f_send_stickers,
-		Flag::f_send_gifs,
-		Flag::f_send_games,
-		Flag::f_send_inline,
-		Flag::f_embed_links,
-		Flag::f_send_polls,
-		Flag::f_invite_users,
-		Flag::f_pin_messages,
-		Flag::f_change_info,
-=======
 		Flag::SendMessages,
 		Flag::SendMedia,
 		Flag::SendStickers
-		| Flag::SendGifs
-		| Flag::SendGames
-		| Flag::SendInline,
+		Flag::SendGifs
+		Flag::SendGames
+		Flag::SendInline,
 		Flag::EmbedLinks,
 		Flag::SendPolls,
 		Flag::InviteUsers,
 		Flag::PinMessages,
 		Flag::ChangeInfo,
->>>>>>> b69cac3e
 	};
 }
 
