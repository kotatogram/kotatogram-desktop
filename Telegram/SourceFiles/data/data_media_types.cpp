/*
This file is part of Telegram Desktop,
the official desktop application for the Telegram messaging service.

For license and copyright information please follow this link:
https://github.com/telegramdesktop/tdesktop/blob/master/LEGAL
*/
#include "data/data_media_types.h"

#include "history/history.h"
#include "history/history_item.h"
#include "history/history_location_manager.h"
#include "history/view/history_view_element.h"
#include "history/view/media/history_view_photo.h"
#include "history/view/media/history_view_sticker.h"
#include "history/view/media/history_view_gif.h"
#include "history/view/media/history_view_document.h"
#include "history/view/media/history_view_contact.h"
#include "history/view/media/history_view_location.h"
#include "history/view/media/history_view_game.h"
#include "history/view/media/history_view_invoice.h"
#include "history/view/media/history_view_call.h"
#include "history/view/media/history_view_web_page.h"
#include "history/view/media/history_view_poll.h"
#include "history/view/media/history_view_theme_document.h"
#include "history/view/media/history_view_slot_machine.h"
#include "history/view/media/history_view_dice.h"
#include "dialogs/ui/dialogs_message_view.h"
#include "ui/image/image.h"
#include "ui/text/format_song_document_name.h"
#include "ui/text/format_values.h"
#include "ui/text/text_options.h"
#include "ui/text/text_utilities.h"
#include "ui/toast/toast.h"
#include "ui/emoji_config.h"
#include "api/api_sending.h"
#include "storage/storage_shared_media.h"
#include "storage/localstorage.h"
#include "chat_helpers/stickers_dice_pack.h" // Stickers::DicePacks::IsSlot.
#include "data/data_session.h"
#include "data/data_auto_download.h"
#include "data/data_photo.h"
#include "data/data_photo_media.h"
#include "data/data_document.h"
#include "data/data_document_media.h"
#include "data/data_game.h"
#include "data/data_web_page.h"
#include "data/data_poll.h"
#include "data/data_channel.h"
#include "data/data_file_origin.h"
#include "main/main_session.h"
#include "main/main_session_settings.h"
#include "lang/lang_keys.h"
#include "storage/file_upload.h"
#include "app.h"
#include "styles/style_chat.h"
#include "styles/style_dialogs.h"

namespace Data {
namespace {

constexpr auto kFastRevokeRestriction = 24 * 60 * TimeId(60);
constexpr auto kMaxPreviewImages = 3;

using ItemPreview = HistoryView::ItemPreview;
using ItemPreviewImage = HistoryView::ItemPreviewImage;

[[nodiscard]] QString WithCaptionDialogsText(
		const QString &attachType,
		const QString &caption,
		bool hasMiniImages) {
	if (caption.isEmpty()) {
		return textcmdLink(1, TextUtilities::Clean(attachType));
	}

	return hasMiniImages
		? TextUtilities::Clean(caption)
		: tr::lng_dialogs_text_media(
			tr::now,
			lt_media_part,
			textcmdLink(1, tr::lng_dialogs_text_media_wrapped(
				tr::now,
				lt_media,
				TextUtilities::Clean(attachType))),
			lt_caption,
			TextUtilities::Clean(caption));
}

[[nodiscard]] QString WithCaptionNotificationText(
		const QString &attachType,
		const QString &caption) {
	if (caption.isEmpty()) {
		return attachType;
	}

	return tr::lng_dialogs_text_media(
		tr::now,
		lt_media_part,
		tr::lng_dialogs_text_media_wrapped(
			tr::now,
			lt_media,
			attachType),
		lt_caption,
		caption);
}

[[nodiscard]] QImage PreparePreviewImage(
		not_null<const Image*> image,
		ImageRoundRadius radius = ImageRoundRadius::Small) {
	const auto original = image->original();
	if (original.width() * 10 < original.height()
		|| original.height() * 10 < original.width()) {
		return QImage();
	}
	const auto factor = style::DevicePixelRatio();
	const auto size = st::dialogsMiniPreview * factor;
	const auto scaled = original.scaled(
		QSize(size, size),
		Qt::KeepAspectRatioByExpanding,
		Qt::SmoothTransformation);
	auto square = scaled.copy(
		(scaled.width() - size) / 2,
		(scaled.height() - size) / 2,
		size,
		size
	).convertToFormat(QImage::Format_ARGB32_Premultiplied);
	if (radius == ImageRoundRadius::Small) {
		struct Cache {
			base::flat_map<int, std::array<QImage, 4>> all;
			std::array<QImage, 4> *lastUsed = nullptr;
			int lastUsedRadius = 0;
		};
		static auto cache = Cache();
		const auto pxRadius = st::dialogsMiniPreviewRadius;
		if (!cache.lastUsed || cache.lastUsedRadius != pxRadius) {
			cache.lastUsedRadius = pxRadius;
			const auto i = cache.all.find(pxRadius);
			if (i != end(cache.all)) {
				cache.lastUsed = &i->second;
			} else {
				cache.lastUsed = &cache.all.emplace(
					pxRadius,
					Images::CornersMask(pxRadius)).first->second;
			}
		}
		Images::prepareRound(square, *cache.lastUsed);
	} else {
		Images::prepareRound(square, radius);
	}
	square.setDevicePixelRatio(factor);
	return square;
}

[[nodiscard]] ItemPreviewImage PreparePhotoPreview(
		not_null<const HistoryItem*> item,
		const std::shared_ptr<PhotoMedia> &media,
		ImageRoundRadius radius) {
	const auto photo = media->owner();
	const auto readyCacheKey = reinterpret_cast<uint64>(photo.get());
	if (const auto small = media->image(PhotoSize::Small)) {
		return { PreparePreviewImage(small, radius), readyCacheKey };
	} else if (const auto thumbnail = media->image(PhotoSize::Thumbnail)) {
		return { PreparePreviewImage(thumbnail, radius), readyCacheKey };
	} else if (const auto large = media->image(PhotoSize::Large)) {
		return { PreparePreviewImage(large, radius), readyCacheKey };
	}
	const auto allowedToDownload = [&] {
		const auto photo = media->owner();
		if (media->loaded() || photo->cancelled()) {
			return false;
		}
		return photo->hasExact(PhotoSize::Small)
			|| photo->hasExact(PhotoSize::Thumbnail)
			|| AutoDownload::Should(
				photo->session().settings().autoDownload(),
				item->history()->peer,
				photo);
	}();
	const auto cacheKey = allowedToDownload ? 0 : readyCacheKey;
	if (allowedToDownload) {
		media->owner()->load(PhotoSize::Small, item->fullId());
	}
	if (const auto blurred = media->thumbnailInline()) {
		return { PreparePreviewImage(blurred, radius), cacheKey };
	}
	return { QImage(), allowedToDownload ? 0 : cacheKey };
}

[[nodiscard]] ItemPreviewImage PrepareFilePreviewImage(
		not_null<const HistoryItem*> item,
		const std::shared_ptr<DocumentMedia> &media,
		ImageRoundRadius radius) {
	Expects(media->owner()->hasThumbnail());

	const auto document = media->owner();
	const auto readyCacheKey = reinterpret_cast<uint64>(document.get());
	if (const auto thumbnail = media->thumbnail()) {
		return { PreparePreviewImage(thumbnail, radius), readyCacheKey };
	}
	document->loadThumbnail(item->fullId());
	if (const auto blurred = media->thumbnailInline()) {
		return { PreparePreviewImage(blurred, radius), 0 };
	}
	return { QImage(), 0 };
}

[[nodiscard]] QImage PutPlayIcon(QImage preview) {
	Expects(!preview.isNull());

	{
		QPainter p(&preview);
		st::dialogsMiniPlay.paintInCenter(
			p,
			QRect(QPoint(), preview.size() / preview.devicePixelRatio()));
	}
	return preview;
}

[[nodiscard]] ItemPreviewImage PrepareFilePreview(
		not_null<const HistoryItem*> item,
		const std::shared_ptr<DocumentMedia> &media,
		ImageRoundRadius radius) {
	auto result = PrepareFilePreviewImage(item, media, radius);
	const auto document = media->owner();
	if (!result.data.isNull()
		&& (document->isVideoFile() || document->isVideoMessage())) {
		result.data = PutPlayIcon(std::move(result.data));
	}
	return result;
}

[[nodiscard]] bool TryFilePreview(not_null<DocumentData*> document) {
	return document->hasThumbnail()
		&& !document->sticker()
		&& !document->isAudioFile();
}

template <typename MediaType>
[[nodiscard]] ItemPreviewImage FindCachedPreview(
		const std::vector<ItemPreviewImage> *existing,
		not_null<MediaType*> data) {
	if (!existing) {
		return {};
	}
	const auto i = ranges::find(
		*existing,
		reinterpret_cast<uint64>(data.get()),
		&ItemPreviewImage::cacheKey);
	return (i != end(*existing)) ? *i : ItemPreviewImage();
}

} // namespace

TextForMimeData WithCaptionClipboardText(
		const QString &attachType,
		TextForMimeData &&caption) {
	auto result = TextForMimeData();
	result.reserve(5 + attachType.size() + caption.expanded.size());
	result.append(qstr("[ ")).append(attachType).append(qstr(" ]"));
	if (!caption.empty()) {
		result.append('\n').append(std::move(caption));
	}
	return result;
}

Invoice ComputeInvoiceData(
		not_null<HistoryItem*> item,
		const MTPDmessageMediaInvoice &data) {
	return {
		.receiptMsgId = data.vreceipt_msg_id().value_or_empty(),
		.amount = data.vtotal_amount().v,
		.currency = qs(data.vcurrency()),
		.title = TextUtilities::SingleLine(qs(data.vtitle())),
		.description = qs(data.vdescription()),
		.photo = (data.vphoto()
			? item->history()->owner().photoFromWeb(
				*data.vphoto(),
				ImageLocation())
			: nullptr),
		.isTest = data.is_test(),
	};
}

Call ComputeCallData(const MTPDmessageActionPhoneCall &call) {
	auto result = Call();
	result.finishReason = [&] {
		if (const auto reason = call.vreason()) {
			switch (reason->type()) {
			case mtpc_phoneCallDiscardReasonBusy:
				return CallFinishReason::Busy;
			case mtpc_phoneCallDiscardReasonDisconnect:
				return CallFinishReason::Disconnected;
			case mtpc_phoneCallDiscardReasonHangup:
				return CallFinishReason::Hangup;
			case mtpc_phoneCallDiscardReasonMissed:
				return CallFinishReason::Missed;
			}
			Unexpected("Call reason type.");
		}
		return CallFinishReason::Hangup;
	}();
	result.duration = call.vduration().value_or_empty();
	result.video = call.is_video();
	return result;
}

Media::Media(not_null<HistoryItem*> parent) : _parent(parent) {
}

not_null<HistoryItem*> Media::parent() const {
	return _parent;
}

DocumentData *Media::document() const {
	return nullptr;
}

PhotoData *Media::photo() const {
	return nullptr;
}

WebPageData *Media::webpage() const {
	return nullptr;
}

const SharedContact *Media::sharedContact() const {
	return nullptr;
}

const Call *Media::call() const {
	return nullptr;
}

GameData *Media::game() const {
	return nullptr;
}

const Invoice *Media::invoice() const {
	return nullptr;
}

Data::CloudImage *Media::location() const {
	return nullptr;
}

PollData *Media::poll() const {
	return nullptr;
}

const LocationPoint *Media::geoPoint() const {
	return nullptr;
}

bool Media::uploading() const {
	return false;
}

Storage::SharedMediaTypesMask Media::sharedMediaTypes() const {
	return {};
}

bool Media::canBeGrouped() const {
	return false;
}

ItemPreview Media::toPreview(ToPreviewOptions options) const {
	auto result = notificationText();
	auto text = result.isEmpty()
		? QString()
		: textcmdLink(1, TextUtilities::Clean(std::move(result)));
	return { .text = std::move(text) };
}

bool Media::hasReplyPreview() const {
	return false;
}

Image *Media::replyPreview() const {
	return nullptr;
}

bool Media::replyPreviewLoaded() const {
	return true;
}

bool Media::allowsForward() const {
	return true;
}

bool Media::allowsEdit() const {
	return allowsEditCaption();
}

bool Media::allowsEditCaption() const {
	return false;
}

bool Media::allowsEditMedia() const {
	return false;
}

bool Media::allowsRevoke(TimeId now) const {
	return true;
}

bool Media::forwardedBecomesUnread() const {
	return false;
}

bool Media::dropForwardedInfo() const {
	return false;
}

bool Media::forceForwardedInfo() const {
	return false;
}

QString Media::errorTextForForward(not_null<PeerData*> peer) const {
	return QString();
}

bool Media::consumeMessageText(const TextWithEntities &text) {
	return false;
}

TextWithEntities Media::consumedMessageText() const {
	return {};
}

std::unique_ptr<HistoryView::Media> Media::createView(
		not_null<HistoryView::Element*> message,
		HistoryView::Element *replacing) {
	return createView(message, message->data(), replacing);
}

ItemPreview Media::toGroupPreview(
		const HistoryItemsList &items,
		ToPreviewOptions options) const {
	const auto genericText = textcmdLink(
		1,
		TextUtilities::Clean(tr::lng_in_dlg_album(tr::now)));
	auto result = ItemPreview();
	auto loadingContext = std::vector<std::any>();
	for (const auto &item : items) {
		if (const auto media = item->media()) {
			auto copy = options;
			copy.ignoreGroup = true;
			const auto already = int(result.images.size());
			const auto left = kMaxPreviewImages - already;
			auto single = left ? media->toPreview(copy) : ItemPreview();
			if (!single.images.empty()) {
				while (single.images.size() > left) {
					single.images.pop_back();
				}
				result.images.insert(
					end(result.images),
					std::make_move_iterator(begin(single.images)),
					std::make_move_iterator(end(single.images)));
			}
			if (single.loadingContext.has_value()) {
				loadingContext.push_back(std::move(single.loadingContext));
			}
			const auto original = item->originalText().text;
			if (!original.isEmpty()) {
				if (result.text.isEmpty()) {
					result.text = TextUtilities::Clean(original);
				} else {
					result.text = genericText;
				}
			}
		}
	}
	if (result.text.isEmpty()) {
		result.text = genericText;
	}
	if (!loadingContext.empty()) {
		result.loadingContext = std::move(loadingContext);
	}
	return result;
}

MediaPhoto::MediaPhoto(
	not_null<HistoryItem*> parent,
	not_null<PhotoData*> photo)
: Media(parent)
, _photo(photo) {
	parent->history()->owner().registerPhotoItem(_photo, parent);
}

MediaPhoto::MediaPhoto(
	not_null<HistoryItem*> parent,
	not_null<PeerData*> chat,
	not_null<PhotoData*> photo)
: Media(parent)
, _photo(photo)
, _chat(chat) {
	parent->history()->owner().registerPhotoItem(_photo, parent);
}

MediaPhoto::~MediaPhoto() {
	if (uploading() && !App::quitting()) {
		parent()->history()->session().uploader().cancel(parent()->fullId());
	}
	parent()->history()->owner().unregisterPhotoItem(_photo, parent());
}

std::unique_ptr<Media> MediaPhoto::clone(not_null<HistoryItem*> parent) {
	return _chat
		? std::make_unique<MediaPhoto>(parent, _chat, _photo)
		: std::make_unique<MediaPhoto>(parent, _photo);
}

PhotoData *MediaPhoto::photo() const {
	return _photo;
}

bool MediaPhoto::uploading() const {
	return _photo->uploading();
}

Storage::SharedMediaTypesMask MediaPhoto::sharedMediaTypes() const {
	using Type = Storage::SharedMediaType;
	if (_chat) {
		return Type::ChatPhoto;
	}
	return Storage::SharedMediaTypesMask{}
		.added(Type::Photo)
		.added(Type::PhotoVideo);
}

bool MediaPhoto::canBeGrouped() const {
	return true;
}

bool MediaPhoto::hasReplyPreview() const {
	return !_photo->isNull();
}

Image *MediaPhoto::replyPreview() const {
	return _photo->getReplyPreview(parent()->fullId());
}

bool MediaPhoto::replyPreviewLoaded() const {
	return _photo->replyPreviewLoaded();
}

QString MediaPhoto::notificationText() const {
	return WithCaptionNotificationText(
		tr::lng_in_dlg_photo(tr::now),
		parent()->originalText().text);
}

ItemPreview MediaPhoto::toPreview(ToPreviewOptions options) const {
	const auto item = parent();
	if (!options.ignoreGroup && item->groupId()) {
		if (const auto group = item->history()->owner().groups().find(item)
			; group && group->items.size() > 1) {
			return toGroupPreview(group->items, options);
		}
	}
	auto images = std::vector<ItemPreviewImage>();
	auto context = std::any();
	if (auto cached = FindCachedPreview(options.existing, _photo)) {
		images.push_back(std::move(cached));
	} else {
		const auto media = _photo->createMediaView();
		const auto radius = _chat
			? ImageRoundRadius::Ellipse
			: ImageRoundRadius::Small;
		if (auto prepared = PreparePhotoPreview(parent(), media, radius)
			; prepared || !prepared.cacheKey) {
			images.push_back(std::move(prepared));
			if (!prepared.cacheKey) {
				context = media;
			}
		}
	}
	const auto type = tr::lng_in_dlg_photo(tr::now);
	const auto caption = options.hideCaption
		? QString()
		: parent()->originalText().text;
	return {
		.text = WithCaptionDialogsText(type, caption, !images.empty()),
		.images = std::move(images),
		.loadingContext = std::move(context),
	};
}

QString MediaPhoto::pinnedTextSubstring() const {
	return tr::lng_action_pinned_media_photo(tr::now);
}

TextForMimeData MediaPhoto::clipboardText() const {
	return WithCaptionClipboardText(
		tr::lng_in_dlg_photo(tr::now),
		parent()->clipboardText());
}

bool MediaPhoto::allowsEditCaption() const {
	return true;
}

bool MediaPhoto::allowsEditMedia() const {
	return true;
}

QString MediaPhoto::errorTextForForward(not_null<PeerData*> peer) const {
	return Data::RestrictionError(
		peer,
		ChatRestriction::SendMedia
	).value_or(QString());
}

bool MediaPhoto::updateInlineResultMedia(const MTPMessageMedia &media) {
	if (media.type() != mtpc_messageMediaPhoto) {
		return false;
	}
	const auto &data = media.c_messageMediaPhoto();
	const auto content = data.vphoto();
	if (content && !data.vttl_seconds()) {
		const auto photo = parent()->history()->owner().processPhoto(
			*content);
		if (photo == _photo) {
			return true;
		} else {
			photo->collectLocalData(_photo);
		}
	} else {
		LOG(("API Error: "
			"Got MTPMessageMediaPhoto without photo "
			"or with ttl_seconds in updateInlineResultMedia()"));
	}
	return false;
}

bool MediaPhoto::updateSentMedia(const MTPMessageMedia &media) {
	if (media.type() != mtpc_messageMediaPhoto) {
		return false;
	}
	const auto &mediaPhoto = media.c_messageMediaPhoto();
	const auto content = mediaPhoto.vphoto();
	if (!content || mediaPhoto.vttl_seconds()) {
		LOG(("Api Error: "
			"Got MTPMessageMediaPhoto without photo "
			"or with ttl_seconds in updateSentMedia()"));
		return false;
	}
	parent()->history()->owner().photoConvert(_photo, *content);
	return true;
}

std::unique_ptr<HistoryView::Media> MediaPhoto::createView(
		not_null<HistoryView::Element*> message,
		not_null<HistoryItem*> realParent,
		HistoryView::Element *replacing) {
	if (_chat) {
		return std::make_unique<HistoryView::Photo>(
			message,
			_chat,
			_photo,
			st::msgServicePhotoWidth);
	}
	return std::make_unique<HistoryView::Photo>(
		message,
		realParent,
		_photo);
}

MediaFile::MediaFile(
	not_null<HistoryItem*> parent,
	not_null<DocumentData*> document)
: Media(parent)
, _document(document)
, _emoji(document->sticker() ? document->sticker()->alt : QString()) {
	parent->history()->owner().registerDocumentItem(_document, parent);

	if (!_emoji.isEmpty()) {
		if (const auto emoji = Ui::Emoji::Find(_emoji)) {
			_emoji = emoji->text();
		}
	}
}

MediaFile::~MediaFile() {
	if (uploading() && !App::quitting()) {
		parent()->history()->session().uploader().cancel(parent()->fullId());
	}
	parent()->history()->owner().unregisterDocumentItem(
		_document,
		parent());
}

std::unique_ptr<Media> MediaFile::clone(not_null<HistoryItem*> parent) {
	return std::make_unique<MediaFile>(parent, _document);
}

DocumentData *MediaFile::document() const {
	return _document;
}

bool MediaFile::uploading() const {
	return _document->uploading();
}

Storage::SharedMediaTypesMask MediaFile::sharedMediaTypes() const {
	using Type = Storage::SharedMediaType;
	if (_document->sticker()) {
		return {};
	} else if (_document->isVideoMessage()) {
		return Storage::SharedMediaTypesMask{}
			.added(Type::RoundFile)
			.added(Type::RoundVoiceFile);
	} else if (_document->isGifv()) {
		return Type::GIF;
	} else if (_document->isVideoFile()) {
		return Storage::SharedMediaTypesMask{}
			.added(Type::Video)
			.added(Type::PhotoVideo);
	} else if (_document->isVoiceMessage()) {
		return Storage::SharedMediaTypesMask{}
			.added(Type::VoiceFile)
			.added(Type::RoundVoiceFile);
	} else if (_document->isSharedMediaMusic()) {
		return Type::MusicFile;
	}
	return Type::File;
}

bool MediaFile::canBeGrouped() const {
	if (_document->sticker() || _document->isAnimation()) {
		return false;
	} else if (_document->isVideoFile()) {
		return true;
	} else if (_document->isTheme() && _document->hasThumbnail()) {
		return false;
	}
	return true;
}

bool MediaFile::hasReplyPreview() const {
	return _document->hasThumbnail();
}

Image *MediaFile::replyPreview() const {
	return _document->getReplyPreview(parent()->fullId());
}

bool MediaFile::replyPreviewLoaded() const {
	return _document->replyPreviewLoaded();
}

ItemPreview MediaFile::toPreview(ToPreviewOptions options) const {
	const auto item = parent();
	if (!options.ignoreGroup && item->groupId()) {
		if (const auto group = item->history()->owner().groups().find(item)
			; group && group->items.size() > 1) {
			return toGroupPreview(group->items, options);
		}
	}
	if (const auto sticker = _document->sticker()) {
		return Media::toPreview(options);
	}
	auto images = std::vector<ItemPreviewImage>();
	auto context = std::any();
	if (auto cached = FindCachedPreview(options.existing, _document)) {
		images.push_back(std::move(cached));
	} else if (TryFilePreview(_document)) {
		const auto media = _document->createMediaView();
		const auto radius = _document->isVideoMessage()
			? ImageRoundRadius::Ellipse
			: ImageRoundRadius::Small;
		if (auto prepared = PrepareFilePreview(parent(), media, radius)
			; prepared || !prepared.cacheKey) {
			images.push_back(std::move(prepared));
			if (!prepared.cacheKey) {
				context = media;
			}
		}
	}
	const auto type = [&] {
		using namespace Ui::Text;
		if (_document->isVideoMessage()) {
			return tr::lng_in_dlg_video_message(tr::now);
		} else if (_document->isAnimation()) {
			return u"GIF"_q;
		} else if (_document->isVideoFile()) {
			return tr::lng_in_dlg_video(tr::now);
		} else if (_document->isVoiceMessage()) {
			return tr::lng_in_dlg_audio(tr::now);
		} else if (const auto name = FormatSongNameFor(_document).string();
				!name.isEmpty()) {
			return name;
		} else if (_document->isAudioFile()) {
			return tr::lng_in_dlg_audio_file(tr::now);
		}
		return tr::lng_in_dlg_file(tr::now);
	}();
	const auto caption = options.hideCaption
		? QString()
		: parent()->originalText().text;
	return {
		.text = WithCaptionDialogsText(type, caption, !images.empty()),
		.images = std::move(images),
		.loadingContext = std::move(context),
	};
}

QString MediaFile::notificationText() const {
	if (const auto sticker = _document->sticker()) {
		return _emoji.isEmpty()
			? tr::lng_in_dlg_sticker(tr::now)
			: tr::lng_in_dlg_sticker_emoji(tr::now, lt_emoji, _emoji);
	}
	const auto type = [&] {
		if (_document->isVideoMessage()) {
			return tr::lng_in_dlg_video_message(tr::now);
		} else if (_document->isAnimation()) {
			return qsl("GIF");
		} else if (_document->isVideoFile()) {
			return tr::lng_in_dlg_video(tr::now);
		} else if (_document->isVoiceMessage()) {
			return tr::lng_in_dlg_audio(tr::now);
		} else if (!_document->filename().isEmpty()) {
			return _document->filename();
		} else if (_document->isAudioFile()) {
			return tr::lng_in_dlg_audio_file(tr::now);
		}
		return tr::lng_in_dlg_file(tr::now);
	}();
	return WithCaptionNotificationText(type, parent()->originalText().text);
}

QString MediaFile::pinnedTextSubstring() const {
	if (const auto sticker = _document->sticker()) {
		if (!_emoji.isEmpty()) {
			return tr::lng_action_pinned_media_emoji_sticker(
				tr::now,
				lt_emoji,
				_emoji);
		}
		return tr::lng_action_pinned_media_sticker(tr::now);
	} else if (_document->isAnimation()) {
		if (_document->isVideoMessage()) {
			return tr::lng_action_pinned_media_video_message(tr::now);
		}
		return tr::lng_action_pinned_media_gif(tr::now);
	} else if (_document->isVideoFile()) {
		return tr::lng_action_pinned_media_video(tr::now);
	} else if (_document->isVoiceMessage()) {
		return tr::lng_action_pinned_media_voice(tr::now);
	} else if (_document->isSong()) {
		return tr::lng_action_pinned_media_audio(tr::now);
	}
	return tr::lng_action_pinned_media_file(tr::now);
}

TextForMimeData MediaFile::clipboardText() const {
	const auto attachType = [&] {
		const auto name = Ui::Text::FormatSongNameFor(_document).string();
		const auto addName = !name.isEmpty()
			? qstr(" : ") + name
			: QString();
		if (const auto sticker = _document->sticker()) {
			if (!_emoji.isEmpty()) {
				return tr::lng_in_dlg_sticker_emoji(
					tr::now,
					lt_emoji,
					_emoji);
			}
			return tr::lng_in_dlg_sticker(tr::now);
		} else if (_document->isAnimation()) {
			if (_document->isVideoMessage()) {
				return tr::lng_in_dlg_video_message(tr::now);
			}
			return qsl("GIF");
		} else if (_document->isVideoFile()) {
			return tr::lng_in_dlg_video(tr::now);
		} else if (_document->isVoiceMessage()) {
			return tr::lng_in_dlg_audio(tr::now) + addName;
		} else if (_document->isSong()) {
			return tr::lng_in_dlg_audio_file(tr::now) + addName;
		}
		return tr::lng_in_dlg_file(tr::now) + addName;
	}();
	return WithCaptionClipboardText(
		attachType,
		parent()->clipboardText());
}

bool MediaFile::allowsEditCaption() const {
	return !_document->isVideoMessage() && !_document->sticker();
}

bool MediaFile::allowsEditMedia() const {
	return !_document->isVideoMessage()
		&& !_document->sticker()
		&& !_document->isVoiceMessage();
}

bool MediaFile::forwardedBecomesUnread() const {
	return _document->isVoiceMessage()
		//|| _document->isVideoFile()
		|| _document->isVideoMessage();
}

bool MediaFile::dropForwardedInfo() const {
	return _document->isSong();
}

QString MediaFile::errorTextForForward(not_null<PeerData*> peer) const {
	if (const auto sticker = _document->sticker()) {
		if (const auto error = Data::RestrictionError(
				peer,
				ChatRestriction::SendStickers)) {
			return *error;
		}
	} else if (_document->isAnimation()) {
		if (_document->isVideoMessage()) {
			if (const auto error = Data::RestrictionError(
					peer,
					ChatRestriction::SendMedia)) {
				return *error;
			}
		} else {
			if (const auto error = Data::RestrictionError(
					peer,
					ChatRestriction::SendGifs)) {
				return *error;
			}
		}
	} else if (const auto error = Data::RestrictionError(
			peer,
			ChatRestriction::SendMedia)) {
		return *error;
	}
	return QString();
}

bool MediaFile::updateInlineResultMedia(const MTPMessageMedia &media) {
	if (media.type() != mtpc_messageMediaDocument) {
		return false;
	}
	const auto &data = media.c_messageMediaDocument();
	const auto content = data.vdocument();
	if (content && !data.vttl_seconds()) {
		const auto document = parent()->history()->owner().processDocument(
			*content);
		if (document == _document) {
			return false;
		} else {
			document->collectLocalData(_document);
		}
	} else {
		LOG(("API Error: "
			"Got MTPMessageMediaDocument without document "
			"or with ttl_seconds in updateInlineResultMedia()"));
	}
	return false;
}

bool MediaFile::updateSentMedia(const MTPMessageMedia &media) {
	if (media.type() != mtpc_messageMediaDocument) {
		return false;
	}
	const auto &data = media.c_messageMediaDocument();
	const auto content = data.vdocument();
	if (!content || data.vttl_seconds()) {
		LOG(("Api Error: "
			"Got MTPMessageMediaDocument without document "
			"or with ttl_seconds in updateSentMedia()"));
		return false;
	}
	parent()->history()->owner().documentConvert(_document, *content);
	return true;
}

std::unique_ptr<HistoryView::Media> MediaFile::createView(
		not_null<HistoryView::Element*> message,
		not_null<HistoryItem*> realParent,
		HistoryView::Element *replacing) {
	if (_document->sticker()) {
		return std::make_unique<HistoryView::UnwrappedMedia>(
			message,
			std::make_unique<HistoryView::Sticker>(
				message,
				_document,
				replacing));
	} else if (_document->isAnimation() || _document->isVideoFile()) {
		return std::make_unique<HistoryView::Gif>(
			message,
			realParent,
			_document);
	} else if (_document->isTheme() && _document->hasThumbnail()) {
		return std::make_unique<HistoryView::ThemeDocument>(
			message,
			_document);
	}
	return std::make_unique<HistoryView::Document>(
		message,
		realParent,
		_document);
}

MediaContact::MediaContact(
	not_null<HistoryItem*> parent,
	UserId userId,
	const QString &firstName,
	const QString &lastName,
	const QString &phoneNumber)
: Media(parent) {
	parent->history()->owner().registerContactItem(userId, parent);

	_contact.userId = userId;
	_contact.firstName = firstName;
	_contact.lastName = lastName;
	_contact.phoneNumber = phoneNumber;
}

MediaContact::~MediaContact() {
	parent()->history()->owner().unregisterContactItem(
		_contact.userId,
		parent());
}

std::unique_ptr<Media> MediaContact::clone(not_null<HistoryItem*> parent) {
	return std::make_unique<MediaContact>(
		parent,
		_contact.userId,
		_contact.firstName,
		_contact.lastName,
		_contact.phoneNumber);
}

const SharedContact *MediaContact::sharedContact() const {
	return &_contact;
}

QString MediaContact::notificationText() const {
	return tr::lng_in_dlg_contact(tr::now);
}

QString MediaContact::pinnedTextSubstring() const {
	return tr::lng_action_pinned_media_contact(tr::now);
}

TextForMimeData MediaContact::clipboardText() const {
	const auto text = qsl("[ ")
		+ tr::lng_in_dlg_contact(tr::now)
		+ qsl(" ]\n")
		+ tr::lng_full_name(
			tr::now,
			lt_first_name,
			_contact.firstName,
			lt_last_name,
			_contact.lastName).trimmed()
		+ '\n'
		+ _contact.phoneNumber;
	return TextForMimeData::Simple(text);
}

bool MediaContact::updateInlineResultMedia(const MTPMessageMedia &media) {
	return false;
}

bool MediaContact::updateSentMedia(const MTPMessageMedia &media) {
	if (media.type() != mtpc_messageMediaContact) {
		return false;
	}
	const auto userId = UserId(media.c_messageMediaContact().vuser_id());
	if (_contact.userId != userId) {
		parent()->history()->owner().unregisterContactItem(
			_contact.userId,
			parent());
		_contact.userId = userId;
		parent()->history()->owner().registerContactItem(
			_contact.userId,
			parent());
	}
	return true;
}

std::unique_ptr<HistoryView::Media> MediaContact::createView(
		not_null<HistoryView::Element*> message,
		not_null<HistoryItem*> realParent,
		HistoryView::Element *replacing) {
	return std::make_unique<HistoryView::Contact>(
		message,
		_contact.userId,
		_contact.firstName,
		_contact.lastName,
		_contact.phoneNumber);
}

MediaLocation::MediaLocation(
	not_null<HistoryItem*> parent,
	const LocationPoint &point)
: MediaLocation(parent, point, QString(), QString()) {
}

MediaLocation::MediaLocation(
	not_null<HistoryItem*> parent,
	const LocationPoint &point,
	const QString &title,
	const QString &description)
: Media(parent)
, _point(point)
, _location(parent->history()->owner().location(point))
, _title(title)
, _description(description) {
}

std::unique_ptr<Media> MediaLocation::clone(not_null<HistoryItem*> parent) {
	return std::make_unique<MediaLocation>(
		parent,
		_point,
		_title,
		_description);
}

Data::CloudImage *MediaLocation::location() const {
	return _location;
}

<<<<<<< HEAD
const LocationPoint *MediaLocation::geoPoint() const {
	return &_point;
}

QString MediaLocation::chatListText(DrawInDialog way) const {
	return WithCaptionDialogsText(tr::lng_maps_point(tr::now), _title);
=======
ItemPreview MediaLocation::toPreview(ToPreviewOptions options) const {
	const auto type = tr::lng_maps_point(tr::now);
	const auto hasMiniImages = false;
	return { .text = WithCaptionDialogsText(type, _title, hasMiniImages) };
>>>>>>> f55d3d1c
}

QString MediaLocation::notificationText() const {
	return WithCaptionNotificationText(tr::lng_maps_point(tr::now), _title);
}

QString MediaLocation::pinnedTextSubstring() const {
	return tr::lng_action_pinned_media_location(tr::now);
}

TextForMimeData MediaLocation::clipboardText() const {
	auto result = TextForMimeData::Simple(
		qstr("[ ") + tr::lng_maps_point(tr::now) + qstr(" ]\n"));
	auto titleResult = TextUtilities::ParseEntities(
		TextUtilities::Clean(_title),
		Ui::WebpageTextTitleOptions().flags);
	auto descriptionResult = TextUtilities::ParseEntities(
		TextUtilities::Clean(_description),
		TextParseLinks | TextParseMultiline | TextParseRichText);
	if (!titleResult.empty()) {
		result.append(std::move(titleResult));
	}
	if (!descriptionResult.text.isEmpty()) {
		result.append(std::move(descriptionResult));
	}
	result.append(LocationClickHandler(_point).dragText());
	return result;
}

bool MediaLocation::updateInlineResultMedia(const MTPMessageMedia &media) {
	return false;
}

bool MediaLocation::updateSentMedia(const MTPMessageMedia &media) {
	return false;
}

std::unique_ptr<HistoryView::Media> MediaLocation::createView(
		not_null<HistoryView::Element*> message,
		not_null<HistoryItem*> realParent,
		HistoryView::Element *replacing) {
	return std::make_unique<HistoryView::Location>(
		message,
		_location,
		_point,
		_title,
		_description);
}

MediaCall::MediaCall(not_null<HistoryItem*> parent, const Call &call)
: Media(parent)
, _call(call) {
	parent->history()->owner().registerCallItem(parent);
}

MediaCall::~MediaCall() {
	parent()->history()->owner().unregisterCallItem(parent());
}

std::unique_ptr<Media> MediaCall::clone(not_null<HistoryItem*> parent) {
	Unexpected("Clone of call media.");
}

const Call *MediaCall::call() const {
	return &_call;
}

QString MediaCall::notificationText() const {
	auto result = Text(parent(), _call.finishReason, _call.video);
	if (_call.duration > 0) {
		result = tr::lng_call_type_and_duration(
			tr::now,
			lt_type,
			result,
			lt_duration,
			Ui::FormatDurationWords(_call.duration));
	}
	return result;
}

QString MediaCall::pinnedTextSubstring() const {
	return QString();
}

TextForMimeData MediaCall::clipboardText() const {
	return TextForMimeData::Simple(
		qstr("[ ") + notificationText() + qstr(" ]"));
}

bool MediaCall::allowsForward() const {
	return false;
}

bool MediaCall::updateInlineResultMedia(const MTPMessageMedia &media) {
	return false;
}

bool MediaCall::updateSentMedia(const MTPMessageMedia &media) {
	return false;
}

std::unique_ptr<HistoryView::Media> MediaCall::createView(
		not_null<HistoryView::Element*> message,
		not_null<HistoryItem*> realParent,
		HistoryView::Element *replacing) {
	return std::make_unique<HistoryView::Call>(message, &_call);
}

QString MediaCall::Text(
		not_null<HistoryItem*> item,
		CallFinishReason reason,
		bool video) {
	if (item->out()) {
		return ((reason == CallFinishReason::Missed)
			? (video
				? tr::lng_call_video_cancelled
				: tr::lng_call_cancelled)
			: (video
				? tr::lng_call_video_outgoing
				: tr::lng_call_outgoing))(tr::now);
	} else if (reason == CallFinishReason::Missed) {
		return (video
			? tr::lng_call_video_missed
			: tr::lng_call_missed)(tr::now);
	} else if (reason == CallFinishReason::Busy) {
		return (video
			? tr::lng_call_video_declined
			: tr::lng_call_declined)(tr::now);
	}
	return (video
		? tr::lng_call_video_incoming
		: tr::lng_call_incoming)(tr::now);
}

MediaWebPage::MediaWebPage(
	not_null<HistoryItem*> parent,
	not_null<WebPageData*> page)
: Media(parent)
, _page(page) {
	parent->history()->owner().registerWebPageItem(_page, parent);
}

MediaWebPage::~MediaWebPage() {
	parent()->history()->owner().unregisterWebPageItem(_page, parent());
}

std::unique_ptr<Media> MediaWebPage::clone(not_null<HistoryItem*> parent) {
	return std::make_unique<MediaWebPage>(parent, _page);
}

DocumentData *MediaWebPage::document() const {
	return _page->document;
}

PhotoData *MediaWebPage::photo() const {
	return _page->photo;
}

WebPageData *MediaWebPage::webpage() const {
	return _page;
}

bool MediaWebPage::hasReplyPreview() const {
	if (const auto document = MediaWebPage::document()) {
		return document->hasThumbnail()
			&& !document->isPatternWallPaper();
	} else if (const auto photo = MediaWebPage::photo()) {
		return !photo->isNull();
	}
	return false;
}

Image *MediaWebPage::replyPreview() const {
	if (const auto document = MediaWebPage::document()) {
		return document->getReplyPreview(parent()->fullId());
	} else if (const auto photo = MediaWebPage::photo()) {
		return photo->getReplyPreview(parent()->fullId());
	}
	return nullptr;
}

bool MediaWebPage::replyPreviewLoaded() const {
	if (const auto document = MediaWebPage::document()) {
		return document->replyPreviewLoaded();
	} else if (const auto photo = MediaWebPage::photo()) {
		return photo->replyPreviewLoaded();
	}
	return true;
}

ItemPreview MediaWebPage::toPreview(ToPreviewOptions options) const {
	return { .text = notificationText() };
}

QString MediaWebPage::notificationText() const {
	return parent()->originalText().text;
}

QString MediaWebPage::pinnedTextSubstring() const {
	return QString();
}

TextForMimeData MediaWebPage::clipboardText() const {
	return TextForMimeData();
}

bool MediaWebPage::allowsEdit() const {
	return true;
}

bool MediaWebPage::updateInlineResultMedia(const MTPMessageMedia &media) {
	return false;
}

bool MediaWebPage::updateSentMedia(const MTPMessageMedia &media) {
	return false;
}

std::unique_ptr<HistoryView::Media> MediaWebPage::createView(
		not_null<HistoryView::Element*> message,
		not_null<HistoryItem*> realParent,
		HistoryView::Element *replacing) {
	return std::make_unique<HistoryView::WebPage>(message, _page);
}

MediaGame::MediaGame(
	not_null<HistoryItem*> parent,
	not_null<GameData*> game)
: Media(parent)
, _game(game) {
}

std::unique_ptr<Media> MediaGame::clone(not_null<HistoryItem*> parent) {
	return std::make_unique<MediaGame>(parent, _game);
}

bool MediaGame::hasReplyPreview() const {
	if (const auto document = _game->document) {
		return document->hasThumbnail();
	} else if (const auto photo = _game->photo) {
		return !photo->isNull();
	}
	return false;
}

Image *MediaGame::replyPreview() const {
	if (const auto document = _game->document) {
		return document->getReplyPreview(parent()->fullId());
	} else if (const auto photo = _game->photo) {
		return photo->getReplyPreview(parent()->fullId());
	}
	return nullptr;
}

bool MediaGame::replyPreviewLoaded() const {
	if (const auto document = _game->document) {
		return document->replyPreviewLoaded();
	} else if (const auto photo = _game->photo) {
		return photo->replyPreviewLoaded();
	}
	return true;
}

QString MediaGame::notificationText() const {
	// Add a game controller emoji before game title.
	auto result = QString();
	result.reserve(_game->title.size() + 3);
	result.append(
		QChar(0xD83C)
	).append(
		QChar(0xDFAE)
	).append(
		QChar(' ')
	).append(_game->title);
	return result;
}

GameData *MediaGame::game() const {
	return _game;
}

QString MediaGame::pinnedTextSubstring() const {
	const auto title = _game->title;
	return tr::lng_action_pinned_media_game(tr::now, lt_game, title);
}

TextForMimeData MediaGame::clipboardText() const {
	return TextForMimeData();
}

QString MediaGame::errorTextForForward(not_null<PeerData*> peer) const {
	return Data::RestrictionError(
		peer,
		ChatRestriction::SendGames
	).value_or(QString());
}

bool MediaGame::dropForwardedInfo() const {
	return true;
}

bool MediaGame::consumeMessageText(const TextWithEntities &text) {
	_consumedText = text;
	return true;
}

TextWithEntities MediaGame::consumedMessageText() const {
	return _consumedText;
}

bool MediaGame::updateInlineResultMedia(const MTPMessageMedia &media) {
	return updateSentMedia(media);
}

bool MediaGame::updateSentMedia(const MTPMessageMedia &media) {
	if (media.type() != mtpc_messageMediaGame) {
		return false;
	}
	parent()->history()->owner().gameConvert(
		_game, media.c_messageMediaGame().vgame());
	return true;
}

std::unique_ptr<HistoryView::Media> MediaGame::createView(
		not_null<HistoryView::Element*> message,
		not_null<HistoryItem*> realParent,
		HistoryView::Element *replacing) {
	return std::make_unique<HistoryView::Game>(
		message,
		_game,
		_consumedText);
}

MediaInvoice::MediaInvoice(
	not_null<HistoryItem*> parent,
	const Invoice &data)
: Media(parent)
, _invoice(data) {
}

std::unique_ptr<Media> MediaInvoice::clone(not_null<HistoryItem*> parent) {
	return std::make_unique<MediaInvoice>(parent, _invoice);
}

const Invoice *MediaInvoice::invoice() const {
	return &_invoice;
}

bool MediaInvoice::hasReplyPreview() const {
	if (const auto photo = _invoice.photo) {
		return !photo->isNull();
	}
	return false;
}

Image *MediaInvoice::replyPreview() const {
	if (const auto photo = _invoice.photo) {
		return photo->getReplyPreview(parent()->fullId());
	}
	return nullptr;
}

bool MediaInvoice::replyPreviewLoaded() const {
	if (const auto photo = _invoice.photo) {
		return photo->replyPreviewLoaded();
	}
	return true;
}

QString MediaInvoice::notificationText() const {
	return _invoice.title;
}

QString MediaInvoice::pinnedTextSubstring() const {
	return QString();
}

TextForMimeData MediaInvoice::clipboardText() const {
	return TextForMimeData();
}

bool MediaInvoice::updateInlineResultMedia(const MTPMessageMedia &media) {
	return true;
}

bool MediaInvoice::updateSentMedia(const MTPMessageMedia &media) {
	return true;
}

std::unique_ptr<HistoryView::Media> MediaInvoice::createView(
		not_null<HistoryView::Element*> message,
		not_null<HistoryItem*> realParent,
		HistoryView::Element *replacing) {
	return std::make_unique<HistoryView::Invoice>(message, &_invoice);
}

MediaPoll::MediaPoll(
	not_null<HistoryItem*> parent,
	not_null<PollData*> poll)
: Media(parent)
, _poll(poll) {
}

MediaPoll::~MediaPoll() {
}

std::unique_ptr<Media> MediaPoll::clone(not_null<HistoryItem*> parent) {
	return std::make_unique<MediaPoll>(parent, _poll);
}

PollData *MediaPoll::poll() const {
	return _poll;
}

QString MediaPoll::notificationText() const {
	return _poll->question;
}

QString MediaPoll::pinnedTextSubstring() const {
	return QChar(171) + _poll->question + QChar(187);
}

TextForMimeData MediaPoll::clipboardText() const {
	const auto text = qstr("[ ")
		+ tr::lng_in_dlg_poll(tr::now)
		+ qstr(" : ")
		+ _poll->question
		+ qstr(" ]")
		+ ranges::accumulate(
			ranges::views::all(
				_poll->answers
			) | ranges::views::transform([](const PollAnswer &answer) {
				return "\n- " + answer.text;
			}),
			QString());
	return TextForMimeData::Simple(text);
}

QString MediaPoll::errorTextForForward(not_null<PeerData*> peer) const {
	if (_poll->publicVotes() && peer->isChannel() && !peer->isMegagroup()) {
		return tr::lng_restricted_send_public_polls(tr::now);
	}
	return Data::RestrictionError(
		peer,
		ChatRestriction::SendPolls
	).value_or(QString());
}

bool MediaPoll::updateInlineResultMedia(const MTPMessageMedia &media) {
	return false;
}

bool MediaPoll::updateSentMedia(const MTPMessageMedia &media) {
	return false;
}

std::unique_ptr<HistoryView::Media> MediaPoll::createView(
		not_null<HistoryView::Element*> message,
		not_null<HistoryItem*> realParent,
		HistoryView::Element *replacing) {
	return std::make_unique<HistoryView::Poll>(message, _poll);
}

MediaDice::MediaDice(not_null<HistoryItem*> parent, QString emoji, int value)
: Media(parent)
, _emoji(emoji)
, _value(value) {
}

std::unique_ptr<Media> MediaDice::clone(not_null<HistoryItem*> parent) {
	return std::make_unique<MediaDice>(parent, _emoji, _value);
}

QString MediaDice::emoji() const {
	return _emoji;
}

int MediaDice::value() const {
	return _value;
}

bool MediaDice::allowsRevoke(TimeId now) const {
	const auto peer = parent()->history()->peer;
	if (peer->isSelf() || !peer->isUser()) {
		return true;
	}
	return (now >= parent()->date() + kFastRevokeRestriction);
}

QString MediaDice::notificationText() const {
	return _emoji;
}

QString MediaDice::pinnedTextSubstring() const {
	return QChar(171) + notificationText() + QChar(187);
}

TextForMimeData MediaDice::clipboardText() const {
	return { notificationText() };
}

bool MediaDice::forceForwardedInfo() const {
	return true;
}

bool MediaDice::updateInlineResultMedia(const MTPMessageMedia &media) {
	return updateSentMedia(media);
}

bool MediaDice::updateSentMedia(const MTPMessageMedia &media) {
	if (media.type() != mtpc_messageMediaDice) {
		return false;
	}
	_value = media.c_messageMediaDice().vvalue().v;
	parent()->history()->owner().requestItemRepaint(parent());
	return true;
}

std::unique_ptr<HistoryView::Media> MediaDice::createView(
		not_null<HistoryView::Element*> message,
		not_null<HistoryItem*> realParent,
		HistoryView::Element *replacing) {
	return ::Stickers::DicePacks::IsSlot(_emoji)
		? std::make_unique<HistoryView::UnwrappedMedia>(
			message,
			std::make_unique<HistoryView::SlotMachine>(message, this))
		: std::make_unique<HistoryView::UnwrappedMedia>(
			message,
			std::make_unique<HistoryView::Dice>(message, this));
}

ClickHandlerPtr MediaDice::makeHandler() const {
	return MakeHandler(parent()->history(), _emoji);
}

ClickHandlerPtr MediaDice::MakeHandler(
		not_null<History*> history,
		const QString &emoji) {
	static auto ShownToast = base::weak_ptr<Ui::Toast::Instance>();
	static const auto HideExisting = [] {
		if (const auto toast = ShownToast.get()) {
			toast->hideAnimated();
			ShownToast = nullptr;
		}
	};
	return std::make_shared<LambdaClickHandler>([=] {
		auto config = Ui::Toast::Config{
			.text = { tr::lng_about_random(tr::now, lt_emoji, emoji) },
			.st = &st::historyDiceToast,
			.durationMs = Ui::Toast::kDefaultDuration * 2,
			.multiline = true,
		};
		if (history->peer->canWrite()) {
			auto link = Ui::Text::Link(
				tr::lng_about_random_send(tr::now).toUpper());
			link.entities.push_back(
				EntityInText(EntityType::Semibold, 0, link.text.size()));
			config.text.append(' ').append(std::move(link));
			config.filter = crl::guard(&history->session(), [=](
					const ClickHandlerPtr &handler,
					Qt::MouseButton button) {
				if (button == Qt::LeftButton && !ShownToast.empty()) {
					auto message = Api::MessageToSend(history);
					message.action.clearDraft = false;
					message.textWithTags.text = emoji;

					Api::SendDice(message);
					HideExisting();
				}
				return false;
			});
		}

		HideExisting();
		ShownToast = Ui::Toast::Show(config);
	});
}

} // namespace Data<|MERGE_RESOLUTION|>--- conflicted
+++ resolved
@@ -1121,19 +1121,14 @@
 	return _location;
 }
 
-<<<<<<< HEAD
 const LocationPoint *MediaLocation::geoPoint() const {
 	return &_point;
 }
 
-QString MediaLocation::chatListText(DrawInDialog way) const {
-	return WithCaptionDialogsText(tr::lng_maps_point(tr::now), _title);
-=======
 ItemPreview MediaLocation::toPreview(ToPreviewOptions options) const {
 	const auto type = tr::lng_maps_point(tr::now);
 	const auto hasMiniImages = false;
 	return { .text = WithCaptionDialogsText(type, _title, hasMiniImages) };
->>>>>>> f55d3d1c
 }
 
 QString MediaLocation::notificationText() const {
