/*
This file is part of Telegram Desktop,
the official desktop application for the Telegram messaging service.

For license and copyright information please follow this link:
https://github.com/telegramdesktop/tdesktop/blob/master/LEGAL
*/
#include "mainwindow.h"

#include "kotato/kotato_lang.h"
#include "data/data_document.h"
#include "data/data_session.h"
#include "data/data_document_media.h"
#include "dialogs/ui/dialogs_layout.h"
#include "history/history.h"
#include "ui/widgets/popup_menu.h"
#include "ui/widgets/buttons.h"
#include "ui/widgets/shadow.h"
#include "ui/widgets/tooltip.h"
#include "ui/layers/layer_widget.h"
#include "ui/emoji_config.h"
#include "ui/ui_utility.h"
#include "lang/lang_cloud_manager.h"
#include "lang/lang_instance.h"
#include "lang/lang_keys.h"
#include "core/shortcuts.h"
#include "core/sandbox.h"
#include "core/application.h"
#include "export/export_manager.h"
#include "intro/intro_widget.h"
#include "main/main_session.h"
#include "main/main_account.h" // Account::sessionValue.
#include "main/main_domain.h"
#include "mainwidget.h"
#include "media/system_media_controls_manager.h"
#include "ui/boxes/confirm_box.h"
#include "boxes/connection_box.h"
#include "storage/storage_account.h"
#include "storage/localstorage.h"
#include "apiwrap.h"
#include "api/api_updates.h"
#include "settings/settings_intro.h"
#include "platform/platform_notifications_manager.h"
#include "base/platform/base_platform_info.h"
#include "base/variant.h"
#include "window/notifications_manager.h"
#include "window/themes/window_theme.h"
#include "window/themes/window_theme_warning.h"
#include "window/window_lock_widgets.h"
#include "window/window_main_menu.h"
#include "window/window_controller.h" // App::wnd.
#include "window/window_session_controller.h"
#include "window/window_media_preview.h"
#include "facades.h"
#include "styles/style_dialogs.h"
#include "styles/style_layers.h"
#include "styles/style_window.h"

#include <QtGui/QWindow>
#include <QtCore/QCoreApplication>

namespace {

// Code for testing languages is F7-F6-F7-F8
void FeedLangTestingKey(int key) {
	static auto codeState = 0;
	if ((codeState == 0 && key == Qt::Key_F7)
		|| (codeState == 1 && key == Qt::Key_F6)
		|| (codeState == 2 && key == Qt::Key_F7)
		|| (codeState == 3 && key == Qt::Key_F8)) {
		++codeState;
	} else {
		codeState = 0;
	}
	if (codeState == 4) {
		codeState = 0;
		Lang::CurrentCloudManager().switchToTestLanguage();
	}
}

} // namespace

MainWindow::MainWindow(not_null<Window::Controller*> controller)
: Platform::MainWindow(controller) {
<<<<<<< HEAD

	updateIconCache();

=======
>>>>>>> f55d3d1c
	resize(st::windowDefaultWidth, st::windowDefaultHeight);

	setLocale(QLocale(QLocale::English, QLocale::UnitedStates));

	using Window::Theme::BackgroundUpdate;
	Window::Theme::Background()->updates(
	) | rpl::start_with_next([=](const BackgroundUpdate &data) {
		themeUpdated(data);
	}, lifetime());

	Core::App().passcodeLockChanges(
	) | rpl::start_with_next([=] {
		updateGlobalMenu();
	}, lifetime());

	Ui::Emoji::Updated(
	) | rpl::start_with_next([=] {
		Ui::ForceFullRepaint(this);
	}, lifetime());

	setAttribute(Qt::WA_OpaquePaintEvent);
}

void MainWindow::initHook() {
	Platform::MainWindow::initHook();

	QCoreApplication::instance()->installEventFilter(this);

	// Non-queued activeChanged handlers must use QtSignalProducer.
	connect(
		windowHandle(),
		&QWindow::activeChanged,
		this,
		[=] { checkHistoryActivation(); },
		Qt::QueuedConnection);

	if (Media::SystemMediaControlsManager::Supported()) {
		using MediaManager = Media::SystemMediaControlsManager;
		_mediaControlsManager = std::make_unique<MediaManager>(&controller());
	}
}

void MainWindow::createTrayIconMenu() {
#ifdef Q_OS_WIN
	trayIconMenu = new Ui::PopupMenu(nullptr);
	trayIconMenu->deleteOnHide(false);
#else // Q_OS_WIN
	trayIconMenu = new QMenu(this);

	connect(trayIconMenu, &QMenu::aboutToShow, [=] {
		updateIsActive();
		updateTrayMenu();
	});
#endif // else for Q_OS_WIN

	const auto minimizeAction = trayIconMenu->addAction(QString(), [=] {
		if (_activeForTrayIconAction) {
			minimizeToTray();
		} else {
			showFromTrayMenu();
		}
	});
	const auto notificationAction = trayIconMenu->addAction(QString(), [=] {
		toggleDisplayNotifyFromTray();
	});
	const auto soundAction = trayIconMenu->addAction(QString(), [=] {
		toggleSoundNotifyFromTray();
	});
	trayIconMenu->addAction(ktr("ktg_quit_from_tray"), [=] {
		quitFromTray();
	});

	_updateTrayMenuTextActions.events(
	) | rpl::start_with_next([=] {
		if (!trayIconMenu) {
			return;
		}

		_activeForTrayIconAction = isActiveForTrayMenu();
		minimizeAction->setText(_activeForTrayIconAction
			? tr::lng_minimize_to_tray(tr::now)
			: ktr("ktg_open_from_tray"));

		auto notificationActionText = Core::App().settings().desktopNotify()
			? tr::lng_disable_notifications_from_tray(tr::now)
			: tr::lng_enable_notifications_from_tray(tr::now);
		notificationAction->setText(notificationActionText);

		auto soundActionText = Core::App().settings().soundNotify()
			? ktr("ktg_settings_disable_sound_from_tray")
			: ktr("ktg_settings_enable_sound_from_tray");
		soundAction->setText(soundActionText);
	}, lifetime());

	_updateTrayMenuTextActions.fire({});

	initTrayMenuHook();
}

void MainWindow::applyInitialWorkMode() {
	const auto workMode = Core::App().settings().workMode();
	workmodeUpdated(workMode);

	if (Core::App().settings().windowPosition().maximized) {
		DEBUG_LOG(("Window Pos: First show, setting maximized."));
		setWindowState(Qt::WindowMaximized);
	}
	if (cStartInTray()
		|| (cLaunchMode() == LaunchModeAutoStart
			&& cStartMinimized()
			&& !Core::App().passcodeLocked())) {
		const auto minimizeAndHide = [=] {
			DEBUG_LOG(("Window Pos: First show, setting minimized after."));
			setWindowState(windowState() | Qt::WindowMinimized);
			if (workMode == Core::Settings::WorkMode::TrayOnly
				|| workMode == Core::Settings::WorkMode::WindowAndTray) {
				hide();
			}
		};

		if (Platform::IsLinux()) {
			// If I call hide() synchronously here after show() then on Ubuntu 14.04
			// it will show a window frame with transparent window body, without content.
			// And to be able to "Show from tray" one more hide() will be required.
			crl::on_main(this, minimizeAndHide);
		} else {
			minimizeAndHide();
		}
	}
	setPositionInited();
}

void MainWindow::finishFirstShow() {
	createTrayIconMenu();
	applyInitialWorkMode();
	createGlobalMenu();

	windowDeactivateEvents(
	) | rpl::start_with_next([=] {
		Ui::Tooltip::Hide();
	}, lifetime());

	setAttribute(Qt::WA_NoSystemBackground);
}

void MainWindow::clearWidgetsHook() {
	_mediaPreview.destroy();
	_main.destroy();
	_intro.destroy();
	if (!Core::App().passcodeLocked()) {
		_passcodeLock.destroy();
	}
}

QPixmap MainWindow::grabInner() {
	if (_passcodeLock) {
		return Ui::GrabWidget(_passcodeLock);
	} else if (_intro) {
		return Ui::GrabWidget(_intro);
	} else if (_main) {
		return Ui::GrabWidget(_main);
	}
	return {};
}

void MainWindow::preventOrInvoke(Fn<void()> callback) {
	if (_main && _main->preventsCloseSection(callback)) {
		return;
	}
	callback();
}

void MainWindow::setupPasscodeLock() {
	auto animated = (_main || _intro);
	auto bg = animated ? grabInner() : QPixmap();
	_passcodeLock.create(bodyWidget(), &controller());
	updateControlsGeometry();

	Core::App().hideMediaView();
	Ui::hideSettingsAndLayer(anim::type::instant);
	if (_main) {
		_main->hide();
	}
	if (_intro) {
		_intro->hide();
	}
	if (animated) {
		_passcodeLock->showAnimated(bg);
	} else {
		_passcodeLock->showFinished();
		setInnerFocus();
	}
}

void MainWindow::clearPasscodeLock() {
	if (!_passcodeLock) {
		return;
	}

	if (_intro) {
		auto bg = grabInner();
		_passcodeLock.destroy();
		_intro->show();
		updateControlsGeometry();
		_intro->showAnimated(bg, true);
	} else if (_main) {
		auto bg = grabInner();
		_passcodeLock.destroy();
		_main->show();
		updateControlsGeometry();
		_main->showAnimated(bg, true);
		Core::App().checkStartUrl();
	}
}

void MainWindow::setupIntro(Intro::EnterPoint point) {
	auto animated = (_main || _passcodeLock);
	auto bg = animated ? grabInner() : QPixmap();

	destroyLayer();
	auto created = object_ptr<Intro::Widget>(
		bodyWidget(),
		&controller(),
		&account(),
		point);
	created->showSettingsRequested(
	) | rpl::start_with_next([=] {
		showSettings();
	}, created->lifetime());

	clearWidgets();
	_intro = std::move(created);
	if (_passcodeLock) {
		_intro->hide();
	} else {
		_intro->show();
		updateControlsGeometry();
		if (animated) {
			_intro->showAnimated(bg);
		} else {
			setInnerFocus();
		}
	}
	fixOrder();
}

void MainWindow::setupMain() {
	Expects(account().sessionExists());

	const auto animated = _intro
		|| (_passcodeLock && !Core::App().passcodeLocked());
	const auto bg = animated ? grabInner() : QPixmap();
	const auto weakAnimatedLayer = (_main && _layer && !_passcodeLock)
		? Ui::MakeWeak(_layer.get())
		: nullptr;
	if (weakAnimatedLayer) {
		Assert(!animated);
		_layer->hideAllAnimatedPrepare();
	} else {
		destroyLayer();
	}
	auto created = object_ptr<MainWidget>(bodyWidget(), sessionController());
	clearWidgets();
	_main = std::move(created);
	if (_passcodeLock) {
		_main->hide();
	} else {
		_main->show();
		updateControlsGeometry();
		if (animated) {
			_main->showAnimated(bg);
		} else {
			_main->activate();
		}
		Core::App().checkStartUrl();
	}
	fixOrder();
	if (const auto strong = weakAnimatedLayer.data()) {
		strong->hideAllAnimatedRun();
	}
}

void MainWindow::showSettings() {
	if (_passcodeLock) {
		return;
	}

	if (const auto session = sessionController()) {
		session->showSettings();
	} else {
		showSpecialLayer(
			Box<Settings::LayerWidget>(&controller()),
			anim::type::normal);
	}
}

void MainWindow::showSpecialLayer(
		object_ptr<Ui::LayerWidget> layer,
		anim::type animated) {
	if (_passcodeLock) {
		return;
	}

	if (layer) {
		ensureLayerCreated();
		_layer->showSpecialLayer(std::move(layer), animated);
	} else if (_layer) {
		_layer->hideSpecialLayer(animated);
	}
}

bool MainWindow::showSectionInExistingLayer(
		not_null<Window::SectionMemento*> memento,
		const Window::SectionShow &params) {
	if (_layer) {
		return _layer->showSectionInternal(memento, params);
	}
	return false;
}

void MainWindow::showMainMenu() {
	if (_passcodeLock) return;

	if (isHidden()) showFromTray();

	ensureLayerCreated();
	_layer->showMainMenu(
		object_ptr<Window::MainMenu>(body(), sessionController()),
		anim::type::normal);
}

void MainWindow::ensureLayerCreated() {
	if (_layer) {
		return;
	}
	_layer = base::make_unique_q<Ui::LayerStackWidget>(
		bodyWidget());

	_layer->hideFinishEvents(
	) | rpl::filter([=] {
		return _layer != nullptr; // Last hide finish is sent from destructor.
	}) | rpl::start_with_next([=] {
		destroyLayer();
	}, _layer->lifetime());

	if (const auto controller = sessionController()) {
		controller->enableGifPauseReason(Window::GifPauseReason::Layer);
	}
}

void MainWindow::destroyLayer() {
	if (!_layer) {
		return;
	}

	auto layer = base::take(_layer);
	const auto resetFocus = Ui::InFocusChain(layer);
	if (resetFocus) {
		setFocus();
	}
	layer = nullptr;

	if (const auto controller = sessionController()) {
		controller->disableGifPauseReason(Window::GifPauseReason::Layer);
	}
	if (resetFocus) {
		setInnerFocus();
	}
	InvokeQueued(this, [=] {
		checkHistoryActivation();
	});
}

void MainWindow::ui_hideSettingsAndLayer(anim::type animated) {
	if (animated == anim::type::instant) {
		destroyLayer();
	} else if (_layer) {
		_layer->hideAll(animated);
	}
}

void MainWindow::ui_removeLayerBlackout() {
	if (_layer) {
		_layer->removeBodyCache();
	}
}

MainWidget *MainWindow::sessionContent() const {
	return _main.data();
}

void MainWindow::showBoxOrLayer(
		std::variant<
			v::null_t,
			object_ptr<Ui::BoxContent>,
			std::unique_ptr<Ui::LayerWidget>> &&layer,
		Ui::LayerOptions options,
		anim::type animated) {
	using UniqueLayer = std::unique_ptr<Ui::LayerWidget>;
	using ObjectBox = object_ptr<Ui::BoxContent>;
	if (auto layerWidget = std::get_if<UniqueLayer>(&layer)) {
		ensureLayerCreated();
		_layer->showLayer(std::move(*layerWidget), options, animated);
	} else if (auto box = std::get_if<ObjectBox>(&layer); *box != nullptr) {
		ensureLayerCreated();
		_layer->showBox(std::move(*box), options, animated);
	} else {
		if (_layer) {
			_layer->hideTopLayer(animated);
			if ((animated == anim::type::instant)
				&& _layer
				&& !_layer->layerShown()) {
				destroyLayer();
			}
		}
		Core::App().hideMediaView();
	}
}

void MainWindow::ui_showBox(
		object_ptr<Ui::BoxContent> box,
		Ui::LayerOptions options,
		anim::type animated) {
	showBoxOrLayer(std::move(box), options, animated);
}

void MainWindow::showLayer(
		std::unique_ptr<Ui::LayerWidget> &&layer,
		Ui::LayerOptions options,
		anim::type animated) {
	showBoxOrLayer(std::move(layer), options, animated);
}

bool MainWindow::ui_isLayerShown() {
	return _layer != nullptr;
}

bool MainWindow::showMediaPreview(
		Data::FileOrigin origin,
		not_null<DocumentData*> document) {
	const auto media = document->activeMediaView();
	const auto preview = Data::VideoPreviewState(media.get());
	if (!document->sticker()
		&& (!document->isAnimation() || !preview.loaded())) {
		return false;
	}
	if (!_mediaPreview) {
		_mediaPreview.create(bodyWidget(), sessionController());
		updateControlsGeometry();
	}
	if (_mediaPreview->isHidden()) {
		fixOrder();
	}
	_mediaPreview->showPreview(origin, document);
	return true;
}

bool MainWindow::showMediaPreview(
		Data::FileOrigin origin,
		not_null<PhotoData*> photo) {
	if (!_mediaPreview) {
		_mediaPreview.create(bodyWidget(), sessionController());
		updateControlsGeometry();
	}
	if (_mediaPreview->isHidden()) {
		fixOrder();
	}
	_mediaPreview->showPreview(origin, photo);
	return true;
}

void MainWindow::hideMediaPreview() {
	if (!_mediaPreview) {
		return;
	}
	_mediaPreview->hidePreview();
}

void MainWindow::themeUpdated(const Window::Theme::BackgroundUpdate &data) {
	using Type = Window::Theme::BackgroundUpdate::Type;

	// We delay animating theme warning because we want all other
	// subscribers to receive palette changed notification before any
	// animations (that include pixmap caches with old palette values).
	if (data.type == Type::TestingTheme) {
		if (!_testingThemeWarning) {
			_testingThemeWarning.create(bodyWidget());
			_testingThemeWarning->hide();
			_testingThemeWarning->setGeometry(rect());
			_testingThemeWarning->setHiddenCallback([this] { _testingThemeWarning.destroyDelayed(); });
		}
		crl::on_main(this, [=] {
			if (_testingThemeWarning) {
				_testingThemeWarning->showAnimated();
			}
		});
	} else if (data.type == Type::RevertingTheme || data.type == Type::ApplyingTheme) {
		if (_testingThemeWarning) {
			if (_testingThemeWarning->isHidden()) {
				_testingThemeWarning.destroy();
			} else {
				crl::on_main(this, [=] {
					if (_testingThemeWarning) {
						_testingThemeWarning->hideAnimated();
						_testingThemeWarning = nullptr;
					}
					setInnerFocus();
				});
			}
		}
	}
}

bool MainWindow::doWeMarkAsRead() {
	if (!_main || Ui::isLayerShown()) {
		return false;
	}
	if (cAutoScrollUnfocused()) {
		// for tile grid in case other windows have shadows
		// i've seen some windows with >70px shadow margins
		const auto margin = style::ConvertScale(100);
		const auto inner = body()->rect();
		return Ui::IsContentVisible(
			this,
			inner.marginsRemoved(QMargins(margin, margin, margin, margin)))
			&& _main->doWeMarkAsRead();
	}
	updateIsActive();
	return isActive() && _main->doWeMarkAsRead();
}

void MainWindow::checkHistoryActivation() {
	if (_main) {
		_main->checkHistoryActivation();
	}
}

bool MainWindow::contentOverlapped(const QRect &globalRect) {
	if (_main && _main->contentOverlapped(globalRect)) return true;
	if (_layer && _layer->contentOverlapped(globalRect)) return true;
	return false;
}

void MainWindow::setInnerFocus() {
	if (_testingThemeWarning) {
		_testingThemeWarning->setFocus();
	} else if (_layer && _layer->canSetFocus()) {
		_layer->setInnerFocus();
	} else if (_passcodeLock) {
		_passcodeLock->setInnerFocus();
	} else if (_main) {
		_main->setInnerFocus();
	} else if (_intro) {
		_intro->setInnerFocus();
	}
}

bool MainWindow::eventFilter(QObject *object, QEvent *e) {
	switch (e->type()) {
	case QEvent::KeyPress: {
		if (Logs::DebugEnabled()
			&& (e->type() == QEvent::KeyPress)
			&& object == windowHandle()) {
			auto key = static_cast<QKeyEvent*>(e)->key();
			FeedLangTestingKey(key);
		}
	} break;

	case QEvent::MouseMove: {
		const auto position = static_cast<QMouseEvent*>(e)->globalPos();
		if (_lastMousePosition != position) {
			if (const auto controller = sessionController()) {
				if (controller->session().updates().isIdle()) {
					Core::App().updateNonIdle();
				}
			}
		}
		_lastMousePosition = position;
	} break;

	case QEvent::MouseButtonRelease: {
		hideMediaPreview();
	} break;

	case QEvent::ApplicationActivate: {
		if (object == QCoreApplication::instance()) {
			InvokeQueued(this, [=] {
				handleActiveChanged();
			});
		}
	} break;

	case QEvent::WindowStateChange: {
		if (object == this) {
			auto state = (windowState() & Qt::WindowMinimized) ? Qt::WindowMinimized :
				((windowState() & Qt::WindowMaximized) ? Qt::WindowMaximized :
				((windowState() & Qt::WindowFullScreen) ? Qt::WindowFullScreen : Qt::WindowNoState));
			handleStateChanged(state);
		}
	} break;

	case QEvent::Move:
	case QEvent::Resize: {
		if (object == this) {
			positionUpdated();
		}
	} break;
	}

	return Platform::MainWindow::eventFilter(object, e);
}

void MainWindow::updateTrayMenu() {
	if (!trayIconMenu) {
		return;
	}
	_updateTrayMenuTextActions.fire({});

	psTrayMenuUpdated();
}

bool MainWindow::takeThirdSectionFromLayer() {
	return _layer ? _layer->takeToThirdSection() : false;
}

void MainWindow::fixOrder() {
	if (_passcodeLock) _passcodeLock->raise();
	if (_layer) _layer->raise();
	if (_mediaPreview) _mediaPreview->raise();
	if (_testingThemeWarning) _testingThemeWarning->raise();
}

void MainWindow::handleTrayIconActication(
		QSystemTrayIcon::ActivationReason reason) {
	updateIsActive();
	if (Platform::IsMac() && isActive()) {
		if (trayIcon && !trayIcon->contextMenu()) {
			showFromTray();
		}
		return;
	}
	if (reason == QSystemTrayIcon::Context) {
		updateTrayMenu();
		InvokeQueued(this, [=] {
			psShowTrayMenu();
		});
	} else if (!skipTrayClick()) {
		if (isActiveForTrayMenu()) {
			minimizeToTray();
		} else {
			showFromTray();
		}
		_lastTrayClickTime = crl::now();
	}
}

bool MainWindow::skipTrayClick() const {
	return (_lastTrayClickTime > 0)
		&& (crl::now() - _lastTrayClickTime
			< QApplication::doubleClickInterval());
}

void MainWindow::toggleDisplayNotifyFromTray() {
	if (controller().locked()) {
		if (!isActive()) showFromTray();
		Ui::show(Box<Ui::InformBox>(tr::lng_passcode_need_unblock(tr::now)));
		return;
	}
	if (!sessionController()) {
		return;
	}

	auto soundNotifyChanged = false;
	auto flashBounceNotifyChanged = false;
	auto &settings = Core::App().settings();
	settings.setDesktopNotify(!settings.desktopNotify());
	if (settings.desktopNotify()) {
		if (settings.rememberedSoundNotifyFromTray()
			&& !settings.soundNotify()) {
			settings.setSoundNotify(true);
			settings.setRememberedSoundNotifyFromTray(false);
			soundNotifyChanged = true;
		}
		if (settings.rememberedFlashBounceNotifyFromTray()
			&& !settings.flashBounceNotify()) {
			settings.setFlashBounceNotify(true);
			settings.setRememberedFlashBounceNotifyFromTray(false);
			flashBounceNotifyChanged = true;
		}
	} else {
		if (settings.soundNotify()) {
			settings.setSoundNotify(false);
			settings.setRememberedSoundNotifyFromTray(true);
			soundNotifyChanged = true;
		} else {
			settings.setRememberedSoundNotifyFromTray(false);
		}
		if (settings.flashBounceNotify()) {
			settings.setFlashBounceNotify(false);
			settings.setRememberedFlashBounceNotifyFromTray(true);
			flashBounceNotifyChanged = true;
		} else {
			settings.setRememberedFlashBounceNotifyFromTray(false);
		}
	}
	Core::App().saveSettingsDelayed();
	using Change = Window::Notifications::ChangeType;
	auto &notifications = Core::App().notifications();
	notifications.notifySettingsChanged(Change::DesktopEnabled);
	if (soundNotifyChanged) {
		notifications.notifySettingsChanged(Change::SoundEnabled);
	}
	if (flashBounceNotifyChanged) {
		notifications.notifySettingsChanged(Change::FlashBounceEnabled);
	}
}

void MainWindow::toggleSoundNotifyFromTray() {
	if (controller().locked()) {
		if (!isActive()) showFromTray();
		Ui::show(Box<InformBox>(tr::lng_passcode_need_unblock(tr::now)));
		return;
	}
	if (!sessionController()) {
		return;
	}

	auto &settings = Core::App().settings();
	settings.setSoundNotify(!settings.soundNotify());
	account().session().saveSettings();
	using Change = Window::Notifications::ChangeType;
	auto &notifications = Core::App().notifications();
	notifications.notifySettingsChanged(Change::SoundEnabled);
}

void MainWindow::closeEvent(QCloseEvent *e) {
	if (Core::Sandbox::Instance().isSavingSession()) {
		e->accept();
		App::quit();
	} else {
		e->ignore();
		const auto hasAuth = [&] {
			if (!Core::App().domain().started()) {
				return false;
			}
			for (const auto &[_, account] : Core::App().domain().accounts()) {
				if (account->sessionExists()) {
					return true;
				}
			}
			return false;
		}();
		if (!hasAuth || !hideNoQuit()) {
			App::quit();
		}
	}
}

void MainWindow::updateControlsGeometry() {
	Platform::MainWindow::updateControlsGeometry();

	auto body = bodyWidget()->rect();
	if (_passcodeLock) _passcodeLock->setGeometry(body);
	auto mainLeft = 0;
	auto mainWidth = body.width();
	if (const auto session = sessionController()) {
		if (const auto skip = session->filtersWidth()) {
			mainLeft += skip;
			mainWidth -= skip;
		}
	}
	if (_main) {
		_main->setGeometry({
			body.x() + mainLeft,
			body.y(),
			mainWidth,
			body.height() });
	}
	if (_intro) _intro->setGeometry(body);
	if (_layer) _layer->setGeometry(body);
	if (_mediaPreview) _mediaPreview->setGeometry(body);
	if (_testingThemeWarning) _testingThemeWarning->setGeometry(body);

	if (_main) _main->checkMainSectionToLayer();
}

<<<<<<< HEAD
void MainWindow::placeSmallCounter(QImage &img, int size, int count, style::color bg, const QPoint &shift, style::color color) {
	QPainter p(&img);

	QString cnt = (count < 100) ? QString("%1").arg(count) : QString("..%1").arg(count % 10, 1, 10, QChar('0'));
	int32 cntSize = cnt.size();

	p.setBrush(bg->b);
	p.setPen(Qt::NoPen);
	p.setRenderHint(QPainter::Antialiasing);
	int32 fontSize;
	if (size == 16) {
		fontSize = 8;
	} else if (size == 32) {
		fontSize = (cntSize < 2) ? 12 : 12;
	} else {
		fontSize = (cntSize < 2) ? 22 : 22;
	}
	style::font f = { fontSize, 0, 0 };
	int32 w = f->width(cnt), d, r;
	if (size == 16) {
		d = (cntSize < 2) ? 2 : 1;
		r = (cntSize < 2) ? 4 : 3;
	} else if (size == 32) {
		d = (cntSize < 2) ? 5 : 2;
		r = (cntSize < 2) ? 8 : 7;
	} else {
		d = (cntSize < 2) ? 9 : 4;
		r = (cntSize < 2) ? 16 : 14;
	}
	p.drawRoundedRect(QRect(shift.x() + size - w - d * 2, shift.y() + size - f->height, w + d * 2, f->height), r, r);
	p.setFont(f->f);

	p.setPen(color->p);

	p.drawText(shift.x() + size - w - d, shift.y() + size - f->height + f->ascent, cnt);

}

void MainWindow::updateIconCache() {
	QImage iconImage(cWorkingDir() + "tdata/icon.png");

	auto logo = iconImage.isNull()
		? Core::App().logo(cCustomAppIcon())
		: iconImage;

	icon16 = logo.scaledToWidth(16, Qt::SmoothTransformation);
	icon32 = logo.scaledToWidth(32, Qt::SmoothTransformation);
	icon64 = logo.scaledToWidth(64, Qt::SmoothTransformation);

	auto logoNoMargin = iconImage.isNull()
		? Core::App().logoNoMargin(cCustomAppIcon())
		: iconImage;

	iconbig16 = logoNoMargin.scaledToWidth(16, Qt::SmoothTransformation);
	iconbig32 = logoNoMargin.scaledToWidth(32, Qt::SmoothTransformation);
	iconbig64 = logoNoMargin.scaledToWidth(64, Qt::SmoothTransformation);

	_customIconId = cCustomAppIcon();
}

QImage MainWindow::iconWithCounter(int size, int count, style::color bg, style::color fg, bool smallIcon) {
	bool layer = false;
	if (size < 0) {
		size = -size;
		layer = true;
	}
	if (layer) {
		if (size != 16 && size != 20 && size != 24) size = 32;

		// platform/linux/main_window_linux depends on count used the same
		// way for all the same (count % 1000) values.
		QString cnt = (count < 1000) ? QString("%1").arg(count) : QString("..%1").arg(count % 100, 2, 10, QChar('0'));
		QImage result(size, size, QImage::Format_ARGB32);
		int32 cntSize = cnt.size();
		result.fill(Qt::transparent);
		{
			QPainter p(&result);
			p.setBrush(bg);
			p.setPen(Qt::NoPen);
			p.setRenderHint(QPainter::Antialiasing);
			int32 fontSize;
			if (size == 16) {
				fontSize = (cntSize < 2) ? 11 : ((cntSize < 3) ? 11 : 8);
			} else if (size == 20) {
				fontSize = (cntSize < 2) ? 14 : ((cntSize < 3) ? 13 : 10);
			} else if (size == 24) {
				fontSize = (cntSize < 2) ? 17 : ((cntSize < 3) ? 16 : 12);
			} else {
				fontSize = (cntSize < 2) ? 22 : ((cntSize < 3) ? 20 : 16);
			}
			style::font f = { fontSize, 0, 0 };
			int32 w = f->width(cnt), d, r;
			if (size == 16) {
				d = (cntSize < 2) ? 5 : ((cntSize < 3) ? 2 : 1);
				r = (cntSize < 2) ? 8 : ((cntSize < 3) ? 7 : 3);
			} else if (size == 20) {
				d = (cntSize < 2) ? 6 : ((cntSize < 3) ? 2 : 1);
				r = (cntSize < 2) ? 10 : ((cntSize < 3) ? 9 : 5);
			} else if (size == 24) {
				d = (cntSize < 2) ? 7 : ((cntSize < 3) ? 3 : 1);
				r = (cntSize < 2) ? 12 : ((cntSize < 3) ? 11 : 6);
			} else {
				d = (cntSize < 2) ? 9 : ((cntSize < 3) ? 4 : 2);
				r = (cntSize < 2) ? 16 : ((cntSize < 3) ? 14 : 8);
			}
			p.drawRoundedRect(QRect(size - w - d * 2, size - f->height, w + d * 2, f->height), r, r);
			p.setFont(f);

			p.setPen(fg);

			p.drawText(size - w - d, size - f->height + f->ascent, cnt);
		}
		return result;
	} else {
		if (size != 16 && size != 32) size = 64;
	}

	if (_customIconId != cCustomAppIcon()) {
		updateIconCache();
	}

	QImage img(smallIcon ? ((size == 16) ? iconbig16 : (size == 32 ? iconbig32 : iconbig64)) : ((size == 16) ? icon16 : (size == 32 ? icon32 : icon64)));
	if (const auto controller = sessionController()) {
		if (controller->session().supportMode()) {
			Window::ConvertIconToBlack(img);
		}
	}
	if (!count) return img;

	if (smallIcon) {
		placeSmallCounter(img, size, count, bg, QPoint(), fg);
	} else {
		QPainter p(&img);
		p.drawPixmap(
			size / 2,
			size / 2,
			Ui::PixmapFromImage(
				iconWithCounter(-size / 2, count, bg, fg, false)));
	}
	return img;
}

=======
>>>>>>> f55d3d1c
void MainWindow::sendPaths() {
	if (controller().locked()) {
		return;
	}
	Core::App().hideMediaView();
	Ui::hideSettingsAndLayer(anim::type::instant);
	if (_main) {
		_main->activate();
	}
}

void MainWindow::activeChangedHook() {
	if (const auto controller = sessionController()) {
		controller->session().updates().updateOnline();
	}
}

MainWindow::~MainWindow() {
	delete trayIcon;
	delete trayIconMenu;
}

namespace App {

MainWindow *wnd() {
	return (Core::IsAppLaunched() && Core::App().activeWindow())
		? Core::App().activeWindow()->widget().get()
		: nullptr;
}

} // namespace App<|MERGE_RESOLUTION|>--- conflicted
+++ resolved
@@ -82,12 +82,6 @@
 
 MainWindow::MainWindow(not_null<Window::Controller*> controller)
 : Platform::MainWindow(controller) {
-<<<<<<< HEAD
-
-	updateIconCache();
-
-=======
->>>>>>> f55d3d1c
 	resize(st::windowDefaultWidth, st::windowDefaultHeight);
 
 	setLocale(QLocale(QLocale::English, QLocale::UnitedStates));
@@ -808,7 +802,7 @@
 void MainWindow::toggleSoundNotifyFromTray() {
 	if (controller().locked()) {
 		if (!isActive()) showFromTray();
-		Ui::show(Box<InformBox>(tr::lng_passcode_need_unblock(tr::now)));
+		Ui::show(Box<Ui::InformBox>(tr::lng_passcode_need_unblock(tr::now)));
 		return;
 	}
 	if (!sessionController()) {
@@ -874,151 +868,6 @@
 	if (_main) _main->checkMainSectionToLayer();
 }
 
-<<<<<<< HEAD
-void MainWindow::placeSmallCounter(QImage &img, int size, int count, style::color bg, const QPoint &shift, style::color color) {
-	QPainter p(&img);
-
-	QString cnt = (count < 100) ? QString("%1").arg(count) : QString("..%1").arg(count % 10, 1, 10, QChar('0'));
-	int32 cntSize = cnt.size();
-
-	p.setBrush(bg->b);
-	p.setPen(Qt::NoPen);
-	p.setRenderHint(QPainter::Antialiasing);
-	int32 fontSize;
-	if (size == 16) {
-		fontSize = 8;
-	} else if (size == 32) {
-		fontSize = (cntSize < 2) ? 12 : 12;
-	} else {
-		fontSize = (cntSize < 2) ? 22 : 22;
-	}
-	style::font f = { fontSize, 0, 0 };
-	int32 w = f->width(cnt), d, r;
-	if (size == 16) {
-		d = (cntSize < 2) ? 2 : 1;
-		r = (cntSize < 2) ? 4 : 3;
-	} else if (size == 32) {
-		d = (cntSize < 2) ? 5 : 2;
-		r = (cntSize < 2) ? 8 : 7;
-	} else {
-		d = (cntSize < 2) ? 9 : 4;
-		r = (cntSize < 2) ? 16 : 14;
-	}
-	p.drawRoundedRect(QRect(shift.x() + size - w - d * 2, shift.y() + size - f->height, w + d * 2, f->height), r, r);
-	p.setFont(f->f);
-
-	p.setPen(color->p);
-
-	p.drawText(shift.x() + size - w - d, shift.y() + size - f->height + f->ascent, cnt);
-
-}
-
-void MainWindow::updateIconCache() {
-	QImage iconImage(cWorkingDir() + "tdata/icon.png");
-
-	auto logo = iconImage.isNull()
-		? Core::App().logo(cCustomAppIcon())
-		: iconImage;
-
-	icon16 = logo.scaledToWidth(16, Qt::SmoothTransformation);
-	icon32 = logo.scaledToWidth(32, Qt::SmoothTransformation);
-	icon64 = logo.scaledToWidth(64, Qt::SmoothTransformation);
-
-	auto logoNoMargin = iconImage.isNull()
-		? Core::App().logoNoMargin(cCustomAppIcon())
-		: iconImage;
-
-	iconbig16 = logoNoMargin.scaledToWidth(16, Qt::SmoothTransformation);
-	iconbig32 = logoNoMargin.scaledToWidth(32, Qt::SmoothTransformation);
-	iconbig64 = logoNoMargin.scaledToWidth(64, Qt::SmoothTransformation);
-
-	_customIconId = cCustomAppIcon();
-}
-
-QImage MainWindow::iconWithCounter(int size, int count, style::color bg, style::color fg, bool smallIcon) {
-	bool layer = false;
-	if (size < 0) {
-		size = -size;
-		layer = true;
-	}
-	if (layer) {
-		if (size != 16 && size != 20 && size != 24) size = 32;
-
-		// platform/linux/main_window_linux depends on count used the same
-		// way for all the same (count % 1000) values.
-		QString cnt = (count < 1000) ? QString("%1").arg(count) : QString("..%1").arg(count % 100, 2, 10, QChar('0'));
-		QImage result(size, size, QImage::Format_ARGB32);
-		int32 cntSize = cnt.size();
-		result.fill(Qt::transparent);
-		{
-			QPainter p(&result);
-			p.setBrush(bg);
-			p.setPen(Qt::NoPen);
-			p.setRenderHint(QPainter::Antialiasing);
-			int32 fontSize;
-			if (size == 16) {
-				fontSize = (cntSize < 2) ? 11 : ((cntSize < 3) ? 11 : 8);
-			} else if (size == 20) {
-				fontSize = (cntSize < 2) ? 14 : ((cntSize < 3) ? 13 : 10);
-			} else if (size == 24) {
-				fontSize = (cntSize < 2) ? 17 : ((cntSize < 3) ? 16 : 12);
-			} else {
-				fontSize = (cntSize < 2) ? 22 : ((cntSize < 3) ? 20 : 16);
-			}
-			style::font f = { fontSize, 0, 0 };
-			int32 w = f->width(cnt), d, r;
-			if (size == 16) {
-				d = (cntSize < 2) ? 5 : ((cntSize < 3) ? 2 : 1);
-				r = (cntSize < 2) ? 8 : ((cntSize < 3) ? 7 : 3);
-			} else if (size == 20) {
-				d = (cntSize < 2) ? 6 : ((cntSize < 3) ? 2 : 1);
-				r = (cntSize < 2) ? 10 : ((cntSize < 3) ? 9 : 5);
-			} else if (size == 24) {
-				d = (cntSize < 2) ? 7 : ((cntSize < 3) ? 3 : 1);
-				r = (cntSize < 2) ? 12 : ((cntSize < 3) ? 11 : 6);
-			} else {
-				d = (cntSize < 2) ? 9 : ((cntSize < 3) ? 4 : 2);
-				r = (cntSize < 2) ? 16 : ((cntSize < 3) ? 14 : 8);
-			}
-			p.drawRoundedRect(QRect(size - w - d * 2, size - f->height, w + d * 2, f->height), r, r);
-			p.setFont(f);
-
-			p.setPen(fg);
-
-			p.drawText(size - w - d, size - f->height + f->ascent, cnt);
-		}
-		return result;
-	} else {
-		if (size != 16 && size != 32) size = 64;
-	}
-
-	if (_customIconId != cCustomAppIcon()) {
-		updateIconCache();
-	}
-
-	QImage img(smallIcon ? ((size == 16) ? iconbig16 : (size == 32 ? iconbig32 : iconbig64)) : ((size == 16) ? icon16 : (size == 32 ? icon32 : icon64)));
-	if (const auto controller = sessionController()) {
-		if (controller->session().supportMode()) {
-			Window::ConvertIconToBlack(img);
-		}
-	}
-	if (!count) return img;
-
-	if (smallIcon) {
-		placeSmallCounter(img, size, count, bg, QPoint(), fg);
-	} else {
-		QPainter p(&img);
-		p.drawPixmap(
-			size / 2,
-			size / 2,
-			Ui::PixmapFromImage(
-				iconWithCounter(-size / 2, count, bg, fg, false)));
-	}
-	return img;
-}
-
-=======
->>>>>>> f55d3d1c
 void MainWindow::sendPaths() {
 	if (controller().locked()) {
 		return;
