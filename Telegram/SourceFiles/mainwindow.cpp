--- conflicted
+++ resolved
@@ -147,16 +147,12 @@
 	}
 	trayIconMenu->addAction(tr::lng_minimize_to_tray(tr::now), this, SLOT(minimizeToTray()));
 	trayIconMenu->addAction(notificationActionText, this, SLOT(toggleDisplayNotifyFromTray()));
-<<<<<<< HEAD
 	trayIconMenu->addAction(tr::ktg_quit_from_tray(tr::now), this, SLOT(quitFromTray()));
-=======
-	trayIconMenu->addAction(tr::lng_quit_from_tray(tr::now), this, SLOT(quitFromTray()));
 
 	initTrayMenuHook();
 }
 
 void MainWindow::applyInitialWorkMode() {
->>>>>>> 844e9b60
 	Global::RefWorkMode().setForced(Global::WorkMode().value(), true);
 
 	if (cWindowPos().maximized) {
@@ -609,17 +605,7 @@
 		connect(toggleAction, SIGNAL(triggered(bool)), this, active ? SLOT(minimizeToTray()) : SLOT(showFromTray()));
 		toggleAction->setText(active
 			? tr::lng_minimize_to_tray(tr::now)
-<<<<<<< HEAD
 			: tr::ktg_open_from_tray(tr::now));
-
-		// On macOS just remove trayIcon menu if the window is not active.
-		// So we will activate the window on click instead of showing the menu.
-		if (!active && Platform::IsMac()) {
-			iconMenu = nullptr;
-		}
-=======
-			: tr::lng_open_from_tray(tr::now));
->>>>>>> 844e9b60
 	}
 	auto notificationAction = actions.at(Platform::IsLinux() ? 2 : 1);
 	auto notificationActionText = Global::DesktopNotify()
