--- conflicted
+++ resolved
@@ -606,7 +606,6 @@
 	if (!_main || Ui::isLayerShown()) {
 		return false;
 	}
-<<<<<<< HEAD
 	if (::Kotato::JsonSettings::GetBool("auto_scroll_unfocused")) {
 		// for tile grid in case other windows have shadows
 		// i've seen some windows with >70px shadow margins
@@ -617,9 +616,6 @@
 			inner.marginsRemoved(QMargins(margin, margin, margin, margin)))
 			&& _main->doWeMarkAsRead();
 	}
-	updateIsActive();
-=======
->>>>>>> 95e806cb
 	return isActive() && _main->doWeMarkAsRead();
 }
 
