--- conflicted
+++ resolved
@@ -1816,7 +1816,6 @@
 	auto row = std::make_unique<PeerListRowWithLink>(user);
 	refreshCustomStatus(row.get());
 	if (_role == Role::Admins
-<<<<<<< HEAD
 		&& (_additional.adminRights(user).has_value()
 			|| _additional.isCreator(user))) {
 		if (_additional.canEditAdmin(user) && !_additional.isCreator(user)) {
@@ -1828,12 +1827,6 @@
 				? tr::lng_owner_badge(tr::now)
 				: QString(),
 			_additional.isCreator(user));
-=======
-		&& !_additional.isCreator(user)
-		&& _additional.adminRights(user).has_value()
-		&& _additional.canEditAdmin(user)) {
-		row->setActionLink(tr::lng_profile_kick(tr::now));
->>>>>>> 744eccc5
 	} else if (_role == Role::Kicked || _role == Role::Restricted) {
 		if (_additional.canRestrictUser(user)) {
 			row->setActionLink(tr::lng_profile_delete_removed(tr::now));
