--- conflicted
+++ resolved
@@ -1489,7 +1489,6 @@
 		}
 		return result;
 	}
-<<<<<<< HEAD
 	if (const auto window = App::wnd()) {
 		if (const auto mainwidget = window->sessionContent()) {
 			if (const auto openedPeer = mainwidget->peer()) {
@@ -1501,10 +1500,7 @@
 			}
 		}
 	}
-	if (_additional.canAddOrEditAdmin(user)) {
-=======
 	if (user && _additional.canAddOrEditAdmin(user)) {
->>>>>>> c08a148b
 		const auto isAdmin = _additional.isCreator(user)
 			|| _additional.adminRights(user).has_value();
 		result->addAction(
@@ -1892,7 +1888,7 @@
 	auto row = std::make_unique<PeerListRowWithLink>(participant);
 	refreshCustomStatus(row.get());
 	if (_role == Role::Admins
-<<<<<<< HEAD
+		&& user
 		&& (_additional.adminRights(user).has_value()
 			|| _additional.isCreator(user))) {
 		if (_additional.canEditAdmin(user) && !_additional.isCreator(user)) {
@@ -1904,13 +1900,6 @@
 				? tr::lng_owner_badge(tr::now)
 				: QString(),
 			_additional.isCreator(user));
-=======
-		&& user
-		&& !_additional.isCreator(user)
-		&& _additional.adminRights(user).has_value()
-		&& _additional.canEditAdmin(user)) {
-		row->setActionLink(tr::lng_profile_kick(tr::now));
->>>>>>> c08a148b
 	} else if (_role == Role::Kicked || _role == Role::Restricted) {
 		if (_additional.canRestrictParticipant(participant)) {
 			row->setActionLink(tr::lng_profile_delete_removed(tr::now));
@@ -1942,14 +1931,12 @@
 		: (user && _additional.adminRights(user).has_value())
 		? Rights::Admin
 		: Rights::Normal;
-<<<<<<< HEAD
-	result.canRemove = _additional.canRemoveUser(user);
-	if (const auto channel = _peer->asChannel()) {
-		result.adminRank = channel->adminRank(user);
-	}
-=======
 	result.canRemove = _additional.canRemoveParticipant(participant);
->>>>>>> c08a148b
+	if (user) {
+		if (const auto channel = _peer->asChannel()) {
+			result.adminRank = channel->adminRank(user);
+		}
+	}
 	return result;
 }
 
@@ -1968,11 +1955,8 @@
 	const auto participant = row->peer();
 	const auto user = participant->asUser();
 	if (_role == Role::Admins) {
-<<<<<<< HEAD
 		/*
-=======
 		Assert(user != nullptr);
->>>>>>> c08a148b
 		if (const auto by = _additional.adminPromotedBy(user)) {
 			row->setCustomStatus(tr::lng_channel_admin_status_promoted_by(
 				tr::now,
