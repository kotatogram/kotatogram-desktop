--- conflicted
+++ resolved
@@ -1821,14 +1821,10 @@
 		: _additional.adminRights(user).has_value()
 		? Rights::Admin
 		: Rights::Normal;
-<<<<<<< HEAD
-	result.canRemove = _additional.canRestrictUser(user);
+	result.canRemove = _additional.canRemoveUser(user);
 	if (const auto channel = _peer->asChannel()) {
 		result.adminRank = channel->adminRank(user);
 	}
-=======
-	result.canRemove = _additional.canRemoveUser(user);
->>>>>>> 9d1a4cdb
 	return result;
 }
 
