/*
This file is part of Telegram Desktop,
the official desktop application for the Telegram messaging service.

For license and copyright information please follow this link:
https://github.com/telegramdesktop/tdesktop/blob/master/LEGAL
*/
#include "boxes/peers/edit_peer_info_box.h"

#include "apiwrap.h"
#include "main/main_session.h"
#include "boxes/add_contact_box.h"
#include "boxes/confirm_box.h"
#include "boxes/single_choice_box.h"
#include "boxes/peer_list_controllers.h"
#include "boxes/peers/edit_participants_box.h"
#include "boxes/peers/edit_peer_type_box.h"
#include "boxes/peers/edit_peer_history_visibility_box.h"
#include "boxes/peers/edit_peer_permissions_box.h"
#include "boxes/peers/edit_peer_invite_links.h"
#include "boxes/peers/edit_linked_chat_box.h"
#include "boxes/stickers_box.h"
#include "chat_helpers/emoji_suggestions_widget.h"
#include "core/application.h"
#include "core/core_settings.h"
#include "data/data_channel.h"
#include "data/data_chat.h"
#include "data/data_peer.h"
#include "data/data_session.h"
#include "data/data_changes.h"
#include "history/admin_log/history_admin_log_section.h"
#include "info/profile/info_profile_values.h"
#include "lang/lang_keys.h"
#include "mainwidget.h"
#include "mainwindow.h"
#include "mtproto/sender.h"
#include "ui/rp_widget.h"
#include "ui/special_buttons.h"
#include "ui/toast/toast.h"
#include "ui/widgets/checkbox.h"
#include "ui/widgets/buttons.h"
#include "ui/widgets/input_fields.h"
#include "ui/widgets/labels.h"
#include "ui/widgets/box_content_divider.h"
#include "ui/wrap/padding_wrap.h"
#include "ui/wrap/slide_wrap.h"
#include "ui/wrap/vertical_layout.h"
#include "window/window_session_controller.h"
#include "info/profile/info_profile_icon.h"
#include "app.h"
#include "apiwrap.h"
#include "api/api_invite_links.h"
#include "facades.h"
#include "styles/style_layers.h"
#include "styles/style_boxes.h"
#include "styles/style_info.h"

namespace {

auto ToPositiveNumberString() {
	return rpl::map([](int count) {
		return count ? QString::number(count) : QString();
	});
}

auto ToPositiveNumberStringRestrictions() {
	return rpl::map([](int count) {
		return QString::number(count)
		+ QString("/")
		+ QString::number(int(Data::ListOfRestrictions().size()));
	});
}

void AddSkip(
		not_null<Ui::VerticalLayout*> container,
		int top = st::editPeerTopButtonsLayoutSkip,
		int bottom = st::editPeerTopButtonsLayoutSkipToBottom) {
	container->add(object_ptr<Ui::FixedHeightWidget>(
		container,
		top));
	container->add(object_ptr<Ui::BoxContentDivider>(container));
	container->add(object_ptr<Ui::FixedHeightWidget>(
		container,
		bottom));
}

void AddButtonWithCount(
		not_null<Ui::VerticalLayout*> parent,
		rpl::producer<QString> &&text,
		rpl::producer<QString> &&count,
		Fn<void()> callback,
		const style::icon &icon) {
	parent->add(EditPeerInfoBox::CreateButton(
		parent,
		std::move(text),
		std::move(count),
		std::move(callback),
		st::manageGroupButton,
		&icon));
}

object_ptr<Ui::SettingsButton> CreateButtonWithText(
		not_null<QWidget*> parent,
		rpl::producer<QString> &&text,
		rpl::producer<QString> &&label,
		Fn<void()> callback) {
	return EditPeerInfoBox::CreateButton(
		parent,
		std::move(text),
		std::move(label),
		std::move(callback),
		st::manageGroupTopButtonWithText,
		nullptr);
}

Ui::SettingsButton *AddButtonWithText(
		not_null<Ui::VerticalLayout*> parent,
		rpl::producer<QString> &&text,
		rpl::producer<QString> &&label,
		Fn<void()> callback) {
	return parent->add(CreateButtonWithText(
		parent,
		std::move(text),
		std::move(label),
		std::move(callback)));
}

void AddButtonDelete(
		not_null<Ui::VerticalLayout*> parent,
		rpl::producer<QString> &&text,
		Fn<void()> callback) {
	parent->add(EditPeerInfoBox::CreateButton(
		parent,
		std::move(text),
		rpl::single(QString()),
		std::move(callback),
		st::manageDeleteGroupButton,
		nullptr));
}

void SaveDefaultRestrictions(
		not_null<PeerData*> peer,
		MTPChatBannedRights rights,
		Fn<void()> done) {
	const auto api = &peer->session().api();
	const auto key = Api::RequestKey("default_restrictions", peer->id);

	const auto requestId = api->request(
		MTPmessages_EditChatDefaultBannedRights(
			peer->input,
			rights)
	).done([=](const MTPUpdates &result) {
		api->clearModifyRequest(key);
		api->applyUpdates(result);
		done();
	}).fail([=](const RPCError &error) {
		api->clearModifyRequest(key);
		if (error.type() != qstr("CHAT_NOT_MODIFIED")) {
			return;
		}
		if (const auto chat = peer->asChat()) {
			chat->setDefaultRestrictions(rights);
		} else if (const auto channel = peer->asChannel()) {
			channel->setDefaultRestrictions(rights);
		} else {
			Unexpected("Peer in ApiWrap::saveDefaultRestrictions.");
		}
		done();
	}).send();

	api->registerModifyRequest(key, requestId);
}

void SaveSlowmodeSeconds(
		not_null<ChannelData*> channel,
		int seconds,
		Fn<void()> done) {
	const auto api = &channel->session().api();
	const auto key = Api::RequestKey("slowmode_seconds", channel->id);

	const auto requestId = api->request(MTPchannels_ToggleSlowMode(
		channel->inputChannel,
		MTP_int(seconds)
	)).done([=](const MTPUpdates &result) {
		api->clearModifyRequest(key);
		api->applyUpdates(result);
		channel->setSlowmodeSeconds(seconds);
		done();
	}).fail([=](const RPCError &error) {
		api->clearModifyRequest(key);
		if (error.type() != qstr("CHAT_NOT_MODIFIED")) {
			return;
		}
		channel->setSlowmodeSeconds(seconds);
		done();
	}).send();

	api->registerModifyRequest(key, requestId);
}

} // namespace

void ShowEditPermissions(
		not_null<Window::SessionNavigation*> navigation,
		not_null<PeerData*> peer) {
	const auto box = Ui::show(
		Box<EditPeerPermissionsBox>(navigation, peer),
		Ui::LayerOption::KeepOther);
	const auto saving = box->lifetime().make_state<int>(0);
	const auto save = [=](
			not_null<PeerData*> peer,
			EditPeerPermissionsBox::Result result) {
		Expects(result.slowmodeSeconds == 0 || peer->isChannel());

		const auto close = crl::guard(box, [=] { box->closeBox(); });
		SaveDefaultRestrictions(
			peer,
			MTP_chatBannedRights(MTP_flags(result.rights), MTP_int(0)),
			close);
		if (const auto channel = peer->asChannel()) {
			SaveSlowmodeSeconds(channel, result.slowmodeSeconds, close);
		}
	};
	box->saveEvents(
	) | rpl::start_with_next([=](EditPeerPermissionsBox::Result result) {
		if (*saving) {
			return;
		}
		*saving = true;

		const auto saveFor = peer->migrateToOrMe();
		const auto chat = saveFor->asChat();
		if (!result.slowmodeSeconds || !chat) {
			save(saveFor, result);
			return;
		}
		const auto api = &peer->session().api();
		api->migrateChat(chat, [=](not_null<ChannelData*> channel) {
			save(channel, result);
		}, [=](const RPCError &error) {
			*saving = false;
		});
	}, box->lifetime());
}

<<<<<<< HEAD
=======
void ShowEditInviteLinks(
		not_null<Window::SessionNavigation*> navigation,
		not_null<PeerData*> peer) {
	const auto box = Ui::show(
		Box<EditPeerPermissionsBox>(navigation, peer),
		Ui::LayerOption::KeepOther);
	const auto saving = box->lifetime().make_state<int>(0);
	const auto save = [=](
			not_null<PeerData*> peer,
			EditPeerPermissionsBox::Result result) {
		Expects(result.slowmodeSeconds == 0 || peer->isChannel());

		const auto close = crl::guard(box, [=] { box->closeBox(); });
		SaveDefaultRestrictions(
			peer,
			MTP_chatBannedRights(MTP_flags(result.rights), MTP_int(0)),
			close);
		if (const auto channel = peer->asChannel()) {
			SaveSlowmodeSeconds(channel, result.slowmodeSeconds, close);
		}
	};
	box->saveEvents(
	) | rpl::start_with_next([=](EditPeerPermissionsBox::Result result) {
		if (*saving) {
			return;
		}
		*saving = true;

		const auto saveFor = peer->migrateToOrMe();
		const auto chat = saveFor->asChat();
		if (!result.slowmodeSeconds || !chat) {
			save(saveFor, result);
			return;
		}
		const auto api = &peer->session().api();
		api->migrateChat(chat, [=](not_null<ChannelData*> channel) {
			save(channel, result);
		}, [=](const RPCError &error) {
			*saving = false;
		});
	}, box->lifetime());
}

} // namespace

>>>>>>> 740ffb3c
namespace {

constexpr auto kMaxGroupChannelTitle = 128; // See also add_contact_box.
constexpr auto kMaxChannelDescription = 255; // See also add_contact_box.

class Controller : public base::has_weak_ptr {
public:
	Controller(
		not_null<Window::SessionNavigation*> navigation,
		not_null<Ui::BoxContent*> box,
		not_null<PeerData*> peer);

	object_ptr<Ui::VerticalLayout> createContent();
	void setFocus();

private:
	struct Controls {
		Ui::InputField *title = nullptr;
		Ui::InputField *description = nullptr;
		Ui::UserpicButton *photo = nullptr;
		rpl::lifetime initialPhotoImageWaiting;
		Ui::VerticalLayout *buttonsLayout = nullptr;
		Ui::SlideWrap<> *historyVisibilityWrap = nullptr;
	};
	struct Saving {
		std::optional<QString> username;
		std::optional<QString> title;
		std::optional<QString> description;
		std::optional<bool> hiddenPreHistory;
		std::optional<bool> signatures;
		std::optional<ChannelData*> linkedChat;
	};

	object_ptr<Ui::RpWidget> createPhotoAndTitleEdit();
	object_ptr<Ui::RpWidget> createTitleEdit();
	object_ptr<Ui::RpWidget> createPhotoEdit();
	object_ptr<Ui::RpWidget> createDescriptionEdit();
	object_ptr<Ui::RpWidget> createManageGroupButtons();
	object_ptr<Ui::RpWidget> createStickersEdit();

	bool canEditInformation() const;
	void refreshHistoryVisibility();
	void showEditPeerTypeBox(
		std::optional<rpl::producer<QString>> error = {});
	void showEditLinkedChatBox();
	void fillPrivacyTypeButton();
	void fillLinkedChatButton();
	//void fillInviteLinkButton();
	void fillSignaturesButton();
	void fillHistoryVisibilityButton();
	void fillManageSection();

	void submitTitle();
	void submitDescription();
	void deleteWithConfirmation();
	void deleteChannel();

	std::optional<Saving> validate() const;
	bool validateUsername(Saving &to) const;
	bool validateLinkedChat(Saving &to) const;
	bool validateTitle(Saving &to) const;
	bool validateDescription(Saving &to) const;
	bool validateHistoryVisibility(Saving &to) const;
	bool validateSignatures(Saving &to) const;

	void save();
	void saveUsername();
	void saveLinkedChat();
	void saveTitle();
	void saveDescription();
	void saveHistoryVisibility();
	void saveSignatures();
	void savePhoto();
	void pushSaveStage(FnMut<void()> &&lambda);
	void continueSave();
	void cancelSave();

	void togglePreHistoryHidden(
		not_null<ChannelData*> channel,
		bool hidden,
		Fn<void()> done,
		Fn<void()> fail);

	void subscribeToMigration();
	void migrate(not_null<ChannelData*> channel);

	std::optional<Privacy> _privacySavedValue;
	std::optional<ChannelData*> _linkedChatSavedValue;
	ChannelData *_linkedChatOriginalValue = nullptr;
	bool _channelHasLocationOriginalValue = false;
	std::optional<HistoryVisibility> _historyVisibilitySavedValue;
	std::optional<QString> _usernameSavedValue;
	std::optional<bool> _signaturesSavedValue;

	const not_null<Window::SessionNavigation*> _navigation;
	const not_null<Ui::BoxContent*> _box;
	not_null<PeerData*> _peer;
	MTP::Sender _api;
	const bool _isGroup = false;

	base::unique_qptr<Ui::VerticalLayout> _wrap;
	Controls _controls;

	std::deque<FnMut<void()>> _saveStagesQueue;
	Saving _savingData;

	const rpl::event_stream<Privacy> _privacyTypeUpdates;
	const rpl::event_stream<ChannelData*> _linkedChatUpdates;
	mtpRequestId _linkedChatsRequestId = 0;

	rpl::lifetime _lifetime;

};

Controller::Controller(
	not_null<Window::SessionNavigation*> navigation,
	not_null<Ui::BoxContent*> box,
	not_null<PeerData*> peer)
: _navigation(navigation)
, _box(box)
, _peer(peer)
, _api(&_peer->session().mtp())
, _isGroup(_peer->isChat() || _peer->isMegagroup()) {
	_box->setTitle(_isGroup
		? tr::lng_edit_group()
		: tr::lng_edit_channel_title());
	_box->addButton(tr::lng_settings_save(), [=] {
		save();
	});
	_box->addButton(tr::lng_cancel(), [=] {
		_box->closeBox();
	});
	subscribeToMigration();
	_peer->updateFull();
}

void Controller::subscribeToMigration() {
	SubscribeToMigration(
		_peer,
		_lifetime,
		[=](not_null<ChannelData*> channel) { migrate(channel); });
}

void Controller::migrate(not_null<ChannelData*> channel) {
	_peer = channel;
	_peer->updateFull();
}

object_ptr<Ui::VerticalLayout> Controller::createContent() {
	auto result = object_ptr<Ui::VerticalLayout>(_box);
	_wrap.reset(result.data());
	_controls = Controls();

	_wrap->add(createPhotoAndTitleEdit());
	_wrap->add(createDescriptionEdit());
	_wrap->add(createManageGroupButtons());

	return result;
}

void Controller::setFocus() {
	if (_controls.title) {
		_controls.title->setFocusFast();
	}
}

object_ptr<Ui::RpWidget> Controller::createPhotoAndTitleEdit() {
	Expects(_wrap != nullptr);

	if (!canEditInformation()) {
		return nullptr;
	}

	auto result = object_ptr<Ui::RpWidget>(_wrap);
	const auto container = result.data();

	const auto photoWrap = Ui::AttachParentChild(
		container,
		createPhotoEdit());
	const auto titleEdit = Ui::AttachParentChild(
		container,
		createTitleEdit());
	photoWrap->heightValue(
	) | rpl::start_with_next([container](int height) {
		container->resize(container->width(), height);
	}, photoWrap->lifetime());
	container->widthValue(
	) | rpl::start_with_next([titleEdit](int width) {
		const auto left = st::editPeerPhotoMargins.left()
			+ st::defaultUserpicButton.size.width();
		titleEdit->resizeToWidth(width - left);
		titleEdit->moveToLeft(left, 0, width);
	}, titleEdit->lifetime());

	return result;
}

object_ptr<Ui::RpWidget> Controller::createPhotoEdit() {
	Expects(_wrap != nullptr);

	using PhotoWrap = Ui::PaddingWrap<Ui::UserpicButton>;
	auto photoWrap = object_ptr<PhotoWrap>(
		_wrap,
		object_ptr<Ui::UserpicButton>(
			_wrap,
			_peer,
			Ui::UserpicButton::Role::ChangePhoto,
			st::defaultUserpicButton),
		st::editPeerPhotoMargins);
	_controls.photo = photoWrap->entity();

	return photoWrap;
}

object_ptr<Ui::RpWidget> Controller::createTitleEdit() {
	Expects(_wrap != nullptr);

	auto result = object_ptr<Ui::PaddingWrap<Ui::InputField>>(
		_wrap,
		object_ptr<Ui::InputField>(
			_wrap,
			st::defaultInputField,
			(_isGroup
				? tr::lng_dlg_new_group_name
				: tr::lng_dlg_new_channel_name)(),
			_peer->name),
		st::editPeerTitleMargins);
	result->entity()->setMaxLength(kMaxGroupChannelTitle);
	result->entity()->setInstantReplaces(Ui::InstantReplaces::Default());
	result->entity()->setInstantReplacesEnabled(
		Core::App().settings().replaceEmojiValue());
	Ui::Emoji::SuggestionsController::Init(
		_wrap->window(),
		result->entity(),
		&_peer->session());

	QObject::connect(
		result->entity(),
		&Ui::InputField::submitted,
		[=] { submitTitle(); });

	_controls.title = result->entity();
	return result;
}

object_ptr<Ui::RpWidget> Controller::createDescriptionEdit() {
	Expects(_wrap != nullptr);

	if (!canEditInformation()) {
		return nullptr;
	}

	auto result = object_ptr<Ui::PaddingWrap<Ui::InputField>>(
		_wrap,
		object_ptr<Ui::InputField>(
			_wrap,
			st::editPeerDescription,
			Ui::InputField::Mode::MultiLine,
			tr::lng_create_group_description(),
			_peer->about()),
		st::editPeerDescriptionMargins);
	result->entity()->setMaxLength(kMaxChannelDescription);
	result->entity()->setInstantReplaces(Ui::InstantReplaces::Default());
	result->entity()->setInstantReplacesEnabled(
		Core::App().settings().replaceEmojiValue());
	result->entity()->setSubmitSettings(Core::App().settings().sendSubmitWay());
	Ui::Emoji::SuggestionsController::Init(
		_wrap->window(),
		result->entity(),
		&_peer->session());

	QObject::connect(
		result->entity(),
		&Ui::InputField::submitted,
		[=] { submitDescription(); });

	_controls.description = result->entity();
	return result;
}

object_ptr<Ui::RpWidget> Controller::createManageGroupButtons() {
	Expects(_wrap != nullptr);

	auto result = object_ptr<Ui::PaddingWrap<Ui::VerticalLayout>>(
		_wrap,
		object_ptr<Ui::VerticalLayout>(_wrap),
		st::editPeerBottomButtonsLayoutMargins);
	_controls.buttonsLayout = result->entity();

	fillManageSection();

	return result;
}

object_ptr<Ui::RpWidget> Controller::createStickersEdit() {
	Expects(_wrap != nullptr);

	const auto channel = _peer->asChannel();

	auto result = object_ptr<Ui::SlideWrap<Ui::VerticalLayout>>(
		_wrap,
		object_ptr<Ui::VerticalLayout>(_wrap),
		st::editPeerInvitesMargins);
	const auto container = result->entity();

	container->add(object_ptr<Ui::FlatLabel>(
		container,
		tr::lng_group_stickers(),
		st::editPeerSectionLabel));
	container->add(object_ptr<Ui::FixedHeightWidget>(
		container,
		st::editPeerInviteLinkSkip));

	container->add(object_ptr<Ui::FlatLabel>(
		container,
		tr::lng_group_stickers_description(),
		st::editPeerPrivacyLabel));
	container->add(object_ptr<Ui::FixedHeightWidget>(
		container,
		st::editPeerInviteLinkSkip));

	container->add(object_ptr<Ui::LinkButton>(
		_wrap,
		tr::lng_group_stickers_add(tr::now),
		st::editPeerInviteLinkButton)
	)->addClickHandler([=] {
		Ui::show(
			Box<StickersBox>(_navigation->parentController(), channel),
			Ui::LayerOption::KeepOther);
	});

	return result;
}

bool Controller::canEditInformation() const {
	if (const auto channel = _peer->asChannel()) {
		return channel->canEditInformation();
	} else if (const auto chat = _peer->asChat()) {
		return chat->canEditInformation();
	}
	return false;
}

void Controller::refreshHistoryVisibility() {
	if (!_controls.historyVisibilityWrap) {
		return;
	}
	_controls.historyVisibilityWrap->toggle(
		(_privacySavedValue != Privacy::HasUsername
			&& !_channelHasLocationOriginalValue
			&& (!_linkedChatSavedValue || !*_linkedChatSavedValue)),
		anim::type::instant);
}

void Controller::showEditPeerTypeBox(
		std::optional<rpl::producer<QString>> error) {
	const auto boxCallback = crl::guard(this, [=](
			Privacy checked, QString publicLink) {
		_privacyTypeUpdates.fire(std::move(checked));
		_privacySavedValue = checked;
		_usernameSavedValue = publicLink;
		refreshHistoryVisibility();
	});
	Ui::show(
		Box<EditPeerTypeBox>(
			_peer,
			_channelHasLocationOriginalValue,
			boxCallback,
			_privacySavedValue,
			_usernameSavedValue,
			error),
		Ui::LayerOption::KeepOther);
}

void Controller::showEditLinkedChatBox() {
	Expects(_peer->isChannel());

	const auto box = std::make_shared<QPointer<Ui::BoxContent>>();
	const auto channel = _peer->asChannel();
	const auto callback = [=](ChannelData *result) {
		if (*box) {
			(*box)->closeBox();
		}
		*_linkedChatSavedValue = result;
		_linkedChatUpdates.fire_copy(result);
		refreshHistoryVisibility();
	};
	const auto canEdit = channel->isBroadcast()
		? channel->canEditInformation()
		: (channel->canPinMessages()
			&& (channel->amCreator() || channel->adminRights() != 0)
			&& (!channel->hiddenPreHistory()
				|| channel->canEditPreHistoryHidden()));

	if (const auto chat = *_linkedChatSavedValue) {
		*box = Ui::show(
			EditLinkedChatBox(
				_navigation,
				channel,
				chat,
				canEdit,
				callback),
			Ui::LayerOption::KeepOther);
		return;
	} else if (!canEdit || _linkedChatsRequestId) {
		return;
	} else if (channel->isMegagroup()) {
		// Restore original linked channel.
		callback(_linkedChatOriginalValue);
		return;
	}
	_linkedChatsRequestId = _api.request(
		MTPchannels_GetGroupsForDiscussion()
	).done([=](const MTPmessages_Chats &result) {
		_linkedChatsRequestId = 0;
		const auto list = result.match([&](const auto &data) {
			return data.vchats().v;
		});
		auto chats = std::vector<not_null<PeerData*>>();
		chats.reserve(list.size());
		for (const auto &item : list) {
			chats.emplace_back(_peer->owner().processChat(item));
		}
		*box = Ui::show(
			EditLinkedChatBox(
				_navigation,
				channel,
				std::move(chats),
				callback),
			Ui::LayerOption::KeepOther);
	}).fail([=](const RPCError &error) {
		_linkedChatsRequestId = 0;
	}).send();
}

void Controller::fillPrivacyTypeButton() {
	Expects(_controls.buttonsLayout != nullptr);

	// Create Privacy Button.
	const auto hasLocation = _peer->isChannel()
		&& _peer->asChannel()->hasLocation();
	_privacySavedValue = (_peer->isChannel()
		&& _peer->asChannel()->hasUsername())
		? Privacy::HasUsername
		: Privacy::NoUsername;

	const auto isGroup = (_peer->isChat() || _peer->isMegagroup());
	AddButtonWithText(
		_controls.buttonsLayout,
		(hasLocation
			? tr::lng_manage_peer_link_type
			: isGroup
			? tr::lng_manage_peer_group_type
			: tr::lng_manage_peer_channel_type)(),
		_privacyTypeUpdates.events(
		) | rpl::map([=](Privacy flag) {
			return (flag == Privacy::HasUsername)
				? (hasLocation
					? tr::lng_manage_peer_link_permanent
					: isGroup
					? tr::lng_manage_public_group_title
					: tr::lng_manage_public_peer_title)()
				: (hasLocation
					? tr::lng_manage_peer_link_invite
					: isGroup
					? tr::lng_manage_private_group_title
					: tr::lng_manage_private_peer_title)();
		}) | rpl::flatten_latest(),
		[=] { showEditPeerTypeBox(); });

	_privacyTypeUpdates.fire_copy(*_privacySavedValue);
}

void Controller::fillLinkedChatButton() {
	Expects(_controls.buttonsLayout != nullptr);

	_linkedChatSavedValue = _linkedChatOriginalValue = _peer->isChannel()
		? _peer->asChannel()->linkedChat()
		: nullptr;

	const auto isGroup = (_peer->isChat() || _peer->isMegagroup());
	auto text = !isGroup
		? tr::lng_manage_discussion_group()
		: rpl::combine(
			tr::lng_manage_linked_channel(),
			tr::lng_manage_linked_channel_restore(),
			_linkedChatUpdates.events()
		) | rpl::map([=](
				const QString &edit,
				const QString &restore,
				ChannelData *chat) {
			return chat ? edit : restore;
		});
	auto label = isGroup
		? _linkedChatUpdates.events(
		) | rpl::map([](ChannelData *chat) {
			return chat ? chat->name : QString();
		}) | rpl::type_erased()
		: rpl::combine(
			tr::lng_manage_discussion_group_add(),
			_linkedChatUpdates.events()
		) | rpl::map([=](const QString &add, ChannelData *chat) {
			return chat
				? chat->name
				: add;
		}) | rpl::type_erased();
	AddButtonWithText(
		_controls.buttonsLayout,
		std::move(text),
		std::move(label),
		[=] { showEditLinkedChatBox(); });
	_linkedChatUpdates.fire_copy(*_linkedChatSavedValue);
}
//
//void Controller::fillInviteLinkButton() {
//	Expects(_controls.buttonsLayout != nullptr);
//
//	const auto buttonCallback = [=] {
//		Ui::show(Box<EditPeerTypeBox>(_peer), Ui::LayerOption::KeepOther);
//	};
//
//	AddButtonWithText(
//		_controls.buttonsLayout,
//		tr::lng_profile_invite_link_section(),
//		rpl::single(QString()), //Empty text.
//		buttonCallback);
//}

void Controller::fillSignaturesButton() {
	Expects(_controls.buttonsLayout != nullptr);

	const auto channel = _peer->asChannel();
	if (!channel) return;

	AddButtonWithText(
		_controls.buttonsLayout,
		tr::lng_edit_sign_messages(),
		rpl::single(QString()),
		[=] {}
	)->toggleOn(rpl::single(channel->addsSignature())
	)->toggledValue(
	) | rpl::start_with_next([=](bool toggled) {
		_signaturesSavedValue = toggled;
	}, _controls.buttonsLayout->lifetime());
}

void Controller::fillHistoryVisibilityButton() {
	Expects(_controls.buttonsLayout != nullptr);

	const auto wrapLayout = _controls.buttonsLayout->add(
		object_ptr<Ui::SlideWrap<Ui::VerticalLayout>>(
			_controls.buttonsLayout,
			object_ptr<Ui::VerticalLayout>(_controls.buttonsLayout),
			st::boxOptionListPadding)); // Empty margins.
	_controls.historyVisibilityWrap = wrapLayout;

	const auto channel = _peer->asChannel();
	const auto container = wrapLayout->entity();

	_historyVisibilitySavedValue = (!channel || channel->hiddenPreHistory())
		? HistoryVisibility::Hidden
		: HistoryVisibility::Visible;
	_channelHasLocationOriginalValue = channel && channel->hasLocation();

	const auto updateHistoryVisibility =
		std::make_shared<rpl::event_stream<HistoryVisibility>>();

	const auto boxCallback = crl::guard(this, [=](HistoryVisibility checked) {
		updateHistoryVisibility->fire(std::move(checked));
		_historyVisibilitySavedValue = checked;
	});
	const auto buttonCallback = [=] {
		Ui::show(
			Box<EditPeerHistoryVisibilityBox>(
				_peer,
				boxCallback,
				*_historyVisibilitySavedValue),
			Ui::LayerOption::KeepOther);
	};
	AddButtonWithText(
		container,
		tr::lng_manage_history_visibility_title(),
		updateHistoryVisibility->events(
		) | rpl::map([](HistoryVisibility flag) {
			return (HistoryVisibility::Visible == flag
				? tr::lng_manage_history_visibility_shown
				: tr::lng_manage_history_visibility_hidden)();
		}) | rpl::flatten_latest(),
		buttonCallback);

	updateHistoryVisibility->fire_copy(*_historyVisibilitySavedValue);

	refreshHistoryVisibility();
}

void Controller::fillManageSection() {
	Expects(_controls.buttonsLayout != nullptr);

	const auto chat = _peer->asChat();
	const auto channel = _peer->asChannel();
	const auto isChannel = (!chat);
	if (!chat && !channel) return;

	const auto canEditUsername = [&] {
		return isChannel
			? channel->canEditUsername()
			: chat->canEditUsername();
	}();
	const auto canEditSignatures = [&] {
		return isChannel
			? (channel->canEditSignatures() && !channel->isMegagroup())
			: false;
	}();
	const auto canEditPreHistoryHidden = [&] {
		return isChannel
			? channel->canEditPreHistoryHidden()
			: chat->canEditPreHistoryHidden();
	}();

	const auto canEditPermissions = [&] {
		return isChannel
			? channel->canEditPermissions()
			: chat->canEditPermissions();
	}();
	const auto canEditInviteLinks = [&] {
		return isChannel
			? channel->canHaveInviteLink()
			: chat->canHaveInviteLink();
	}();
	const auto canViewAdmins = [&] {
		return isChannel
			? channel->canViewAdmins()
			: chat->amIn();
	}();
	const auto canViewMembers = [&] {
		return isChannel
			? channel->canViewMembers()
			: chat->amIn();
	}();
	const auto canViewKicked = [&] {
		return isChannel
			? (channel->isBroadcast() || channel->isGigagroup())
			: false;
	}();
	const auto hasRecentActions = [&] {
		return isChannel
			? (channel->hasAdminRights() || channel->amCreator())
			: false;
	}();

	const auto canEditStickers = [&] {
		// return true;
		return isChannel
			? channel->canEditStickers()
			: false;
	}();
	const auto canDeleteChannel = [&] {
		return isChannel
			? channel->canDelete()
			: false;
	}();

	const auto canViewOrEditLinkedChat = [&] {
		return !isChannel
			? false
			: channel->linkedChat()
			? true
			: (channel->isBroadcast() && channel->canEditInformation());
	}();

	AddSkip(_controls.buttonsLayout, 0);

	if (canEditUsername) {
		fillPrivacyTypeButton();
	//} else if (canEditInviteLinks) {
	//	fillInviteLinkButton();
	}
	if (canViewOrEditLinkedChat) {
		fillLinkedChatButton();
	}
	if (canEditPreHistoryHidden) {
		fillHistoryVisibilityButton();
	}
	if (canEditSignatures) {
		fillSignaturesButton();
	}
	if (canEditPreHistoryHidden
		|| canEditSignatures
		//|| canEditInviteLinks
		|| canViewOrEditLinkedChat
		|| canEditUsername) {
		AddSkip(
			_controls.buttonsLayout,
			st::editPeerTopButtonsLayoutSkip,
			st::editPeerTopButtonsLayoutSkipCustomBottom);
	}

	if (canEditPermissions) {
		AddButtonWithCount(
			_controls.buttonsLayout,
			tr::lng_manage_peer_permissions(),
			Info::Profile::MigratedOrMeValue(
				_peer
			) | rpl::map(
				Info::Profile::RestrictionsCountValue
			) | rpl::flatten_latest(
			) | ToPositiveNumberStringRestrictions(),
			[=] { ShowEditPermissions(_navigation, _peer); },
			st::infoIconPermissions);
	}
	if (canEditInviteLinks
		&& (canEditUsername
			|| !_peer->isChannel()
			|| !_peer->asChannel()->hasUsername())) {
		auto count = Info::Profile::MigratedOrMeValue(
			_peer
		) | rpl::map([=](not_null<PeerData*> peer) {
			peer->session().api().inviteLinks().requestMyLinks(peer);
			return peer->session().changes().peerUpdates(
				peer,
				Data::PeerUpdate::Flag::InviteLinks
			) | rpl::map([=] {
				return peer->session().api().inviteLinks().myLinks(
					peer).count;
			});
		}) | rpl::flatten_latest(
		) | rpl::start_spawning(_controls.buttonsLayout->lifetime());

		const auto wrap = _controls.buttonsLayout->add(
			object_ptr<Ui::SlideWrap<Ui::VerticalLayout>>(
				_controls.buttonsLayout,
				object_ptr<Ui::VerticalLayout>(
					_controls.buttonsLayout)));
		AddButtonWithCount(
			wrap->entity(),
			tr::lng_manage_peer_invite_links(),
			rpl::duplicate(count) | ToPositiveNumberString(),
			[=] { Ui::show(
				Box(ManageInviteLinksBox, _peer, _peer->session().user(), 0, 0),
				Ui::LayerOption::KeepOther);
			},
			st::infoIconInviteLinks);

		if (_privacySavedValue) {
			_privacyTypeUpdates.events_starting_with_copy(
				*_privacySavedValue
			) | rpl::start_with_next([=](Privacy flag) {
				wrap->toggle(
					flag != Privacy::HasUsername,
					anim::type::instant);
			}, wrap->lifetime());
		}
	}
	if (canViewAdmins) {
		AddButtonWithCount(
			_controls.buttonsLayout,
			tr::lng_manage_peer_administrators(),
			Info::Profile::MigratedOrMeValue(
				_peer
			) | rpl::map(
				Info::Profile::AdminsCountValue
			) | rpl::flatten_latest(
			) | ToPositiveNumberString(),
			[=] {
				ParticipantsBoxController::Start(
					_navigation,
					_peer,
					ParticipantsBoxController::Role::Admins);
			},
			st::infoIconAdministrators);
	}
	if (canViewMembers) {
		AddButtonWithCount(
			_controls.buttonsLayout,
			(_isGroup ? tr::lng_manage_peer_members() : tr::lng_manage_peer_subscribers()),
			Info::Profile::MigratedOrMeValue(
				_peer
			) | rpl::map(
				Info::Profile::MembersCountValue
			) | rpl::flatten_latest(
			) | ToPositiveNumberString(),
			[=] {
				ParticipantsBoxController::Start(
					_navigation,
					_peer,
					ParticipantsBoxController::Role::Members);
			},
			st::infoIconMembers);
	}
	if (canViewKicked) {
		AddButtonWithCount(
			_controls.buttonsLayout,
			tr::lng_manage_peer_removed_users(),
			Info::Profile::KickedCountValue(channel)
			| ToPositiveNumberString(),
			[=] {
				ParticipantsBoxController::Start(
					_navigation,
					_peer,
					ParticipantsBoxController::Role::Kicked);
			},
			st::infoIconBlacklist);
	}
	if (hasRecentActions) {
		auto callback = [=] {
			_navigation->showSection(
				std::make_shared<AdminLog::SectionMemento>(channel));
		};
		AddButtonWithCount(
			_controls.buttonsLayout,
			tr::lng_manage_peer_recent_actions(),
			rpl::single(QString()), //Empty count.
			std::move(callback),
			st::infoIconRecentActions);
	}

	if (canEditStickers || canDeleteChannel) {
		AddSkip(_controls.buttonsLayout,
			st::editPeerTopButtonsLayoutSkipCustomTop);
	}

	if (canEditStickers) {
		_controls.buttonsLayout->add(createStickersEdit());
	}

	if (canDeleteChannel) {
		AddButtonDelete(
			_controls.buttonsLayout,
			(_isGroup
				? tr::lng_profile_delete_group
				: tr::lng_profile_delete_channel)(),
			[=]{ deleteWithConfirmation(); }
		);
	}
}

void Controller::submitTitle() {
	Expects(_controls.title != nullptr);

	if (_controls.title->getLastText().isEmpty()) {
		_controls.title->showError();
		_box->scrollToWidget(_controls.title);
	} else if (_controls.description) {
		_controls.description->setFocus();
		_box->scrollToWidget(_controls.description);
	}
}

void Controller::submitDescription() {
	Expects(_controls.title != nullptr);
	Expects(_controls.description != nullptr);

	if (_controls.title->getLastText().isEmpty()) {
		_controls.title->showError();
		_box->scrollToWidget(_controls.title);
	} else {
		save();
	}
}

std::optional<Controller::Saving> Controller::validate() const {
	auto result = Saving();
	if (validateUsername(result)
		&& validateLinkedChat(result)
		&& validateTitle(result)
		&& validateDescription(result)
		&& validateHistoryVisibility(result)
		&& validateSignatures(result)) {
		return result;
	}
	return {};
}

bool Controller::validateUsername(Saving &to) const {
	if (!_privacySavedValue) {
		return true;
	} else if (_privacySavedValue != Privacy::HasUsername) {
		to.username = QString();
		return true;
	}
	const auto username = _usernameSavedValue.value_or(
		_peer->isChannel()
			? _peer->asChannel()->username
			: QString()
	);
	if (username.isEmpty()) {
		return false;
	}
	to.username = username;
	return true;
}

bool Controller::validateLinkedChat(Saving &to) const {
	if (!_linkedChatSavedValue) {
		return true;
	}
	to.linkedChat = *_linkedChatSavedValue;
	return true;
}

bool Controller::validateTitle(Saving &to) const {
	if (!_controls.title) {
		return true;
	}
	const auto title = _controls.title->getLastText().trimmed();
	if (title.isEmpty()) {
		_controls.title->showError();
		_box->scrollToWidget(_controls.title);
		return false;
	}
	to.title = title;
	return true;
}

bool Controller::validateDescription(Saving &to) const {
	if (!_controls.description) {
		return true;
	}
	to.description = _controls.description->getLastText().trimmed();
	return true;
}

bool Controller::validateHistoryVisibility(Saving &to) const {
	if (!_controls.historyVisibilityWrap
		|| !_controls.historyVisibilityWrap->toggled()
		|| _channelHasLocationOriginalValue
		|| (_privacySavedValue == Privacy::HasUsername)) {
		return true;
	}
	to.hiddenPreHistory
		= (_historyVisibilitySavedValue == HistoryVisibility::Hidden);
	return true;
}

bool Controller::validateSignatures(Saving &to) const {
	if (!_signaturesSavedValue.has_value()) {
		return true;
	}
	to.signatures = _signaturesSavedValue;
	return true;
}

void Controller::save() {
	Expects(_wrap != nullptr);

	if (!_saveStagesQueue.empty()) {
		return;
	}
	if (const auto saving = validate()) {
		_savingData = *saving;
		pushSaveStage([=] { saveUsername(); });
		pushSaveStage([=] { saveLinkedChat(); });
		pushSaveStage([=] { saveTitle(); });
		pushSaveStage([=] { saveDescription(); });
		pushSaveStage([=] { saveHistoryVisibility(); });
		pushSaveStage([=] { saveSignatures(); });
		pushSaveStage([=] { savePhoto(); });
		continueSave();
	}
}

void Controller::pushSaveStage(FnMut<void()> &&lambda) {
	_saveStagesQueue.push_back(std::move(lambda));
}

void Controller::continueSave() {
	if (!_saveStagesQueue.empty()) {
		auto next = std::move(_saveStagesQueue.front());
		_saveStagesQueue.pop_front();
		next();
	}
}

void Controller::cancelSave() {
	_saveStagesQueue.clear();
}

void Controller::saveUsername() {
	const auto channel = _peer->asChannel();
	const auto username = (channel ? channel->username : QString());
	if (!_savingData.username || *_savingData.username == username) {
		return continueSave();
	} else if (!channel) {
		const auto saveForChannel = [=](not_null<ChannelData*> channel) {
			if (_peer->asChannel() == channel) {
				saveUsername();
			} else {
				cancelSave();
			}
		};
		_peer->session().api().migrateChat(
			_peer->asChat(),
			crl::guard(this, saveForChannel));
		return;
	}

	_api.request(MTPchannels_UpdateUsername(
		channel->inputChannel,
		MTP_string(*_savingData.username)
	)).done([=](const MTPBool &result) {
		channel->setName(
			TextUtilities::SingleLine(channel->name),
			*_savingData.username);
		continueSave();
	}).fail([=](const RPCError &error) {
		const auto &type = error.type();
		if (type == qstr("USERNAME_NOT_MODIFIED")) {
			channel->setName(
				TextUtilities::SingleLine(channel->name),
				TextUtilities::SingleLine(*_savingData.username));
			continueSave();
			return;
		}

		// Very rare case.
		showEditPeerTypeBox([&] {
			if (type == qstr("USERNAME_INVALID")) {
				return tr::lng_create_channel_link_invalid();
			} else if (type == qstr("USERNAME_OCCUPIED")
				|| type == qstr("USERNAMES_UNAVAILABLE")) {
				return tr::lng_create_channel_link_occupied();
			}
			return tr::lng_create_channel_link_invalid();
		}());
		cancelSave();
	}).send();
}

void Controller::saveLinkedChat() {
	const auto channel = _peer->asChannel();
	if (!channel) {
		return continueSave();
	}
	if (!_savingData.linkedChat
		|| *_savingData.linkedChat == channel->linkedChat()) {
		return continueSave();
	}

	const auto chat = *_savingData.linkedChat;
	if (channel->isBroadcast() && chat && chat->hiddenPreHistory()) {
		togglePreHistoryHidden(
			chat,
			false,
			[=] { saveLinkedChat(); },
			[=] { cancelSave(); });
		return;
	}

	const auto input = *_savingData.linkedChat
		? (*_savingData.linkedChat)->inputChannel
		: MTP_inputChannelEmpty();
	_api.request(MTPchannels_SetDiscussionGroup(
		(channel->isBroadcast() ? channel->inputChannel : input),
		(channel->isBroadcast() ? input : channel->inputChannel)
	)).done([=](const MTPBool &result) {
		channel->setLinkedChat(*_savingData.linkedChat);
		continueSave();
	}).fail([=](const RPCError &error) {
		const auto &type = error.type();
		cancelSave();
	}).send();
}

void Controller::saveTitle() {
	if (!_savingData.title || *_savingData.title == _peer->name) {
		return continueSave();
	}

	const auto onDone = [=](const MTPUpdates &result) {
		_peer->session().api().applyUpdates(result);
		continueSave();
	};
	const auto onFail = [=](const RPCError &error) {
		const auto &type = error.type();
		if (type == qstr("CHAT_NOT_MODIFIED")
			|| type == qstr("CHAT_TITLE_NOT_MODIFIED")) {
			if (const auto channel = _peer->asChannel()) {
				channel->setName(*_savingData.title, channel->username);
			} else if (const auto chat = _peer->asChat()) {
				chat->setName(*_savingData.title);
			}
			continueSave();
			return;
		}
		_controls.title->showError();
		if (type == qstr("NO_CHAT_TITLE")) {
			_box->scrollToWidget(_controls.title);
		}
		cancelSave();
	};

	if (const auto channel = _peer->asChannel()) {
		_api.request(MTPchannels_EditTitle(
			channel->inputChannel,
			MTP_string(*_savingData.title)
		)).done(std::move(onDone)
		).fail(std::move(onFail)
		).send();
	} else if (const auto chat = _peer->asChat()) {
		_api.request(MTPmessages_EditChatTitle(
			chat->inputChat,
			MTP_string(*_savingData.title)
		)).done(std::move(onDone)
		).fail(std::move(onFail)
		).send();
	} else {
		continueSave();
	}
}

void Controller::saveDescription() {
	const auto channel = _peer->asChannel();
	if (!_savingData.description
		|| *_savingData.description == _peer->about()) {
		return continueSave();
	}
	const auto successCallback = [=] {
		_peer->setAbout(*_savingData.description);
		continueSave();
	};
	_api.request(MTPmessages_EditChatAbout(
		_peer->input,
		MTP_string(*_savingData.description)
	)).done([=](const MTPBool &result) {
		successCallback();
	}).fail([=](const RPCError &error) {
		const auto &type = error.type();
		if (type == qstr("CHAT_ABOUT_NOT_MODIFIED")) {
			successCallback();
			return;
		}
		_controls.description->showError();
		cancelSave();
	}).send();
}

void Controller::saveHistoryVisibility() {
	const auto channel = _peer->asChannel();
	const auto hidden = channel ? channel->hiddenPreHistory() : true;
	if (!_savingData.hiddenPreHistory
		|| *_savingData.hiddenPreHistory == hidden) {
		return continueSave();
	} else if (!channel) {
		const auto saveForChannel = [=](not_null<ChannelData*> channel) {
			if (_peer->asChannel() == channel) {
				saveHistoryVisibility();
			} else {
				cancelSave();
			}
		};
		_peer->session().api().migrateChat(
			_peer->asChat(),
			crl::guard(this, saveForChannel));
		return;
	}
	togglePreHistoryHidden(
		channel,
		*_savingData.hiddenPreHistory,
		[=] { continueSave(); },
		[=] { cancelSave(); });
}

void Controller::togglePreHistoryHidden(
		not_null<ChannelData*> channel,
		bool hidden,
		Fn<void()> done,
		Fn<void()> fail) {
	const auto apply = [=] {
		// Update in the result doesn't contain the
		// channelFull:flags field which holds this value.
		// So after saving we need to update it manually.
		const auto flags = channel->fullFlags();
		const auto flag = MTPDchannelFull::Flag::f_hidden_prehistory;
		channel->setFullFlags(hidden ? (flags | flag) : (flags & ~flag));

		done();
	};
	_api.request(MTPchannels_TogglePreHistoryHidden(
		channel->inputChannel,
		MTP_bool(hidden)
	)).done([=](const MTPUpdates &result) {
		channel->session().api().applyUpdates(result);
		apply();
	}).fail([=](const RPCError &error) {
		if (error.type() == qstr("CHAT_NOT_MODIFIED")) {
			apply();
		} else {
			fail();
		}
	}).send();
}

void Controller::saveSignatures() {
	const auto channel = _peer->asChannel();
	if (!_savingData.signatures
		|| !channel
		|| *_savingData.signatures == channel->addsSignature()) {
		return continueSave();
	}
	_api.request(MTPchannels_ToggleSignatures(
		channel->inputChannel,
		MTP_bool(*_savingData.signatures)
	)).done([=](const MTPUpdates &result) {
		channel->session().api().applyUpdates(result);
		continueSave();
	}).fail([=](const RPCError &error) {
		if (error.type() == qstr("CHAT_NOT_MODIFIED")) {
			continueSave();
		} else {
			cancelSave();
		}
	}).send();
}

void Controller::savePhoto() {
	auto image = _controls.photo
		? _controls.photo->takeResultImage()
		: QImage();
	if (!image.isNull()) {
		_peer->session().api().uploadPeerPhoto(_peer, std::move(image));
	}
	_box->closeBox();
}

void Controller::deleteWithConfirmation() {
	const auto channel = _peer->asChannel();
	Assert(channel != nullptr);

	const auto text = (_isGroup
		? tr::lng_sure_delete_group
		: tr::lng_sure_delete_channel)(tr::now);
	const auto deleteCallback = crl::guard(this, [=] {
		deleteChannel();
	});
	Ui::show(
		Box<ConfirmBox>(
			text,
			tr::lng_box_delete(tr::now),
			st::attentionBoxButton,
			deleteCallback),
		Ui::LayerOption::KeepOther);
}

void Controller::deleteChannel() {
	Expects(_peer->isChannel());

	const auto channel = _peer->asChannel();
	const auto chat = channel->migrateFrom();

	const auto session = &_peer->session();

	Ui::hideLayer();
	Ui::showChatsList(session);
	if (chat) {
		session->api().deleteConversation(chat, false);
	}
	session->api().request(MTPchannels_DeleteChannel(
		channel->inputChannel
	)).done([=](const MTPUpdates &result) {
		session->api().applyUpdates(result);
	//}).fail([=](const RPCError &error) {
	//	if (error.type() == qstr("CHANNEL_TOO_LARGE")) {
	//		Ui::show(Box<InformBox>(tr::lng_cant_delete_channel(tr::now)));
	//	}
	}).send();
}

} // namespace


EditPeerInfoBox::EditPeerInfoBox(
	QWidget*,
	not_null<Window::SessionNavigation*> navigation,
	not_null<PeerData*> peer)
: _navigation(navigation)
, _peer(peer->migrateToOrMe()) {
}

void EditPeerInfoBox::prepare() {
	const auto controller = Ui::CreateChild<Controller>(
		this,
		_navigation,
		this,
		_peer);
	_focusRequests.events(
	) | rpl::start_with_next(
		[=] { controller->setFocus(); },
		lifetime());
	auto content = controller->createContent();
	setDimensionsToContent(st::boxWideWidth, content);
	setInnerWidget(object_ptr<Ui::OverrideMargins>(
		this,
		std::move(content)));
}

object_ptr<Ui::SettingsButton> EditPeerInfoBox::CreateButton(
		not_null<QWidget*> parent,
		rpl::producer<QString> &&text,
		rpl::producer<QString> &&count,
		Fn<void()> callback,
		const style::SettingsCountButton &st,
		const style::icon *icon) {
	auto result = object_ptr<Ui::SettingsButton>(
		parent,
		rpl::duplicate(text),
		st.button);
	const auto button = result.data();
	button->addClickHandler(callback);
	if (icon) {
		Ui::CreateChild<Info::Profile::FloatingIcon>(
			button,
			*icon,
			st.iconPosition);
	}

	auto labelText = rpl::combine(
		std::move(text),
		std::move(count),
		button->widthValue()
	) | rpl::map([&st](const QString &text, const QString &count, int width) {
		const auto available = width
			- st.button.padding.left()
			- (st.button.font->spacew * 2)
			- st.button.font->width(text)
			- st.labelPosition.x();
		const auto required = st.label.style.font->width(count);
		return (required > available)
			? st.label.style.font->elided(count, std::max(available, 0))
			: count;
	});

	const auto label = Ui::CreateChild<Ui::FlatLabel>(
		button,
		std::move(labelText),
		st.label);
	label->setAttribute(Qt::WA_TransparentForMouseEvents);

	rpl::combine(
		button->widthValue(),
		label->widthValue()
	) | rpl::start_with_next([=, &st](int outerWidth, int width) {
		label->moveToRight(
			st.labelPosition.x(),
			st.labelPosition.y(),
			outerWidth);
	}, label->lifetime());

	return result;
}

bool EditPeerInfoBox::Available(not_null<PeerData*> peer) {
	if (const auto chat = peer->asChat()) {
		return false
			|| chat->canEditInformation()
			|| chat->canEditPermissions();
	} else if (const auto channel = peer->asChannel()) {
		// canViewMembers() is removed, because in supergroups you
		// see them in profile and in channels only admins can see them.

		// canViewAdmins() is removed, because in supergroups it is
		// always true and in channels it is equal to canViewBanned().

		return false
			//|| channel->canViewMembers()
			//|| channel->canViewAdmins()
			|| channel->canViewBanned()
			|| channel->canEditInformation()
			|| channel->canEditPermissions()
			|| channel->hasAdminRights()
			|| channel->amCreator();
	} else {
		return false;
	}
}<|MERGE_RESOLUTION|>--- conflicted
+++ resolved
@@ -243,8 +243,6 @@
 	}, box->lifetime());
 }
 
-<<<<<<< HEAD
-=======
 void ShowEditInviteLinks(
 		not_null<Window::SessionNavigation*> navigation,
 		not_null<PeerData*> peer) {
@@ -288,9 +286,6 @@
 	}, box->lifetime());
 }
 
-} // namespace
-
->>>>>>> 740ffb3c
 namespace {
 
 constexpr auto kMaxGroupChannelTitle = 128; // See also add_contact_box.
