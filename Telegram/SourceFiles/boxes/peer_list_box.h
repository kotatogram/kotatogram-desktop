--- conflicted
+++ resolved
@@ -111,13 +111,11 @@
 	virtual QSize actionSize() const {
 		return QSize();
 	}
-<<<<<<< HEAD
 	virtual QSize placeholderSize() const {
 		return QSize();
-=======
+	}
 	virtual bool actionDisabled() const {
 		return false;
->>>>>>> feff514a
 	}
 	virtual QMargins actionMargins() const {
 		return QMargins();
