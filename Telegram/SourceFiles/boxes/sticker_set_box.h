/*
This file is part of Telegram Desktop,
the official desktop application for the Telegram messaging service.

For license and copyright information please follow this link:
https://github.com/telegramdesktop/tdesktop/blob/master/LEGAL
*/
#pragma once

#include "boxes/abstract_box.h"
#include "base/timer.h"
#include "data/stickers/data_stickers.h"

class ConfirmBox;

namespace Window {
class SessionController;
} // namespace Window

namespace Ui {
class PlainShadow;
class DropdownMenu;
} // namespace Ui

class StickerSetBox final : public Ui::BoxContent {
public:
	StickerSetBox(
		QWidget*,
		not_null<Window::SessionController*> controller,
		const MTPInputStickerSet &set);

	static QPointer<Ui::BoxContent> Show(
		not_null<Window::SessionController*> controller,
		not_null<DocumentData*> document);

protected:
	void prepare() override;

	void resizeEvent(QResizeEvent *e) override;

private:
	void updateTitleAndButtons();
	void updateButtons();
	bool showMenu(not_null<Ui::IconButton*> button);
	void addStickers();
<<<<<<< HEAD
	void shareStickers();
	void copyTitle();
=======
	void copyStickersLink();
>>>>>>> 744eccc5

	const not_null<Window::SessionController*> _controller;
	MTPInputStickerSet _set;
	base::unique_qptr<Ui::DropdownMenu> _menu;

	class Inner;
	QPointer<Inner> _inner;

};<|MERGE_RESOLUTION|>--- conflicted
+++ resolved
@@ -43,12 +43,8 @@
 	void updateButtons();
 	bool showMenu(not_null<Ui::IconButton*> button);
 	void addStickers();
-<<<<<<< HEAD
-	void shareStickers();
+	void copyStickersLink();
 	void copyTitle();
-=======
-	void copyStickersLink();
->>>>>>> 744eccc5
 
 	const not_null<Window::SessionController*> _controller;
 	MTPInputStickerSet _set;
