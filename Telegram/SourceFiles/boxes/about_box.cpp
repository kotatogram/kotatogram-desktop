/*
This file is part of Telegram Desktop,
the official desktop application for the Telegram messaging service.

For license and copyright information please follow this link:
https://github.com/telegramdesktop/tdesktop/blob/master/LEGAL
*/
#include "boxes/about_box.h"

#include "lang/lang_keys.h"
#include "lang/lang_instance.h"
#include "mainwidget.h"
#include "mainwindow.h"
#include "boxes/confirm_box.h"
#include "ui/widgets/buttons.h"
#include "ui/widgets/labels.h"
#include "ui/text/text_utilities.h"
#include "base/platform/base_platform_info.h"
#include "core/click_handler_types.h"
#include "core/update_checker.h"
#include "core/application.h"
#include "styles/style_layers.h"
#include "styles/style_boxes.h"

#include <QtGui/QGuiApplication>
#include <QtGui/QClipboard>

namespace {

rpl::producer<TextWithEntities> Text1() {
	return tr::ktg_about_text1(
		lt_tdesktop_link,
		tr::ktg_about_text1_tdesktop(
		) | Ui::Text::ToLink("https://desktop.telegram.org/"),
		Ui::Text::WithEntities);
}

rpl::producer<TextWithEntities> Text2() {
	return tr::lng_about_text2(
		lt_gpl_link,
		rpl::single(Ui::Text::Link(
			"GNU GPL",
			"https://github.com/kotatogram/kotatogram-desktop/blob/master/LICENSE")),
		lt_github_link,
		rpl::single(Ui::Text::Link(
			"GitHub",
			"https://github.com/kotatogram/kotatogram-desktop")),
		Ui::Text::WithEntities);
}

rpl::producer<TextWithEntities> Text3() {
	auto baseLang = Lang::GetInstance().baseId();
	auto currentLang = Lang::Id();
	QString channelLink;

	for (const auto language : { "ru", "uk", "be" }) {
		if (baseLang.startsWith(QLatin1String(language)) || currentLang == QString(language)) {
			channelLink = "https://t.me/kotatogram_ru";
			break;
		}
	}

	if (channelLink.isEmpty()) {
		channelLink = "https://t.me/kotatogram";
	}

	return tr::ktg_about_text3(
		lt_channel_link,
		tr::ktg_about_text3_channel() | Ui::Text::ToLink(channelLink),
		lt_faq_link,
		tr::lng_about_text3_faq() | Ui::Text::ToLink(telegramFaqLink()),
		Ui::Text::WithEntities);
}

} // namespace

AboutBox::AboutBox(QWidget *parent)
: _version(this, tr::lng_about_version(tr::now, lt_version, currentVersionText()), st::aboutVersionLink)
, _text1(this, Text1(), st::aboutLabel)
, _text2(this, Text2(), st::aboutLabel)
, _text3(this, Text3(), st::aboutLabel) {
}

void AboutBox::prepare() {
	setTitle(rpl::single(qsl("Kotatogram Desktop")));

	addButton(tr::lng_close(), [this] { closeBox(); });

	_text1->setLinksTrusted();
	_text2->setLinksTrusted();
	_text3->setLinksTrusted();

	_version->setClickedCallback([this] { showVersionHistory(); });

	setDimensions(st::aboutWidth, st::aboutTextTop + _text1->height() + st::aboutSkip + _text2->height() + st::aboutSkip + _text3->height());
}

void AboutBox::resizeEvent(QResizeEvent *e) {
	BoxContent::resizeEvent(e);

	_version->moveToLeft(st::boxPadding.left(), st::aboutVersionTop);
	_text1->moveToLeft(st::boxPadding.left(), st::aboutTextTop);
	_text2->moveToLeft(st::boxPadding.left(), _text1->y() + _text1->height() + st::aboutSkip);
	_text3->moveToLeft(st::boxPadding.left(), _text2->y() + _text2->height() + st::aboutSkip);
}

void AboutBox::showVersionHistory() {
	if (cRealAlphaVersion()) {
		auto url = qsl("https://tdesktop.com/");
		if (Platform::IsWindows32Bit()) {
			url += qsl("win/%1.zip");
		} else if (Platform::IsWindows64Bit()) {
			url += qsl("win64/%1.zip");
		} else if (Platform::IsOSXBuild()) {
			url += qsl("osx/%1.zip");
		} else if (Platform::IsMac()) {
			url += qsl("mac/%1.zip");
		} else if (Platform::IsLinux32Bit()) {
			url += qsl("linux32/%1.tar.xz");
		} else if (Platform::IsLinux64Bit()) {
			url += qsl("linux/%1.tar.xz");
		} else {
			Unexpected("Platform value.");
		}
		url = url.arg(qsl("talpha%1_%2").arg(cRealAlphaVersion()).arg(Core::countAlphaVersionSignature(cRealAlphaVersion())));

		QGuiApplication::clipboard()->setText(url);

		Ui::show(Box<InformBox>("The link to the current private alpha version of Telegram Desktop was copied to the clipboard."));
	} else {
		UrlClickHandler::Open(Core::App().changelogLink());
	}
}

void AboutBox::keyPressEvent(QKeyEvent *e) {
	if (e->key() == Qt::Key_Enter || e->key() == Qt::Key_Return) {
		closeBox();
	} else {
		BoxContent::keyPressEvent(e);
	}
}

QString telegramFaqLink() {
	const auto result = qsl("https://telegram.org/faq");
	const auto langpacked = [&](const char *language) {
		return result + '/' + language;
	};
	const auto current = Lang::Id();
	for (const auto language : { "de", "es", "it", "ko" }) {
		if (current.startsWith(QLatin1String(language))) {
			return langpacked(language);
		}
	}
	if (current.startsWith(qstr("pt-br"))) {
		return langpacked("br");
	}
	return result;
}

QString currentVersionText() {
	auto result = QString::fromLatin1(AppKotatoVersionStr);
	if (cAlphaVersion()) {
		result += qsl(" alpha %1").arg(cAlphaVersion() % 1000);
	} else if (AppBetaVersion) {
		result += " beta";
	}
<<<<<<< HEAD
	result += qsl(" (TD %1)").arg(AppVersionStr);
=======
	if (Platform::IsWindows64Bit()) {
		result += " x64";
	}
>>>>>>> 740ffb3c
	return result;
}<|MERGE_RESOLUTION|>--- conflicted
+++ resolved
@@ -164,12 +164,9 @@
 	} else if (AppBetaVersion) {
 		result += " beta";
 	}
-<<<<<<< HEAD
-	result += qsl(" (TD %1)").arg(AppVersionStr);
-=======
 	if (Platform::IsWindows64Bit()) {
 		result += " x64";
 	}
->>>>>>> 740ffb3c
+	result += qsl(" (TD %1)").arg(AppVersionStr);
 	return result;
 }