/*
This file is part of Telegram Desktop,
the official desktop application for the Telegram messaging service.

For license and copyright information please follow this link:
https://github.com/telegramdesktop/tdesktop/blob/master/LEGAL
*/
#include "settings/settings_calls.h"

#include "settings/settings_common.h"
#include "ui/wrap/vertical_layout.h"
#include "ui/wrap/slide_wrap.h"
#include "ui/widgets/labels.h"
#include "ui/widgets/checkbox.h"
#include "ui/widgets/level_meter.h"
#include "ui/widgets/buttons.h"
#include "ui/boxes/single_choice_box.h"
#include "boxes/confirm_box.h"
#include "platform/platform_specific.h"
#include "main/main_session.h"
#include "lang/lang_keys.h"
#include "layout.h"
#include "styles/style_settings.h"
#include "ui/widgets/continuous_sliders.h"
#include "window/window_session_controller.h"
#include "core/application.h"
#include "core/core_settings.h"
#include "calls/calls_call.h"
#include "calls/calls_instance.h"
#include "calls/calls_video_bubble.h"
#include "webrtc/webrtc_media_devices.h"
#include "webrtc/webrtc_video_track.h"
#include "webrtc/webrtc_audio_input_tester.h"
#include "webrtc/webrtc_create_adm.h" // Webrtc::Backend.
#include "tgcalls/VideoCaptureInterface.h"
#include "facades.h"
#include "app.h" // App::restart().
#include "styles/style_layers.h"

namespace Settings {
namespace {

using namespace Webrtc;

} // namespace

Calls::Calls(
	QWidget *parent,
	not_null<Window::SessionController*> controller)
: Section(parent)
, _controller(controller) {
	setupContent();
	requestPermissionAndStartTestingMicrophone();
}

Calls::~Calls() = default;

void Calls::sectionSaveChanges(FnMut<void()> done) {
	if (_micTester) {
		_micTester.reset();
	}
	done();
}

void Calls::setupContent() {
	const auto content = Ui::CreateChild<Ui::VerticalLayout>(this);

	const auto &settings = Core::App().settings();
	const auto cameras = GetVideoInputList();
	if (!cameras.empty()) {
		const auto hasCall = (Core::App().calls().currentCall() != nullptr);

		auto capturerOwner = Core::App().calls().getVideoCapture();
		const auto capturer = capturerOwner.get();
		content->lifetime().add([owner = std::move(capturerOwner)]{});

		const auto track = content->lifetime().make_state<VideoTrack>(
			(hasCall
				? VideoState::Inactive
				: VideoState::Active));

		const auto currentCameraName = [&] {
			const auto i = ranges::find(
				cameras,
				settings.callVideoInputDeviceId(),
				&VideoInput::id);
			return (i != end(cameras))
				? i->name
				: tr::lng_settings_call_device_default(tr::now);
		}();

		AddSkip(content);
		AddSubsectionTitle(content, tr::lng_settings_call_camera());
		AddButtonWithLabel(
			content,
			tr::lng_settings_call_input_device(),
			rpl::single(
				currentCameraName
			) | rpl::then(
				_cameraNameStream.events()
			),
			st::settingsButton
		)->addClickHandler([=] {
			const auto &devices = GetVideoInputList();
			const auto options = ranges::views::concat(
				ranges::views::single(tr::lng_settings_call_device_default(tr::now)),
				devices | ranges::views::transform(&VideoInput::name)
			) | ranges::to_vector;
			const auto i = ranges::find(
				devices,
				Core::App().settings().callVideoInputDeviceId(),
				&VideoInput::id);
			const auto currentOption = (i != end(devices))
				? int(i - begin(devices) + 1)
				: 0;
			const auto save = crl::guard(this, [=](int option) {
				_cameraNameStream.fire_copy(options[option]);
				const auto deviceId = option
					? devices[option - 1].id
					: "default";
				capturer->switchToDevice(deviceId.toStdString());
				Core::App().settings().setCallVideoInputDeviceId(deviceId);
				Core::App().saveSettingsDelayed();
				if (const auto call = Core::App().calls().currentCall()) {
					call->setCurrentVideoDevice(deviceId);
				}
			});
			_controller->show(Box([=](not_null<Ui::GenericBox*> box) {
				SingleChoiceBox(box, {
					.title = tr::lng_settings_call_camera(),
					.options = options,
					.initialSelection = currentOption,
					.callback = save,
				});
			}));
		});
		const auto bubbleWrap = content->add(object_ptr<Ui::RpWidget>(content));
		const auto bubble = content->lifetime().make_state<::Calls::VideoBubble>(
			bubbleWrap,
			track);
		const auto padding = st::settingsButton.padding.left();
		const auto top = st::boxRoundShadow.extend.top();
		const auto bottom = st::boxRoundShadow.extend.bottom();

		bubbleWrap->widthValue(
		) | rpl::filter([=](int width) {
			return (width > 2 * padding + 1);
		}) | rpl::start_with_next([=](int width) {
			const auto use = (width - 2 * padding);
			bubble->updateGeometry(
				::Calls::VideoBubble::DragMode::None,
				QRect(padding, top, use, (use * 480) / 640));
		}, bubbleWrap->lifetime());

		track->renderNextFrame(
		) | rpl::start_with_next([=] {
			const auto size = track->frameSize();
			if (size.isEmpty()
				|| Core::App().calls().currentCall()
				|| Core::App().calls().currentGroupCall()) {
				return;
			}
			const auto width = bubbleWrap->width();
			const auto use = (width - 2 * padding);
			const auto height = std::min(
				((use * size.height()) / size.width()),
				(use * 480) / 640);
			bubbleWrap->resize(width, top + height + bottom);
			bubbleWrap->update();
		}, bubbleWrap->lifetime());

		using namespace rpl::mappers;
		rpl::combine(
			Core::App().calls().currentCallValue(),
			Core::App().calls().currentGroupCallValue(),
			_1 || _2
		) | rpl::start_with_next([=](bool has) {
			if (has) {
				track->setState(VideoState::Inactive);
				bubbleWrap->resize(bubbleWrap->width(), 0);
			} else {
				capturer->setPreferredAspectRatio(0.);
				track->setState(VideoState::Active);
				capturer->setOutput(track->sink());
			}
		}, content->lifetime());

		AddSkip(content);
		AddDivider(content);
	}
	AddSkip(content);
	AddSubsectionTitle(content, tr::lng_settings_call_section_output());
	AddButtonWithLabel(
		content,
		tr::lng_settings_call_output_device(),
		rpl::single(
			CurrentAudioOutputName()
		) | rpl::then(
			_outputNameStream.events()
		),
		st::settingsButton
	)->addClickHandler([=] {
		_controller->show(ChooseAudioOutputBox(crl::guard(this, [=](
				const QString &id,
				const QString &name) {
			_outputNameStream.fire_copy(name);
		})));
	});

	AddSkip(content);
	AddDivider(content);
	AddSkip(content);
	AddSubsectionTitle(content, tr::lng_settings_call_section_input());
	AddButtonWithLabel(
		content,
		tr::lng_settings_call_input_device(),
		rpl::single(
			CurrentAudioInputName()
		) | rpl::then(
			_inputNameStream.events()
		),
		st::settingsButton
	)->addClickHandler([=] {
		_controller->show(ChooseAudioInputBox(crl::guard(this, [=](
				const QString &id,
				const QString &name) {
			_inputNameStream.fire_copy(name);
			if (_micTester) {
				_micTester->setDeviceId(id);
			}
		})));
	});

	_micTestLevel = content->add(
		object_ptr<Ui::LevelMeter>(
			content,
			st::defaultLevelMeter),
		st::settingsLevelMeterPadding);
	_micTestLevel->resize(QSize(0, st::defaultLevelMeter.height));

	_levelUpdateTimer.setCallback([=] {
		const auto was = _micLevel;
		_micLevel = _micTester->getAndResetLevel();
		_micLevelAnimation.start([=] {
			_micTestLevel->setValue(_micLevelAnimation.value(_micLevel));
		}, was, _micLevel, kMicTestAnimationDuration);
	});

	AddSkip(content);
	AddDivider(content);
	AddSkip(content);
	AddSubsectionTitle(content, tr::lng_settings_call_section_other());

	AddButton(
		content,
		tr::lng_settings_call_accept_calls(),
		st::settingsButton
	)->toggleOn(rpl::single(
		!settings.disableCalls()
	))->toggledChanges(
	) | rpl::filter([&settings](bool value) {
		return (settings.disableCalls() == value);
	}) | rpl::start_with_next([=](bool value) {
		Core::App().settings().setDisableCalls(!value);
		Core::App().saveSettingsDelayed();
	}, content->lifetime());
	AddButton(
		content,
		tr::lng_settings_call_open_system_prefs(),
		st::settingsButton
	)->addClickHandler([=] {
		const auto opened = Platform::OpenSystemSettings(
			Platform::SystemSettingsType::Audio);
		if (!opened) {
			_controller->show(
				Box<InformBox>(tr::lng_linux_no_audio_prefs(tr::now)));
		}
	});

	AddSkip(content);

	Ui::ResizeFitChild(this, content);
}

void Calls::requestPermissionAndStartTestingMicrophone() {
	const auto status = Platform::GetPermissionStatus(
		Platform::PermissionType::Microphone);
	if (status == Platform::PermissionStatus::Granted) {
		startTestingMicrophone();
	} else if (status == Platform::PermissionStatus::CanRequest) {
		const auto startTestingChecked = crl::guard(this, [=](
				Platform::PermissionStatus status) {
			if (status == Platform::PermissionStatus::Granted) {
				crl::on_main(crl::guard(this, [=] {
					startTestingMicrophone();
				}));
			}
		});
		Platform::RequestPermission(
			Platform::PermissionType::Microphone,
			startTestingChecked);
	} else {
		const auto showSystemSettings = [] {
			Platform::OpenSystemSettingsForPermission(
				Platform::PermissionType::Microphone);
			Ui::hideLayer();
		};
<<<<<<< HEAD
		Ui::show(Box<ConfirmBox>(
			tr::ktg_no_mic_permission(tr::now),
=======
		_controller->show(Box<ConfirmBox>(
			tr::lng_no_mic_permission(tr::now),
>>>>>>> 5519bb35
			tr::lng_menu_settings(tr::now),
			showSystemSettings));
	}
}

void Calls::startTestingMicrophone() {
	_levelUpdateTimer.callEach(kMicTestUpdateInterval);
	_micTester = std::make_unique<AudioInputTester>(
		Core::App().settings().callAudioBackend(),
		Core::App().settings().callInputDeviceId());
}

QString CurrentAudioOutputName() {
	const auto &settings = Core::App().settings();
	const auto list = GetAudioOutputList(settings.callAudioBackend());
	const auto i = ranges::find(
		list,
		settings.callOutputDeviceId(),
		&AudioOutput::id);
	return (i != end(list))
		? i->name
		: tr::lng_settings_call_device_default(tr::now);
}

QString CurrentAudioInputName() {
	const auto &settings = Core::App().settings();
	const auto list = GetAudioInputList(settings.callAudioBackend());
	const auto i = ranges::find(
		list,
		settings.callInputDeviceId(),
		&AudioInput::id);
	return (i != end(list))
		? i->name
		: tr::lng_settings_call_device_default(tr::now);
}

object_ptr<Ui::GenericBox> ChooseAudioOutputBox(
		Fn<void(QString id, QString name)> chosen,
		const style::Checkbox *st,
		const style::Radio *radioSt) {
	const auto &settings = Core::App().settings();
	const auto list = GetAudioOutputList(settings.callAudioBackend());
	const auto options = ranges::views::concat(
		ranges::views::single(tr::lng_settings_call_device_default(tr::now)),
		list | ranges::views::transform(&AudioOutput::name)
	) | ranges::to_vector;
	const auto i = ranges::find(
		list,
		settings.callOutputDeviceId(),
		&AudioOutput::id);
	const auto currentOption = (i != end(list))
		? int(i - begin(list) + 1)
		: 0;
	const auto save = [=](int option) {
		const auto deviceId = option
			? list[option - 1].id
			: "default";
		Core::App().calls().setCurrentAudioDevice(false, deviceId);
		chosen(deviceId, options[option]);
	};
	return Box([=](not_null<Ui::GenericBox*> box) {
		SingleChoiceBox(box, {
			.title = tr::lng_settings_call_output_device(),
			.options = options,
			.initialSelection = currentOption,
			.callback = save,
			.st = st,
			.radioSt = radioSt,
		});
	});
}

object_ptr<Ui::GenericBox> ChooseAudioInputBox(
		Fn<void(QString id, QString name)> chosen,
		const style::Checkbox *st,
		const style::Radio *radioSt) {
	const auto &settings = Core::App().settings();
	const auto list = GetAudioInputList(settings.callAudioBackend());
	const auto options = ranges::views::concat(
		ranges::views::single(tr::lng_settings_call_device_default(tr::now)),
		list | ranges::views::transform(&AudioInput::name)
	) | ranges::to_vector;
	const auto i = ranges::find(
		list,
		Core::App().settings().callInputDeviceId(),
		&AudioInput::id);
	const auto currentOption = (i != end(list))
		? int(i - begin(list) + 1)
		: 0;
	const auto save = [=](int option) {
		const auto deviceId = option
			? list[option - 1].id
			: "default";
		Core::App().calls().setCurrentAudioDevice(true, deviceId);
		chosen(deviceId, options[option]);
	};
	return Box([=](not_null<Ui::GenericBox*> box) {
		SingleChoiceBox(box, {
			.title = tr::lng_settings_call_input_device(),
			.options = options,
			.initialSelection = currentOption,
			.callback = save,
			.st = st,
			.radioSt = radioSt,
		});
	});
}
//
//object_ptr<Ui::GenericBox> ChooseAudioBackendBox(
//		const style::Checkbox *st,
//		const style::Radio *radioSt) {
//	const auto &settings = Core::App().settings();
//	const auto list = GetAudioInputList(settings.callAudioBackend());
//	const auto options = std::vector<QString>{
//		"OpenAL",
//		"Webrtc ADM",
//#ifdef Q_OS_WIN
//		"Webrtc ADM2",
//#endif // Q_OS_WIN
//	};
//	const auto currentOption = static_cast<int>(settings.callAudioBackend());
//	const auto save = [=](int option) {
//		Core::App().settings().setCallAudioBackend(
//			static_cast<Webrtc::Backend>(option));
//		Core::App().saveSettings();
//		App::restart();
//	};
//	return Box([=](not_null<Ui::GenericBox*> box) {
//		SingleChoiceBox(box, {
//			.title = rpl::single<QString>("Calls audio backend"),
//			.options = options,
//			.initialSelection = currentOption,
//			.callback = save,
//			.st = st,
//			.radioSt = radioSt,
//		});
//	});
//}

} // namespace Settings
<|MERGE_RESOLUTION|>--- conflicted
+++ resolved
@@ -305,13 +305,8 @@
 				Platform::PermissionType::Microphone);
 			Ui::hideLayer();
 		};
-<<<<<<< HEAD
-		Ui::show(Box<ConfirmBox>(
+		_controller->show(Box<ConfirmBox>(
 			tr::ktg_no_mic_permission(tr::now),
-=======
-		_controller->show(Box<ConfirmBox>(
-			tr::lng_no_mic_permission(tr::now),
->>>>>>> 5519bb35
 			tr::lng_menu_settings(tr::now),
 			showSystemSettings));
 	}
