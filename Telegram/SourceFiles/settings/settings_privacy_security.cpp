--- conflicted
+++ resolved
@@ -890,13 +890,8 @@
 		Core::UpdateApplication();
 		close();
 	};
-<<<<<<< HEAD
-	return Box<ConfirmBox>(
+	return Box<Ui::ConfirmBox>(
 		ktr("ktg_passport_app_out_of_date"),
-=======
-	return Box<Ui::ConfirmBox>(
-		tr::lng_passport_app_out_of_date(tr::now),
->>>>>>> f55d3d1c
 		tr::lng_menu_update(tr::now),
 		callback);
 }
