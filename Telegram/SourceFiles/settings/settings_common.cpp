/*
This file is part of Telegram Desktop,
the official desktop application for the Telegram messaging service.

For license and copyright information please follow this link:
https://github.com/telegramdesktop/tdesktop/blob/master/LEGAL
*/
#include "settings/settings_common.h"

#include "settings/settings_chat.h"
#include "settings/settings_advanced.h"
#include "settings/settings_information.h"
#include "settings/settings_main.h"
#include "settings/settings_notifications.h"
#include "settings/settings_privacy_security.h"
#include "settings/settings_folders.h"
#include "settings/settings_calls.h"
#include "kotato/settings_menu.h"
#include "core/application.h"
#include "ui/wrap/padding_wrap.h"
#include "ui/wrap/vertical_layout.h"
#include "ui/widgets/labels.h"
#include "ui/widgets/box_content_divider.h"
#include "ui/widgets/buttons.h"
#include "boxes/abstract_box.h"
#include "boxes/confirm_box.h"
#include "window/themes/window_theme_editor_box.h"
#include "window/window_session_controller.h"
#include "window/window_controller.h"
#include "lang/lang_keys.h"
#include "core/file_utilities.h"
#include "mainwindow.h"
#include "app.h"
#include "main/main_session.h"
#include "main/main_domain.h"
#include "styles/style_layers.h"
#include "styles/style_settings.h"

namespace Settings {

object_ptr<Section> CreateSection(
		Type type,
		not_null<QWidget*> parent,
		not_null<Window::SessionController*> controller) {
	switch (type) {
	case Type::Main:
		return object_ptr<Main>(parent, controller);
	case Type::Information:
		return object_ptr<Information>(parent, controller);
	case Type::Notifications:
		return object_ptr<Notifications>(parent, controller);
	case Type::PrivacySecurity:
		return object_ptr<PrivacySecurity>(parent, controller);
	case Type::Advanced:
		return object_ptr<Advanced>(parent, controller);
	case Type::Folders:
		return object_ptr<Folders>(parent, controller);
	case Type::Chat:
		return object_ptr<Chat>(parent, controller);
	case Type::Calls:
		return object_ptr<Calls>(parent, controller);
	case Type::Kotato:
		return object_ptr<Kotato>(parent, controller);
	}
	Unexpected("Settings section type in Widget::createInnerWidget.");
}

void AddSkip(not_null<Ui::VerticalLayout*> container) {
	AddSkip(container, st::settingsSectionSkip);
}

void AddSkip(not_null<Ui::VerticalLayout*> container, int skip) {
	container->add(object_ptr<Ui::FixedHeightWidget>(
		container,
		skip));
}

void AddDivider(not_null<Ui::VerticalLayout*> container) {
	container->add(object_ptr<Ui::BoxContentDivider>(container));
}

void AddDividerText(
		not_null<Ui::VerticalLayout*> container,
		rpl::producer<QString> text) {
	container->add(object_ptr<Ui::DividerLabel>(
		container,
		object_ptr<Ui::FlatLabel>(
			container,
			std::move(text),
			st::boxDividerLabel),
		st::settingsDividerLabelPadding));
}

object_ptr<Button> CreateButton(
		not_null<QWidget*> parent,
		rpl::producer<QString> text,
		const style::SettingsButton &st,
		const style::icon *leftIcon,
		int iconLeft) {
	auto result = object_ptr<Button>(parent, std::move(text), st);
	const auto button = result.data();
	if (leftIcon) {
		const auto icon = Ui::CreateChild<Ui::RpWidget>(button);
		icon->setAttribute(Qt::WA_TransparentForMouseEvents);
		icon->resize(leftIcon->size());
		button->sizeValue(
		) | rpl::start_with_next([=](QSize size) {
			icon->moveToLeft(
				iconLeft ? iconLeft : st::settingsSectionIconLeft,
				(size.height() - icon->height()) / 2,
				size.width());
		}, icon->lifetime());
		icon->paintRequest(
		) | rpl::start_with_next([=] {
			Painter p(icon);
			const auto width = icon->width();
			const auto paintOver = (button->isOver() || button->isDown())
				&& !button->isDisabled();
			if (paintOver) {
				leftIcon->paint(p, QPoint(), width, st::menuIconFgOver->c);
			} else {
				leftIcon->paint(p, QPoint(), width);
			}
		}, icon->lifetime());
	}
	return result;
}

not_null<Button*> AddButton(
		not_null<Ui::VerticalLayout*> container,
		rpl::producer<QString> text,
		const style::SettingsButton &st,
		const style::icon *leftIcon,
		int iconLeft) {
	return container->add(
		CreateButton(container, std::move(text), st, leftIcon, iconLeft));
}

void CreateRightLabel(
		not_null<Button*> button,
		rpl::producer<QString> label,
		const style::SettingsButton &st,
		rpl::producer<QString> buttonText) {
	const auto name = Ui::CreateChild<Ui::FlatLabel>(
		button.get(),
		st.rightLabel);
	rpl::combine(
		button->widthValue(),
		std::move(buttonText),
		std::move(label)
	) | rpl::start_with_next([=, &st](
			int width,
			const QString &button,
			const QString &text) {
		const auto available = width
			- st.padding.left()
			- st.padding.right()
			- st.font->width(button)
			- st::settingsButtonRightSkip;
		name->setText(text);
		name->resizeToNaturalWidth(available);
		name->moveToRight(st::settingsButtonRightSkip, st.padding.top());
	}, name->lifetime());
	name->setAttribute(Qt::WA_TransparentForMouseEvents);
}

not_null<Button*> AddButtonWithLabel(
		not_null<Ui::VerticalLayout*> container,
		rpl::producer<QString> text,
		rpl::producer<QString> label,
		const style::SettingsButton &st,
		const style::icon *leftIcon,
		int iconLeft) {
	const auto button = AddButton(
		container,
		rpl::duplicate(text),
		st,
		leftIcon,
		iconLeft);
	CreateRightLabel(button, std::move(label), st, std::move(text));
	return button;
}

not_null<Ui::FlatLabel*> AddSubsectionTitle(
		not_null<Ui::VerticalLayout*> container,
		rpl::producer<QString> text) {
	return container->add(
		object_ptr<Ui::FlatLabel>(
			container,
			std::move(text),
			st::settingsSubsectionTitle),
		st::settingsSubsectionTitlePadding);
}

void FillMenu(
		not_null<Window::SessionController*> controller,
		Type type,
		Fn<void(Type)> showOther,
		MenuCallback addAction) {
	const auto window = &controller->window();
	if (type == Type::Chat) {
		addAction(
			tr::lng_settings_bg_theme_create(tr::now),
			[=] { window->show(Box(Window::Theme::CreateBox, window)); });
	} else {
		if (type != Type::Kotato) {
			const auto &list = Core::App().domain().accounts();
			if (list.size() < ::Main::Domain::kMaxAccountsWarn) {
				addAction(tr::lng_menu_add_account(tr::now), [=] {
					Core::App().domain().addActivated(MTP::Environment{});
				});
			} else if (list.size() < ::Main::Domain::kMaxAccounts) {
				addAction(tr::lng_menu_add_account(tr::now), [=] {
					Ui::show(
					Box<ConfirmBox>(
						tr::ktg_too_many_accounts_warning(tr::now),
						tr::ktg_account_add_anyway(tr::now),
						[=] {
							Core::App().domain().addActivated(MTP::Environment{});
						}),
					Ui::LayerOption::KeepOther);
				});
			}
		}
		const auto customSettingsFile = cWorkingDir() + "tdata/kotato-settings-custom.json";
		if (type != Type::Kotato && !controller->session().supportMode()) {
			addAction(
				tr::lng_settings_information(tr::now),
				[=] { showOther(Type::Information); });
		}
		addAction(
<<<<<<< HEAD
			tr::ktg_settings_show_json_settings(tr::now),
			[=] { File::ShowInFolder(customSettingsFile); });
		addAction(
			tr::ktg_settings_restart(tr::now),
			[=] { App::restart(); });
		if (type != Type::Kotato) {
			addAction(
				tr::lng_settings_logout(tr::now),
				[=] { window->widget()->showLogoutConfirmation(); });
		}
=======
			tr::lng_settings_logout(tr::now),
			[=] { window->showLogoutConfirmation(); });
>>>>>>> 740ffb3c
	}
}

} // namespace Settings<|MERGE_RESOLUTION|>--- conflicted
+++ resolved
@@ -229,7 +229,6 @@
 				[=] { showOther(Type::Information); });
 		}
 		addAction(
-<<<<<<< HEAD
 			tr::ktg_settings_show_json_settings(tr::now),
 			[=] { File::ShowInFolder(customSettingsFile); });
 		addAction(
@@ -238,12 +237,8 @@
 		if (type != Type::Kotato) {
 			addAction(
 				tr::lng_settings_logout(tr::now),
-				[=] { window->widget()->showLogoutConfirmation(); });
+				[=] { window->showLogoutConfirmation(); });
 		}
-=======
-			tr::lng_settings_logout(tr::now),
-			[=] { window->showLogoutConfirmation(); });
->>>>>>> 740ffb3c
 	}
 }
 
