/*
This file is part of Telegram Desktop,
the official desktop application for the Telegram messaging service.

For license and copyright information please follow this link:
https://github.com/telegramdesktop/tdesktop/blob/master/LEGAL
*/
#include "settings/settings_advanced.h"

#include "kotato/kotato_lang.h"
#include "settings/settings_common.h"
#include "settings/settings_chat.h"
#include "ui/wrap/vertical_layout.h"
#include "ui/wrap/slide_wrap.h"
#include "ui/widgets/labels.h"
#include "ui/widgets/checkbox.h"
#include "ui/widgets/buttons.h"
#include "ui/gl/gl_detection.h"
#include "ui/text/text_utilities.h" // Ui::Text::ToUpper
#include "ui/text/format_values.h"
#include "ui/boxes/single_choice_box.h"
#include "boxes/connection_box.h"
#include "boxes/about_box.h"
#include "ui/boxes/confirm_box.h"
#include "platform/platform_specific.h"
#include "ui/platform/ui_platform_window.h"
#include "base/platform/base_platform_info.h"
#include "window/window_controller.h"
#include "window/window_session_controller.h"
#include "lang/lang_keys.h"
#include "core/update_checker.h"
#include "core/application.h"
#include "storage/localstorage.h"
#include "storage/storage_domain.h"
#include "data/data_session.h"
#include "main/main_account.h"
#include "main/main_domain.h"
#include "main/main_session.h"
#include "mtproto/facade.h"
#include "app.h"
#include "styles/style_settings.h"

#ifndef TDESKTOP_DISABLE_SPELLCHECK
#include "boxes/dictionaries_manager.h"
#include "chat_helpers/spellchecker_common.h"
#include "spellcheck/platform/platform_spellcheck.h"
#endif // !TDESKTOP_DISABLE_SPELLCHECK

namespace Settings {

void SetupConnectionType(
		not_null<Window::Controller*> controller,
		not_null<Main::Account*> account,
		not_null<Ui::VerticalLayout*> container) {
	const auto connectionType = [=] {
		const auto transport = account->mtp().dctransport();
		if (!Core::App().settings().proxy().isEnabled()) {
			return transport.isEmpty()
				? tr::lng_connection_auto_connecting(tr::now)
				: tr::lng_connection_auto(tr::now, lt_transport, transport);
		} else {
			return transport.isEmpty()
				? tr::lng_connection_proxy_connecting(tr::now)
				: tr::lng_connection_proxy(tr::now, lt_transport, transport);
		}
	};
	const auto button = AddButtonWithLabel(
		container,
		tr::lng_settings_connection_type(),
		rpl::merge(
			Core::App().settings().proxy().connectionTypeChanges(),
			// Handle language switch.
			tr::lng_connection_auto_connecting() | rpl::to_empty
		) | rpl::map(connectionType),
		st::settingsButton);
	button->addClickHandler([=] {
		controller->show(ProxiesBoxController::CreateOwningBox(account));
	});
}

bool HasUpdate() {
	return !Core::UpdaterDisabled();
}

void SetupUpdate(not_null<Ui::VerticalLayout*> container) {
	if (!HasUpdate()) {
		return;
	}

	const auto texts = Ui::CreateChild<rpl::event_stream<QString>>(
		container.get());
	const auto downloading = Ui::CreateChild<rpl::event_stream<bool>>(
		container.get());
	const auto version = tr::lng_settings_current_version(
		tr::now,
		lt_version,
		currentVersionText());
	const auto toggle = AddButton(
		container,
		tr::lng_settings_update_automatically(),
		st::settingsUpdateToggle);
	const auto label = Ui::CreateChild<Ui::FlatLabel>(
		toggle.get(),
		texts->events(),
		st::settingsUpdateState);

	const auto options = container->add(
		object_ptr<Ui::SlideWrap<Ui::VerticalLayout>>(
			container,
			object_ptr<Ui::VerticalLayout>(container)));
	const auto inner = options->entity();
	const auto install = cAlphaVersion() ? nullptr : AddButton(
		inner,
		tr::lng_settings_install_beta(),
		st::settingsButton).get();

	const auto check = AddButton(
		inner,
		tr::lng_settings_check_now(),
		st::settingsButton);
	const auto update = Ui::CreateChild<Button>(
		check.get(),
		rktr("ktg_update_telegram") | Ui::Text::ToUpper(),
		st::settingsUpdate);
	update->hide();
	check->widthValue() | rpl::start_with_next([=](int width) {
		update->resizeToWidth(width);
		update->moveToLeft(0, 0);
	}, update->lifetime());

	rpl::combine(
		toggle->widthValue(),
		label->widthValue()
	) | rpl::start_with_next([=] {
		label->moveToLeft(
			st::settingsUpdateStatePosition.x(),
			st::settingsUpdateStatePosition.y());
	}, label->lifetime());
	label->setAttribute(Qt::WA_TransparentForMouseEvents);

	const auto showDownloadProgress = [=](int64 ready, int64 total) {
		texts->fire(tr::lng_settings_downloading_update(
			tr::now,
			lt_progress,
			Ui::FormatDownloadText(ready, total)));
		downloading->fire(true);
	};
	const auto setDefaultStatus = [=](const Core::UpdateChecker &checker) {
		using State = Core::UpdateChecker::State;
		const auto state = checker.state();
		switch (state) {
		case State::Download:
			showDownloadProgress(checker.already(), checker.size());
			break;
		case State::Ready:
			texts->fire(tr::lng_settings_update_ready(tr::now));
			update->show();
			break;
		default:
			texts->fire_copy(version);
			break;
		}
	};

	toggle->toggleOn(rpl::single(cAutoUpdate()));
	toggle->toggledValue(
	) | rpl::filter([](bool toggled) {
		return (toggled != cAutoUpdate());
	}) | rpl::start_with_next([=](bool toggled) {
		cSetAutoUpdate(toggled);

		Local::writeSettings();
		Core::UpdateChecker checker;
		if (cAutoUpdate()) {
			checker.start();
		} else {
			checker.stop();
			setDefaultStatus(checker);
		}
	}, toggle->lifetime());

	if (install) {
		install->toggleOn(rpl::single(cInstallBetaVersion()));
		install->toggledValue(
		) | rpl::filter([](bool toggled) {
			return (toggled != cInstallBetaVersion());
		}) | rpl::start_with_next([=](bool toggled) {
			cSetInstallBetaVersion(toggled);
			Core::App().writeInstallBetaVersionsSetting();

			Core::UpdateChecker checker;
			checker.stop();
			if (toggled) {
				cSetLastUpdateCheck(0);
			}
			checker.start();
		}, toggle->lifetime());
	}

	Core::UpdateChecker checker;
	options->toggleOn(rpl::combine(
		toggle->toggledValue(),
		downloading->events_starting_with(
			checker.state() == Core::UpdateChecker::State::Download)
	) | rpl::map([](bool check, bool downloading) {
		return check && !downloading;
	}));

	checker.checking() | rpl::start_with_next([=] {
		options->setAttribute(Qt::WA_TransparentForMouseEvents);
		texts->fire(tr::lng_settings_update_checking(tr::now));
		downloading->fire(false);
	}, options->lifetime());
	checker.isLatest() | rpl::start_with_next([=] {
		options->setAttribute(Qt::WA_TransparentForMouseEvents, false);
		texts->fire(tr::lng_settings_latest_installed(tr::now));
		downloading->fire(false);
	}, options->lifetime());
	checker.progress(
	) | rpl::start_with_next([=](Core::UpdateChecker::Progress progress) {
		showDownloadProgress(progress.already, progress.size);
	}, options->lifetime());
	checker.failed() | rpl::start_with_next([=] {
		options->setAttribute(Qt::WA_TransparentForMouseEvents, false);
		texts->fire(tr::lng_settings_update_fail(tr::now));
		downloading->fire(false);
	}, options->lifetime());
	checker.ready() | rpl::start_with_next([=] {
		options->setAttribute(Qt::WA_TransparentForMouseEvents, false);
		texts->fire(tr::lng_settings_update_ready(tr::now));
		update->show();
		downloading->fire(false);
	}, options->lifetime());

	setDefaultStatus(checker);

	check->addClickHandler([] {
		Core::UpdateChecker checker;

		cSetLastUpdateCheck(0);
		checker.start();
	});
	update->addClickHandler([] {
		if (!Core::UpdaterDisabled()) {
			Core::checkReadyUpdate();
		}
		App::restart();
	});
}

bool HasSystemSpellchecker() {
#ifdef TDESKTOP_DISABLE_SPELLCHECK
	return false;
#endif // TDESKTOP_DISABLE_SPELLCHECK
	return true;
}

void SetupSpellchecker(
		not_null<Window::SessionController*> controller,
		not_null<Ui::VerticalLayout*> container) {
#ifndef TDESKTOP_DISABLE_SPELLCHECK
	const auto session = &controller->session();
	const auto settings = &Core::App().settings();
	const auto isSystem = Platform::Spellchecker::IsSystemSpellchecker();
	const auto button = AddButton(
		container,
		isSystem
			? tr::lng_settings_system_spellchecker()
			: tr::lng_settings_custom_spellchecker(),
		st::settingsButton
	)->toggleOn(
		rpl::single(settings->spellcheckerEnabled())
	);

	button->toggledValue(
	) | rpl::filter([=](bool enabled) {
		return (enabled != settings->spellcheckerEnabled());
	}) | rpl::start_with_next([=](bool enabled) {
		settings->setSpellcheckerEnabled(enabled);
		Core::App().saveSettingsDelayed();
	}, container->lifetime());

	if (isSystem) {
		return;
	}

	const auto sliding = container->add(
		object_ptr<Ui::SlideWrap<Ui::VerticalLayout>>(
			container,
			object_ptr<Ui::VerticalLayout>(container)));

	AddButton(
		sliding->entity(),
		tr::lng_settings_auto_download_dictionaries(),
		st::settingsButton
	)->toggleOn(
		rpl::single(settings->autoDownloadDictionaries())
	)->toggledValue(
	) | rpl::filter([=](bool enabled) {
		return (enabled != settings->autoDownloadDictionaries());
	}) | rpl::start_with_next([=](bool enabled) {
		settings->setAutoDownloadDictionaries(enabled);
		Core::App().saveSettingsDelayed();
	}, sliding->entity()->lifetime());

	AddButtonWithLabel(
		sliding->entity(),
		tr::lng_settings_manage_dictionaries(),
		Spellchecker::ButtonManageDictsState(session),
		st::settingsButton
	)->addClickHandler([=] {
		controller->show(Box<Ui::ManageDictionariesBox>(controller));
	});

	button->toggledValue(
	) | rpl::start_with_next([=](bool enabled) {
		sliding->toggle(enabled, anim::type::normal);
	}, container->lifetime());
#endif // !TDESKTOP_DISABLE_SPELLCHECK
}

void SetupSystemIntegrationContent(
		Window::SessionController *controller,
		not_null<Ui::VerticalLayout*> container) {
	using WorkMode = Core::Settings::WorkMode;

	const auto checkbox = [&](rpl::producer<QString> &&label, bool checked) {
		return object_ptr<Ui::Checkbox>(
			container,
			std::move(label),
			checked,
			st::settingsCheckbox);
	};
	const auto addCheckbox = [&](
			rpl::producer<QString> &&label,
			bool checked) {
		return container->add(
			checkbox(std::move(label), checked),
			st::settingsCheckboxPadding);
	};
	const auto addSlidingCheckbox = [&](
			rpl::producer<QString> &&label,
			bool checked) {
		return container->add(
			object_ptr<Ui::SlideWrap<Ui::Checkbox>>(
				container,
				checkbox(std::move(label), checked),
				st::settingsCheckboxPadding));
	};

	if (Platform::TrayIconSupported()) {
		const auto trayEnabled = [] {
			const auto workMode = Core::App().settings().workMode();
			return (workMode == WorkMode::TrayOnly)
				|| (workMode == WorkMode::WindowAndTray);
		};
		const auto tray = addCheckbox(
			tr::lng_settings_workmode_tray(),
			trayEnabled());

		const auto taskbarEnabled = [] {
			const auto workMode = Core::App().settings().workMode();
			return (workMode == WorkMode::WindowOnly)
				|| (workMode == WorkMode::WindowAndTray);
		};
		const auto taskbar = Platform::SkipTaskbarSupported()
			? addCheckbox(
				tr::lng_settings_workmode_window(),
				taskbarEnabled())
			: nullptr;

		const auto updateWorkmode = [=] {
			const auto newMode = tray->checked()
				? ((!taskbar || taskbar->checked())
					? WorkMode::WindowAndTray
					: WorkMode::TrayOnly)
				: WorkMode::WindowOnly;
			if ((newMode == WorkMode::WindowAndTray
				|| newMode == WorkMode::TrayOnly)
				&& Core::App().settings().workMode() != newMode) {
				cSetSeenTrayTooltip(false);
			}
			Core::App().settings().setWorkMode(newMode);
			Local::writeSettings();
		};

		tray->checkedChanges(
		) | rpl::filter([=](bool checked) {
			return (checked != trayEnabled());
		}) | rpl::start_with_next([=](bool checked) {
			if (!checked && taskbar && !taskbar->checked()) {
				taskbar->setChecked(true);
			} else {
				updateWorkmode();
			}
		}, tray->lifetime());

		if (taskbar) {
			taskbar->checkedChanges(
			) | rpl::filter([=](bool checked) {
				return (checked != taskbarEnabled());
			}) | rpl::start_with_next([=](bool checked) {
				if (!checked && !tray->checked()) {
					tray->setChecked(true);
				} else {
					updateWorkmode();
				}
			}, taskbar->lifetime());
		}
	}

	if (!Platform::IsMac()) {
		const auto closeToTaskbar = addSlidingCheckbox(
			tr::lng_settings_close_to_taskbar(),
			Core::App().settings().closeToTaskbar());

		const auto closeToTaskbarShown = std::make_shared<rpl::variable<bool>>(false);
		Core::App().settings().workModeValue(
		) | rpl::start_with_next([=](WorkMode workMode) {
			*closeToTaskbarShown = (workMode == WorkMode::WindowOnly)
				|| !Platform::TrayIconSupported();
		}, closeToTaskbar->lifetime());

		closeToTaskbar->toggleOn(closeToTaskbarShown->value());
		closeToTaskbar->entity()->checkedChanges(
		) | rpl::filter([=](bool checked) {
			return (checked != Core::App().settings().closeToTaskbar());
		}) | rpl::start_with_next([=](bool checked) {
			Core::App().settings().setCloseToTaskbar(checked);
			Local::writeSettings();
		}, closeToTaskbar->lifetime());
	}

	if (Ui::Platform::NativeWindowFrameSupported()) {
		const auto nativeFrame = addCheckbox(
			tr::lng_settings_native_frame(),
			Core::App().settings().nativeWindowFrame());

		nativeFrame->checkedChanges(
		) | rpl::filter([](bool checked) {
			return (checked != Core::App().settings().nativeWindowFrame());
		}) | rpl::start_with_next([=](bool checked) {
			Core::App().settings().setNativeWindowFrame(checked);
			Core::App().saveSettingsDelayed();
		}, nativeFrame->lifetime());
	}

	if (Platform::AutostartSupported() && controller) {
		const auto minimizedToggled = [=] {
			return cStartMinimized()
				&& !controller->session().domain().local().hasLocalPasscode();
		};

		const auto autostart = addCheckbox(
			rktr("ktg_settings_auto_start"),
			cAutoStart());
		const auto minimized = addSlidingCheckbox(
			tr::lng_settings_start_min(),
			minimizedToggled());

		autostart->checkedChanges(
		) | rpl::filter([](bool checked) {
			return (checked != cAutoStart());
		}) | rpl::start_with_next([=](bool checked) {
			cSetAutoStart(checked);
			Platform::AutostartToggle(checked, crl::guard(autostart, [=](
					bool enabled) {
				autostart->setChecked(enabled);
				if (enabled || !minimized->entity()->checked()) {
					Local::writeSettings();
				} else {
					minimized->entity()->setChecked(false);
				}
			}));
		}, autostart->lifetime());

		Platform::AutostartRequestStateFromSystem(crl::guard(
			controller,
			[=](bool enabled) { autostart->setChecked(enabled); }));

		minimized->toggleOn(autostart->checkedValue());
		minimized->entity()->checkedChanges(
		) | rpl::filter([=](bool checked) {
			return (checked != minimizedToggled());
		}) | rpl::start_with_next([=](bool checked) {
			if (controller->session().domain().local().hasLocalPasscode()) {
				minimized->entity()->setChecked(false);
<<<<<<< HEAD
				controller->show(Box<InformBox>(
					ktr("ktg_error_start_minimized_passcoded")));
=======
				controller->show(Box<Ui::InformBox>(
					tr::lng_error_start_minimized_passcoded(tr::now)));
>>>>>>> f55d3d1c
			} else {
				cSetStartMinimized(checked);
				Local::writeSettings();
			}
		}, minimized->lifetime());

		controller->session().domain().local().localPasscodeChanged(
		) | rpl::start_with_next([=] {
			minimized->entity()->setChecked(minimizedToggled());
		}, minimized->lifetime());
	}

	if (Platform::IsWindows() && !Platform::IsWindowsStoreBuild()) {
		const auto sendto = addCheckbox(
			rktr("ktg_settings_add_sendto"),
			cSendToMenu());

		sendto->checkedChanges(
		) | rpl::filter([](bool checked) {
			return (checked != cSendToMenu());
		}) | rpl::start_with_next([](bool checked) {
			cSetSendToMenu(checked);
			psSendToMenu(checked);
			Local::writeSettings();
		}, sendto->lifetime());
	}
}

void SetupSystemIntegrationOptions(
		not_null<Window::SessionController*> controller,
		not_null<Ui::VerticalLayout*> container) {
	auto wrap = object_ptr<Ui::VerticalLayout>(container);
	SetupSystemIntegrationContent(controller, wrap.data());
	if (wrap->count() > 0) {
		container->add(object_ptr<Ui::OverrideMargins>(
			container,
			std::move(wrap)));

		AddSkip(container, st::settingsCheckboxesSkip);
	}
}

void SetupAnimations(not_null<Ui::VerticalLayout*> container) {
	AddButton(
		container,
		tr::lng_settings_enable_animations(),
		st::settingsButton
	)->toggleOn(
		rpl::single(!anim::Disabled())
	)->toggledValue(
	) | rpl::filter([](bool enabled) {
		return (enabled == anim::Disabled());
	}) | rpl::start_with_next([](bool enabled) {
		anim::SetDisabled(!enabled);
		Local::writeSettings();
	}, container->lifetime());
}

#ifdef Q_OS_WIN
void SetupANGLE(
		not_null<Window::SessionController*> controller,
		not_null<Ui::VerticalLayout*> container) {
	using ANGLE = Ui::GL::ANGLE;
	const auto options = std::vector{
		tr::lng_settings_angle_backend_auto(tr::now),
		tr::lng_settings_angle_backend_d3d11(tr::now),
		tr::lng_settings_angle_backend_d3d9(tr::now),
		tr::lng_settings_angle_backend_d3d11on12(tr::now),
		tr::lng_settings_angle_backend_opengl(tr::now),
		tr::lng_settings_angle_backend_disabled(tr::now),
	};
	const auto backendIndex = [] {
		if (Core::App().settings().disableOpenGL()) {
			return 5;
		} else switch (Ui::GL::CurrentANGLE()) {
		case ANGLE::Auto: return 0;
		case ANGLE::D3D11: return 1;
		case ANGLE::D3D9: return 2;
		case ANGLE::D3D11on12: return 3;
		case ANGLE::OpenGL: return 4;
		}
		Unexpected("Ui::GL::CurrentANGLE value in SetupANGLE.");
	}();
	const auto button = AddButtonWithLabel(
		container,
		tr::lng_settings_angle_backend(),
		rpl::single(options[backendIndex]),
		st::settingsButton);
	button->addClickHandler([=] {
		controller->show(Box([=](not_null<Ui::GenericBox*> box) {
			const auto save = [=](int index) {
				if (index == backendIndex) {
					return;
				}
				const auto confirmed = crl::guard(button, [=] {
					const auto nowDisabled = (index == 5);
					if (!nowDisabled) {
						Ui::GL::ChangeANGLE([&] {
							switch (index) {
							case 0: return ANGLE::Auto;
							case 1: return ANGLE::D3D11;
							case 2: return ANGLE::D3D9;
							case 3: return ANGLE::D3D11on12;
							case 4: return ANGLE::OpenGL;
							}
							Unexpected("Index in SetupANGLE.");
						}());
					}
					const auto wasDisabled = (backendIndex == 5);
					if (nowDisabled != wasDisabled) {
						Core::App().settings().setDisableOpenGL(nowDisabled);
						Local::writeSettings();
					}
					App::restart();
				});
				controller->show(Box<Ui::ConfirmBox>(
					tr::lng_settings_need_restart(tr::now),
					tr::lng_settings_restart_now(tr::now),
					confirmed));
			};
			SingleChoiceBox(box, {
				.title = tr::lng_settings_angle_backend(),
				.options = options,
				.initialSelection = backendIndex,
				.callback = save,
			});
		}));
	});
}
#endif // Q_OS_WIN

void SetupOpenGL(
		not_null<Window::SessionController*> controller,
		not_null<Ui::VerticalLayout*> container) {
	const auto toggles = container->lifetime().make_state<
		rpl::event_stream<bool>
	>();
	const auto button = AddButton(
		container,
		tr::lng_settings_enable_opengl(),
		st::settingsButton
	)->toggleOn(
		toggles->events_starting_with_copy(
			!Core::App().settings().disableOpenGL())
	);
	button->toggledValue(
	) | rpl::filter([](bool enabled) {
		return (enabled == Core::App().settings().disableOpenGL());
	}) | rpl::start_with_next([=](bool enabled) {
		const auto confirmed = crl::guard(button, [=] {
			Core::App().settings().setDisableOpenGL(!enabled);
			Local::writeSettings();
			App::restart();
		});
		const auto cancelled = crl::guard(button, [=] {
			toggles->fire(!enabled);
		});
		controller->show(Box<Ui::ConfirmBox>(
			tr::lng_settings_need_restart(tr::now),
			tr::lng_settings_restart_now(tr::now),
			confirmed,
			cancelled));
	}, container->lifetime());
}

void SetupPerformance(
		not_null<Window::SessionController*> controller,
		not_null<Ui::VerticalLayout*> container) {
	SetupAnimations(container);
#ifdef Q_OS_WIN
	SetupANGLE(controller, container);
#else // Q_OS_WIN
	if constexpr (!Platform::IsMac()) {
		SetupOpenGL(controller, container);
	}
#endif // Q_OS_WIN
}

void SetupSystemIntegration(
		not_null<Window::SessionController*> controller,
		not_null<Ui::VerticalLayout*> container,
		Fn<void(Type)> showOther) {
	AddDivider(container);
	AddSkip(container);
	AddSubsectionTitle(container, tr::lng_settings_system_integration());
	AddButton(
		container,
		tr::lng_settings_section_call_settings(),
		st::settingsButton
	)->addClickHandler([=] {
		showOther(Type::Calls);
	});
	SetupSystemIntegrationOptions(controller, container);
	AddSkip(container);
}

Advanced::Advanced(
	QWidget *parent,
	not_null<Window::SessionController*> controller)
: Section(parent) {
	setupContent(controller);
}

rpl::producer<Type> Advanced::sectionShowOther() {
	return _showOther.events();
}

void Advanced::setupContent(not_null<Window::SessionController*> controller) {
	const auto content = Ui::CreateChild<Ui::VerticalLayout>(this);

	auto empty = true;
	const auto addDivider = [&] {
		if (empty) {
			empty = false;
		} else {
			AddDivider(content);
		}
	};
	const auto addUpdate = [&] {
		if (HasUpdate()) {
			addDivider();
			AddSkip(content);
			AddSubsectionTitle(content, tr::lng_settings_version_info());
			SetupUpdate(content);
			AddSkip(content);
		}
	};
	if (!cAutoUpdate()) {
		addUpdate();
	}
	addDivider();
	AddSkip(content);
	AddSubsectionTitle(content, tr::lng_settings_network_proxy());
	SetupConnectionType(
		&controller->window(),
		&controller->session().account(),
		content);
	AddSkip(content);
	SetupDataStorage(controller, content);
	SetupAutoDownload(controller, content);
	SetupSystemIntegration(controller, content, [=](Type type) {
		_showOther.fire_copy(type);
	});

	AddDivider(content);
	AddSkip(content);
	AddSubsectionTitle(content, tr::lng_settings_performance());
	SetupPerformance(controller, content);
	AddSkip(content);

	if (HasSystemSpellchecker()) {
		AddDivider(content);
		AddSkip(content);
		AddSubsectionTitle(content, tr::lng_settings_spellchecker());
		SetupSpellchecker(controller, content);
		AddSkip(content);
	}

	if (cAutoUpdate()) {
		addUpdate();
	}

	Ui::ResizeFitChild(this, content);
}

} // namespace Settings<|MERGE_RESOLUTION|>--- conflicted
+++ resolved
@@ -485,13 +485,8 @@
 		}) | rpl::start_with_next([=](bool checked) {
 			if (controller->session().domain().local().hasLocalPasscode()) {
 				minimized->entity()->setChecked(false);
-<<<<<<< HEAD
-				controller->show(Box<InformBox>(
+				controller->show(Box<Ui::InformBox>(
 					ktr("ktg_error_start_minimized_passcoded")));
-=======
-				controller->show(Box<Ui::InformBox>(
-					tr::lng_error_start_minimized_passcoded(tr::now)));
->>>>>>> f55d3d1c
 			} else {
 				cSetStartMinimized(checked);
 				Local::writeSettings();
