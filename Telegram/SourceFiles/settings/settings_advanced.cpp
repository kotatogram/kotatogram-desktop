/*
This file is part of Telegram Desktop,
the official desktop application for the Telegram messaging service.

For license and copyright information please follow this link:
https://github.com/telegramdesktop/tdesktop/blob/master/LEGAL
*/
#include "settings/settings_advanced.h"

#include "settings/settings_common.h"
#include "settings/settings_chat.h"
#include "ui/wrap/vertical_layout.h"
#include "ui/wrap/slide_wrap.h"
#include "ui/widgets/labels.h"
#include "ui/widgets/checkbox.h"
#include "ui/widgets/buttons.h"
#include "ui/text/text_utilities.h" // Ui::Text::ToUpper
#include "ui/text/format_values.h"
#include "boxes/connection_box.h"
#include "boxes/about_box.h"
#include "boxes/confirm_box.h"
#include "platform/platform_specific.h"
#include "platform/platform_window_title.h"
#include "base/platform/base_platform_info.h"
#include "window/window_controller.h"
#include "window/window_session_controller.h"
#include "lang/lang_keys.h"
#include "core/update_checker.h"
#include "core/application.h"
#include "storage/localstorage.h"
#include "storage/storage_domain.h"
#include "data/data_session.h"
#include "main/main_account.h"
#include "main/main_domain.h"
#include "main/main_session.h"
#include "mtproto/facade.h"
#include "app.h"
#include "styles/style_settings.h"

#ifndef TDESKTOP_DISABLE_SPELLCHECK
#include "boxes/dictionaries_manager.h"
#include "chat_helpers/spellchecker_common.h"
#include "spellcheck/platform/platform_spellcheck.h"
#endif // !TDESKTOP_DISABLE_SPELLCHECK

namespace Settings {

void SetupConnectionType(
		not_null<Window::Controller*> controller,
		not_null<Main::Account*> account,
		not_null<Ui::VerticalLayout*> container) {
	const auto connectionType = [=] {
		const auto transport = account->mtp().dctransport();
		if (!Core::App().settings().proxy().isEnabled()) {
			return transport.isEmpty()
				? tr::lng_connection_auto_connecting(tr::now)
				: tr::lng_connection_auto(tr::now, lt_transport, transport);
		} else {
			return transport.isEmpty()
				? tr::lng_connection_proxy_connecting(tr::now)
				: tr::lng_connection_proxy(tr::now, lt_transport, transport);
		}
	};
	const auto button = AddButtonWithLabel(
		container,
		tr::lng_settings_connection_type(),
		rpl::merge(
			Core::App().settings().proxy().connectionTypeChanges(),
			// Handle language switch.
			tr::lng_connection_auto_connecting() | rpl::to_empty
		) | rpl::map(connectionType),
		st::settingsButton);
	button->addClickHandler([=] {
		controller->show(ProxiesBoxController::CreateOwningBox(account));
	});
}

bool HasUpdate() {
	return !Core::UpdaterDisabled();
}

void SetupUpdate(not_null<Ui::VerticalLayout*> container) {
	if (!HasUpdate()) {
		return;
	}

	const auto texts = Ui::CreateChild<rpl::event_stream<QString>>(
		container.get());
	const auto downloading = Ui::CreateChild<rpl::event_stream<bool>>(
		container.get());
	const auto version = tr::lng_settings_current_version(
		tr::now,
		lt_version,
		currentVersionText());
	const auto toggle = AddButton(
		container,
		tr::lng_settings_update_automatically(),
		st::settingsUpdateToggle);
	const auto label = Ui::CreateChild<Ui::FlatLabel>(
		toggle.get(),
		texts->events(),
		st::settingsUpdateState);

	const auto options = container->add(
		object_ptr<Ui::SlideWrap<Ui::VerticalLayout>>(
			container,
			object_ptr<Ui::VerticalLayout>(container)));
	const auto inner = options->entity();
	const auto install = cAlphaVersion() ? nullptr : AddButton(
		inner,
		tr::lng_settings_install_beta(),
		st::settingsButton).get();

	const auto check = AddButton(
		inner,
		tr::lng_settings_check_now(),
		st::settingsButton);
	const auto update = Ui::CreateChild<Button>(
		check.get(),
		tr::ktg_update_telegram() | Ui::Text::ToUpper(),
		st::settingsUpdate);
	update->hide();
	check->widthValue() | rpl::start_with_next([=](int width) {
		update->resizeToWidth(width);
		update->moveToLeft(0, 0);
	}, update->lifetime());

	rpl::combine(
		toggle->widthValue(),
		label->widthValue()
	) | rpl::start_with_next([=] {
		label->moveToLeft(
			st::settingsUpdateStatePosition.x(),
			st::settingsUpdateStatePosition.y());
	}, label->lifetime());
	label->setAttribute(Qt::WA_TransparentForMouseEvents);

	const auto showDownloadProgress = [=](int64 ready, int64 total) {
		texts->fire(tr::lng_settings_downloading_update(
			tr::now,
			lt_progress,
			Ui::FormatDownloadText(ready, total)));
		downloading->fire(true);
	};
	const auto setDefaultStatus = [=](const Core::UpdateChecker &checker) {
		using State = Core::UpdateChecker::State;
		const auto state = checker.state();
		switch (state) {
		case State::Download:
			showDownloadProgress(checker.already(), checker.size());
			break;
		case State::Ready:
			texts->fire(tr::lng_settings_update_ready(tr::now));
			update->show();
			break;
		default:
			texts->fire_copy(version);
			break;
		}
	};

	toggle->toggleOn(rpl::single(cAutoUpdate()));
	toggle->toggledValue(
	) | rpl::filter([](bool toggled) {
		return (toggled != cAutoUpdate());
	}) | rpl::start_with_next([=](bool toggled) {
		cSetAutoUpdate(toggled);

		Local::writeSettings();
		Core::UpdateChecker checker;
		if (cAutoUpdate()) {
			checker.start();
		} else {
			checker.stop();
			setDefaultStatus(checker);
		}
	}, toggle->lifetime());

	if (install) {
		install->toggleOn(rpl::single(cInstallBetaVersion()));
		install->toggledValue(
		) | rpl::filter([](bool toggled) {
			return (toggled != cInstallBetaVersion());
		}) | rpl::start_with_next([=](bool toggled) {
			cSetInstallBetaVersion(toggled);
			Core::App().writeInstallBetaVersionsSetting();

			Core::UpdateChecker checker;
			checker.stop();
			if (toggled) {
				cSetLastUpdateCheck(0);
			}
			checker.start();
		}, toggle->lifetime());
	}

	Core::UpdateChecker checker;
	options->toggleOn(rpl::combine(
		toggle->toggledValue(),
		downloading->events_starting_with(
			checker.state() == Core::UpdateChecker::State::Download)
	) | rpl::map([](bool check, bool downloading) {
		return check && !downloading;
	}));

	checker.checking() | rpl::start_with_next([=] {
		options->setAttribute(Qt::WA_TransparentForMouseEvents);
		texts->fire(tr::lng_settings_update_checking(tr::now));
		downloading->fire(false);
	}, options->lifetime());
	checker.isLatest() | rpl::start_with_next([=] {
		options->setAttribute(Qt::WA_TransparentForMouseEvents, false);
		texts->fire(tr::lng_settings_latest_installed(tr::now));
		downloading->fire(false);
	}, options->lifetime());
	checker.progress(
	) | rpl::start_with_next([=](Core::UpdateChecker::Progress progress) {
		showDownloadProgress(progress.already, progress.size);
	}, options->lifetime());
	checker.failed() | rpl::start_with_next([=] {
		options->setAttribute(Qt::WA_TransparentForMouseEvents, false);
		texts->fire(tr::lng_settings_update_fail(tr::now));
		downloading->fire(false);
	}, options->lifetime());
	checker.ready() | rpl::start_with_next([=] {
		options->setAttribute(Qt::WA_TransparentForMouseEvents, false);
		texts->fire(tr::lng_settings_update_ready(tr::now));
		update->show();
		downloading->fire(false);
	}, options->lifetime());

	setDefaultStatus(checker);

	check->addClickHandler([] {
		Core::UpdateChecker checker;

		cSetLastUpdateCheck(0);
		checker.start();
	});
	update->addClickHandler([] {
		if (!Core::UpdaterDisabled()) {
			Core::checkReadyUpdate();
		}
		App::restart();
	});
}

bool HasSystemSpellchecker() {
#ifdef TDESKTOP_DISABLE_SPELLCHECK
	return false;
#endif // TDESKTOP_DISABLE_SPELLCHECK
	return true;
}

void SetupSpellchecker(
		not_null<Window::SessionController*> controller,
		not_null<Ui::VerticalLayout*> container) {
#ifndef TDESKTOP_DISABLE_SPELLCHECK
	const auto session = &controller->session();
	const auto settings = &Core::App().settings();
	const auto isSystem = Platform::Spellchecker::IsSystemSpellchecker();
	const auto button = AddButton(
		container,
		isSystem
			? tr::lng_settings_system_spellchecker()
			: tr::lng_settings_custom_spellchecker(),
		st::settingsButton
	)->toggleOn(
		rpl::single(settings->spellcheckerEnabled())
	);

	button->toggledValue(
	) | rpl::filter([=](bool enabled) {
		return (enabled != settings->spellcheckerEnabled());
	}) | rpl::start_with_next([=](bool enabled) {
		settings->setSpellcheckerEnabled(enabled);
		Core::App().saveSettingsDelayed();
	}, container->lifetime());

	if (isSystem) {
		return;
	}

	const auto sliding = container->add(
		object_ptr<Ui::SlideWrap<Ui::VerticalLayout>>(
			container,
			object_ptr<Ui::VerticalLayout>(container)));

	AddButton(
		sliding->entity(),
		tr::lng_settings_auto_download_dictionaries(),
		st::settingsButton
	)->toggleOn(
		rpl::single(settings->autoDownloadDictionaries())
	)->toggledValue(
	) | rpl::filter([=](bool enabled) {
		return (enabled != settings->autoDownloadDictionaries());
	}) | rpl::start_with_next([=](bool enabled) {
		settings->setAutoDownloadDictionaries(enabled);
		Core::App().saveSettingsDelayed();
	}, sliding->entity()->lifetime());

	AddButtonWithLabel(
		sliding->entity(),
		tr::lng_settings_manage_dictionaries(),
		Spellchecker::ButtonManageDictsState(session),
		st::settingsButton
	)->addClickHandler([=] {
		controller->show(Box<Ui::ManageDictionariesBox>(controller));
	});

	button->toggledValue(
	) | rpl::start_with_next([=](bool enabled) {
		sliding->toggle(enabled, anim::type::normal);
	}, container->lifetime());
#endif // !TDESKTOP_DISABLE_SPELLCHECK
}

void SetupSystemIntegrationContent(
		Window::SessionController *controller,
		not_null<Ui::VerticalLayout*> container) {
	using WorkMode = Core::Settings::WorkMode;

	const auto checkbox = [&](rpl::producer<QString> &&label, bool checked) {
		return object_ptr<Ui::Checkbox>(
			container,
			std::move(label),
			checked,
			st::settingsCheckbox);
	};
	const auto addCheckbox = [&](
			rpl::producer<QString> &&label,
			bool checked) {
		return container->add(
			checkbox(std::move(label), checked),
			st::settingsCheckboxPadding);
	};
	const auto addSlidingCheckbox = [&](
			rpl::producer<QString> &&label,
			bool checked) {
		return container->add(
			object_ptr<Ui::SlideWrap<Ui::Checkbox>>(
				container,
				checkbox(std::move(label), checked),
				st::settingsCheckboxPadding));
	};
	if (Platform::TrayIconSupported()) {
		const auto trayEnabled = [] {
			const auto workMode = Core::App().settings().workMode();
			return (workMode == WorkMode::TrayOnly)
				|| (workMode == WorkMode::WindowAndTray);
		};
		const auto tray = addCheckbox(
			tr::lng_settings_workmode_tray(),
			trayEnabled());

		const auto taskbarEnabled = [] {
			const auto workMode = Core::App().settings().workMode();
			return (workMode == WorkMode::WindowOnly)
				|| (workMode == WorkMode::WindowAndTray);
		};
		const auto taskbar = Platform::SkipTaskbarSupported()
			? addCheckbox(
				tr::lng_settings_workmode_window(),
				taskbarEnabled())
			: nullptr;

		const auto updateWorkmode = [=] {
			const auto newMode = tray->checked()
				? ((!taskbar || taskbar->checked())
					? WorkMode::WindowAndTray
					: WorkMode::TrayOnly)
				: WorkMode::WindowOnly;
			if ((newMode == WorkMode::WindowAndTray
				|| newMode == WorkMode::TrayOnly)
				&& Core::App().settings().workMode() != newMode) {
				cSetSeenTrayTooltip(false);
			}
			Core::App().settings().setWorkMode(newMode);
			Local::writeSettings();
		};

		tray->checkedChanges(
		) | rpl::filter([=](bool checked) {
			return (checked != trayEnabled());
		}) | rpl::start_with_next([=](bool checked) {
			if (!checked && taskbar && !taskbar->checked()) {
				taskbar->setChecked(true);
			} else {
				updateWorkmode();
			}
		}, tray->lifetime());

		if (taskbar) {
			taskbar->checkedChanges(
			) | rpl::filter([=](bool checked) {
				return (checked != taskbarEnabled());
			}) | rpl::start_with_next([=](bool checked) {
				if (!checked && !tray->checked()) {
					tray->setChecked(true);
				} else {
					updateWorkmode();
				}
			}, taskbar->lifetime());
		}
	}
	if (Platform::AllowNativeWindowFrameToggle()) {
		const auto nativeFrame = addCheckbox(
			tr::lng_settings_native_frame(),
			Core::App().settings().nativeWindowFrame());

		nativeFrame->checkedChanges(
		) | rpl::filter([](bool checked) {
			return (checked != Core::App().settings().nativeWindowFrame());
		}) | rpl::start_with_next([=](bool checked) {
			Core::App().settings().setNativeWindowFrame(checked);
			Core::App().saveSettingsDelayed();
		}, nativeFrame->lifetime());
	}
	if (Platform::AutostartSupported() && controller) {
		const auto minimizedToggled = [=] {
			return cStartMinimized()
				&& !controller->session().domain().local().hasLocalPasscode();
		};

		const auto autostart = addCheckbox(
			tr::ktg_settings_auto_start(),
			cAutoStart());
		const auto minimized = addSlidingCheckbox(
			tr::lng_settings_start_min(),
			minimizedToggled());

		autostart->checkedChanges(
		) | rpl::filter([](bool checked) {
			return (checked != cAutoStart());
		}) | rpl::start_with_next([=](bool checked) {
			cSetAutoStart(checked);
			psAutoStart(checked);
			if (checked) {
				Local::writeSettings();
			} else if (minimized->entity()->checked()) {
				minimized->entity()->setChecked(false);
			} else {
				Local::writeSettings();
			}
		}, autostart->lifetime());

		minimized->toggleOn(autostart->checkedValue());
		minimized->entity()->checkedChanges(
		) | rpl::filter([=](bool checked) {
			return (checked != minimizedToggled());
		}) | rpl::start_with_next([=](bool checked) {
			if (controller->session().domain().local().hasLocalPasscode()) {
				minimized->entity()->setChecked(false);
<<<<<<< HEAD
				Ui::show(Box<InformBox>(
					tr::ktg_error_start_minimized_passcoded(tr::now)));
=======
				controller->show(Box<InformBox>(
					tr::lng_error_start_minimized_passcoded(tr::now)));
>>>>>>> 5519bb35
			} else {
				cSetStartMinimized(checked);
				Local::writeSettings();
			}
		}, minimized->lifetime());

		controller->session().domain().local().localPasscodeChanged(
		) | rpl::start_with_next([=] {
			minimized->entity()->setChecked(minimizedToggled());
		}, minimized->lifetime());
	}

	if (Platform::IsWindows() && !Platform::IsWindowsStoreBuild()) {
		const auto sendto = addCheckbox(
			tr::ktg_settings_add_sendto(),
			cSendToMenu());

		sendto->checkedChanges(
		) | rpl::filter([](bool checked) {
			return (checked != cSendToMenu());
		}) | rpl::start_with_next([](bool checked) {
			cSetSendToMenu(checked);
			psSendToMenu(checked);
			Local::writeSettings();
		}, sendto->lifetime());
	}
}

void SetupSystemIntegrationOptions(
		not_null<Window::SessionController*> controller,
		not_null<Ui::VerticalLayout*> container) {
	auto wrap = object_ptr<Ui::VerticalLayout>(container);
	SetupSystemIntegrationContent(controller, wrap.data());
	if (wrap->count() > 0) {
		container->add(object_ptr<Ui::OverrideMargins>(
			container,
			std::move(wrap)));

		AddSkip(container, st::settingsCheckboxesSkip);
	}
}

void SetupAnimations(not_null<Ui::VerticalLayout*> container) {
	AddButton(
		container,
		tr::lng_settings_enable_animations(),
		st::settingsButton
	)->toggleOn(
		rpl::single(!anim::Disabled())
	)->toggledValue(
	) | rpl::filter([](bool enabled) {
		return (enabled == anim::Disabled());
	}) | rpl::start_with_next([](bool enabled) {
		anim::SetDisabled(!enabled);
		Local::writeSettings();
	}, container->lifetime());
}

void SetupOpenGL(
		not_null<Window::SessionController*> controller,
		not_null<Ui::VerticalLayout*> container) {
	const auto toggles = container->lifetime().make_state<
		rpl::event_stream<bool>
	>();
	const auto button = AddButton(
		container,
		tr::lng_settings_enable_opengl(),
		st::settingsButton
	)->toggleOn(
		toggles->events_starting_with_copy(
			!Core::App().settings().disableOpenGL())
	);
	button->toggledValue(
	) | rpl::filter([](bool enabled) {
		return (enabled == Core::App().settings().disableOpenGL());
	}) | rpl::start_with_next([=](bool enabled) {
		const auto confirmed = crl::guard(button, [=] {
			Core::App().settings().setDisableOpenGL(!enabled);
			Local::writeSettings();
			App::restart();
		});
		const auto cancelled = crl::guard(button, [=] {
			toggles->fire(!enabled);
		});
		controller->show(Box<ConfirmBox>(
			tr::lng_settings_need_restart(tr::now),
			tr::lng_settings_restart_now(tr::now),
			confirmed,
			cancelled));
	}, container->lifetime());
}

void SetupPerformance(
		not_null<Window::SessionController*> controller,
		not_null<Ui::VerticalLayout*> container) {
	SetupAnimations(container);
	if (!Platform::IsMac()) {
		SetupOpenGL(controller, container);
	}
}

void SetupSystemIntegration(
		not_null<Window::SessionController*> controller,
		not_null<Ui::VerticalLayout*> container,
		Fn<void(Type)> showOther) {
	AddDivider(container);
	AddSkip(container);
	AddSubsectionTitle(container, tr::lng_settings_system_integration());
	AddButton(
		container,
		tr::lng_settings_section_call_settings(),
		st::settingsButton
	)->addClickHandler([=] {
		showOther(Type::Calls);
	});
	SetupSystemIntegrationOptions(controller, container);
	AddSkip(container);
}

Advanced::Advanced(
	QWidget *parent,
	not_null<Window::SessionController*> controller)
: Section(parent) {
	setupContent(controller);
}

rpl::producer<Type> Advanced::sectionShowOther() {
	return _showOther.events();
}

void Advanced::setupContent(not_null<Window::SessionController*> controller) {
	const auto content = Ui::CreateChild<Ui::VerticalLayout>(this);

	auto empty = true;
	const auto addDivider = [&] {
		if (empty) {
			empty = false;
		} else {
			AddDivider(content);
		}
	};
	const auto addUpdate = [&] {
		if (HasUpdate()) {
			addDivider();
			AddSkip(content);
			AddSubsectionTitle(content, tr::lng_settings_version_info());
			SetupUpdate(content);
			AddSkip(content);
		}
	};
	if (!cAutoUpdate()) {
		addUpdate();
	}
	addDivider();
	AddSkip(content);
	AddSubsectionTitle(content, tr::lng_settings_network_proxy());
	SetupConnectionType(
		&controller->window(),
		&controller->session().account(),
		content);
	AddSkip(content);
	SetupDataStorage(controller, content);
	SetupAutoDownload(controller, content);
	SetupSystemIntegration(controller, content, [=](Type type) {
		_showOther.fire_copy(type);
	});

	AddDivider(content);
	AddSkip(content);
	AddSubsectionTitle(content, tr::lng_settings_performance());
	SetupPerformance(controller, content);
	AddSkip(content);

	if (HasSystemSpellchecker()) {
		AddDivider(content);
		AddSkip(content);
		AddSubsectionTitle(content, tr::lng_settings_spellchecker());
		SetupSpellchecker(controller, content);
		AddSkip(content);
	}

	if (cAutoUpdate()) {
		addUpdate();
	}

	Ui::ResizeFitChild(this, content);
}

} // namespace Settings<|MERGE_RESOLUTION|>--- conflicted
+++ resolved
@@ -452,13 +452,8 @@
 		}) | rpl::start_with_next([=](bool checked) {
 			if (controller->session().domain().local().hasLocalPasscode()) {
 				minimized->entity()->setChecked(false);
-<<<<<<< HEAD
-				Ui::show(Box<InformBox>(
+				controller->show(Box<InformBox>(
 					tr::ktg_error_start_minimized_passcoded(tr::now)));
-=======
-				controller->show(Box<InformBox>(
-					tr::lng_error_start_minimized_passcoded(tr::now)));
->>>>>>> 5519bb35
 			} else {
 				cSetStartMinimized(checked);
 				Local::writeSettings();
