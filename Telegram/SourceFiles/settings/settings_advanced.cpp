--- conflicted
+++ resolved
@@ -427,11 +427,7 @@
 		};
 
 		const auto autostart = addCheckbox(
-<<<<<<< HEAD
-			tr::ktg_settings_auto_start(tr::now),
-=======
-			tr::lng_settings_auto_start(),
->>>>>>> fe639078
+			tr::ktg_settings_auto_start(),
 			cAutoStart());
 		const auto minimized = addSlidingCheckbox(
 			tr::lng_settings_start_min(),
@@ -476,11 +472,7 @@
 
 	if (Platform::IsWindows() && !Platform::IsWindowsStoreBuild()) {
 		const auto sendto = addCheckbox(
-<<<<<<< HEAD
-			tr::ktg_settings_add_sendto(tr::now),
-=======
-			tr::lng_settings_add_sendto(),
->>>>>>> fe639078
+			tr::ktg_settings_add_sendto(),
 			cSendToMenu());
 
 		sendto->checkedChanges(
