/*
This file is part of Telegram Desktop,
the official desktop application for the Telegram messaging service.

For license and copyright information please follow this link:
https://github.com/telegramdesktop/tdesktop/blob/master/LEGAL
*/
#pragma once

#include "ui/rp_widget.h"
#include "base/object_ptr.h"

namespace Main {
class Session;
} // namespace Main

namespace Ui {
class VerticalLayout;
class FlatLabel;
class SettingsButton;
class AbstractButton;
} // namespace Ui

namespace Window {
class SessionController;
} // namespace Window

namespace style {
struct SettingsButton;
} // namespace style

namespace Settings {

enum class Type {
	Main,
	Information,
	Notifications,
	PrivacySecurity,
	Sessions,
	Advanced,
	Chat,
	Folders,
	Calls,
<<<<<<< HEAD
	Kotato,
=======
	Experimental,
>>>>>>> 95e806cb
};

using Button = Ui::SettingsButton;

class Section : public Ui::RpWidget {
public:
	using RpWidget::RpWidget;

	virtual rpl::producer<Type> sectionShowOther() {
		return nullptr;
	}
	virtual rpl::producer<bool> sectionCanSaveChanges() {
		return rpl::single(false);
	}
	virtual void sectionSaveChanges(FnMut<void()> done) {
		done();
	}

};

object_ptr<Section> CreateSection(
	Type type,
	not_null<QWidget*> parent,
	not_null<Window::SessionController*> controller);

void AddSkip(not_null<Ui::VerticalLayout*> container);
void AddSkip(not_null<Ui::VerticalLayout*> container, int skip);
void AddDivider(not_null<Ui::VerticalLayout*> container);
void AddDividerText(
	not_null<Ui::VerticalLayout*> container,
	rpl::producer<QString> text);
not_null<Ui::RpWidget*> AddButtonIcon(
	not_null<Ui::AbstractButton*> button,
	const style::icon *leftIcon,
	int iconLeft,
	const style::color *leftIconOver);
object_ptr<Button> CreateButton(
	not_null<QWidget*> parent,
	rpl::producer<QString> text,
	const style::SettingsButton &st,
	const style::icon *leftIcon = nullptr,
	int iconLeft = 0,
	const style::color *leftIconOver = nullptr);
not_null<Button*> AddButton(
	not_null<Ui::VerticalLayout*> container,
	rpl::producer<QString> text,
	const style::SettingsButton &st,
	const style::icon *leftIcon = nullptr,
	int iconLeft = 0);
not_null<Button*> AddButtonWithLabel(
	not_null<Ui::VerticalLayout*> container,
	rpl::producer<QString> text,
	rpl::producer<QString> label,
	const style::SettingsButton &st,
	const style::icon *leftIcon = nullptr,
	int iconLeft = 0);
void CreateRightLabel(
	not_null<Button*> button,
	rpl::producer<QString> label,
	const style::SettingsButton &st,
	rpl::producer<QString> buttonText);
not_null<Ui::FlatLabel*> AddSubsectionTitle(
	not_null<Ui::VerticalLayout*> container,
	rpl::producer<QString> text);

using MenuCallback = Fn<QAction*(
	const QString &text,
	Fn<void()> handler,
	const style::icon *icon)>;

void FillMenu(
	not_null<Window::SessionController*> controller,
	Type type,
	Fn<void(Type)> showOther,
	MenuCallback addAction);

} // namespace Settings<|MERGE_RESOLUTION|>--- conflicted
+++ resolved
@@ -41,11 +41,8 @@
 	Chat,
 	Folders,
 	Calls,
-<<<<<<< HEAD
+	Experimental,
 	Kotato,
-=======
-	Experimental,
->>>>>>> 95e806cb
 };
 
 using Button = Ui::SettingsButton;
