--- conflicted
+++ resolved
@@ -608,11 +608,6 @@
 	return _history->notify_switchInlineBotButtonReceived(query, samePeerBot, samePeerReplyTo);
 }
 
-<<<<<<< HEAD
-void MainWidget::notify_userIsBotChanged(UserData *bot) {
-	_history->notify_userIsBotChanged(bot);
-}
-
 void MainWidget::notify_showScheduledButtonChanged() {
 	_history->notify_showScheduledButtonChanged();
 }
@@ -621,8 +616,6 @@
 	return _history->highlightOrigId();
 }
 
-=======
->>>>>>> a9eedf00
 void MainWidget::clearHider(not_null<Window::HistoryHider*> instance) {
 	if (_hider != instance) {
 		return;
@@ -2577,447 +2570,6 @@
 	} else {
 		_dialogs->setInnerFocus();
 	}
-}
-
-void MainWidget::openPeerByName(
-		const QString &username,
-		MsgId msgId,
-		const QString &startToken,
-		FullMsgId clickFromMessageId) {
-	Core::App().hideMediaView();
-
-	if (const auto peer = session().data().peerByUsername(username)) {
-		if (msgId == ShowAtGameShareMsgId) {
-			if (peer->isUser() && peer->asUser()->isBot() && !startToken.isEmpty()) {
-				peer->asUser()->botInfo->shareGameShortName = startToken;
-				AddBotToGroupBoxController::Start(
-					_controller,
-					peer->asUser());
-			} else {
-				InvokeQueued(this, [this, peer] {
-					_controller->showPeerHistory(
-						peer->id,
-						SectionShow::Way::Forward);
-				});
-			}
-		} else if (msgId == ShowAtProfileMsgId && !peer->isChannel()) {
-			if (peer->isUser() && peer->asUser()->isBot() && !peer->asUser()->botInfo->cantJoinGroups && !startToken.isEmpty()) {
-				peer->asUser()->botInfo->startGroupToken = startToken;
-				AddBotToGroupBoxController::Start(
-					_controller,
-					peer->asUser());
-			} else if (peer->isUser() && peer->asUser()->isBot()) {
-				// Always open bot chats, even from mention links.
-				InvokeQueued(this, [this, peer] {
-					_controller->showPeerHistory(
-						peer->id,
-						SectionShow::Way::Forward);
-				});
-			} else {
-				_controller->showPeerInfo(peer);
-			}
-		} else {
-			if (msgId == ShowAtProfileMsgId || !peer->isChannel()) { // show specific posts only in channels / supergroups
-				msgId = ShowAtUnreadMsgId;
-			}
-			if (peer->isUser() && peer->asUser()->isBot()) {
-				peer->asUser()->botInfo->startToken = startToken;
-				if (peer == _history->peer()) {
-					_history->updateControlsVisibility();
-					_history->updateControlsGeometry();
-				}
-			}
-			const auto returnToId = clickFromMessageId;
-			InvokeQueued(this, [=] {
-				if (const auto returnTo = session().data().message(returnToId)) {
-					if (returnTo->history()->peer == peer) {
-						pushReplyReturn(returnTo);
-					}
-				}
-				_controller->showPeerHistory(
-					peer->id,
-					SectionShow::Way::Forward,
-					msgId);
-			});
-		}
-	} else {
-		session().api().request(MTPcontacts_ResolveUsername(
-			MTP_string(username)
-		)).done([=](const MTPcontacts_ResolvedPeer &result) {
-			usernameResolveDone(result, msgId, startToken);
-		}).fail([=](const RPCError &error) {
-			usernameResolveFail(error, username);
-		}).send();
-	}
-}
-
-bool MainWidget::contentOverlapped(const QRect &globalRect) {
-	return (_history->contentOverlapped(globalRect)
-			|| _playerPlaylist->overlaps(globalRect)
-			|| (_playerVolume && _playerVolume->overlaps(globalRect)));
-}
-
-<<<<<<< HEAD
-	const auto timeout = difference.match([&](const auto &data) {
-		return data.vtimeout().value_or_empty();
-	});
-	const auto isFinal = difference.match([&](const auto &data) {
-		return data.is_final();
-	});
-	difference.match([&](const MTPDupdates_channelDifferenceEmpty &data) {
-		channel->ptsInit(data.vpts().v);
-	}, [&](const MTPDupdates_channelDifferenceTooLong &data) {
-		session().data().processUsers(data.vusers());
-		session().data().processChats(data.vchats());
-		const auto history = session().data().historyLoaded(channel->id);
-		if (history) {
-			history->setNotLoadedAtBottom();
-			session().api().requestChannelRangeDifference(history);
-		}
-		data.vdialog().match([&](const MTPDdialog &data) {
-			if (const auto pts = data.vpts()) {
-				channel->ptsInit(pts->v);
-			}
-		}, [&](const MTPDdialogFolder &) {
-		});
-		session().data().applyDialogs(
-			nullptr,
-			data.vmessages().v,
-			QVector<MTPDialog>(1, data.vdialog()));
-		if (_history->peer() == channel) {
-			_history->updateHistoryDownVisibility();
-			_history->preloadHistoryIfNeeded();
-		}
-	}, [&](const MTPDupdates_channelDifference &data) {
-		feedChannelDifference(data);
-		channel->ptsInit(data.vpts().v);
-	});
-
-	channel->ptsSetRequesting(false);
-
-	if (!isFinal) {
-		MTP_LOG(0, ("getChannelDifference { good - after not final channelDifference was received }%1").arg(cTestMode() ? " TESTMODE" : ""));
-		getChannelDifference(channel);
-	} else if (_controller->activeChatCurrent().peer() == channel) {
-		channel->ptsWaitingForShortPoll(timeout
-			? (timeout * crl::time(1000))
-			: kWaitForChannelGetDifference);
-	}
-}
-
-void MainWidget::feedChannelDifference(
-		const MTPDupdates_channelDifference &data) {
-	session().data().processUsers(data.vusers());
-	session().data().processChats(data.vchats());
-
-	_handlingChannelDifference = true;
-	feedMessageIds(data.vother_updates());
-	session().data().processMessages(
-		data.vnew_messages(),
-		NewMessageType::Unread);
-	feedUpdateVector(data.vother_updates(), true);
-	_handlingChannelDifference = false;
-}
-
-bool MainWidget::failChannelDifference(ChannelData *channel, const RPCError &error) {
-	if (MTP::isDefaultHandledError(error)) return false;
-
-	LOG(("RPC Error in getChannelDifference: %1 %2: %3").arg(error.code()).arg(error.type()).arg(error.description()));
-	failDifferenceStartTimerFor(channel);
-	return true;
-}
-
-void MainWidget::gotState(const MTPupdates_State &state) {
-	auto &d = state.c_updates_state();
-	updSetState(d.vpts().v, d.vdate().v, d.vqts().v, d.vseq().v);
-
-	_lastUpdateTime = crl::now();
-	_noUpdatesTimer.callOnce(kNoUpdatesTimeout);
-	_ptsWaiter.setRequesting(false);
-
-	session().api().requestDialogs();
-	updateOnline();
-}
-
-void MainWidget::gotDifference(const MTPupdates_Difference &difference) {
-	_failDifferenceTimeout = 1;
-
-	switch (difference.type()) {
-	case mtpc_updates_differenceEmpty: {
-		auto &d = difference.c_updates_differenceEmpty();
-		updSetState(_ptsWaiter.current(), d.vdate().v, updQts, d.vseq().v);
-
-		_lastUpdateTime = crl::now();
-		_noUpdatesTimer.callOnce(kNoUpdatesTimeout);
-
-		_ptsWaiter.setRequesting(false);
-	} break;
-	case mtpc_updates_differenceSlice: {
-		auto &d = difference.c_updates_differenceSlice();
-		feedDifference(d.vusers(), d.vchats(), d.vnew_messages(), d.vother_updates());
-
-		auto &s = d.vintermediate_state().c_updates_state();
-		updSetState(s.vpts().v, s.vdate().v, s.vqts().v, s.vseq().v);
-
-		_ptsWaiter.setRequesting(false);
-
-		MTP_LOG(0, ("getDifference { good - after a slice of difference was received }%1").arg(cTestMode() ? " TESTMODE" : ""));
-		getDifference();
-	} break;
-	case mtpc_updates_difference: {
-		auto &d = difference.c_updates_difference();
-		feedDifference(d.vusers(), d.vchats(), d.vnew_messages(), d.vother_updates());
-
-		gotState(d.vstate());
-	} break;
-	case mtpc_updates_differenceTooLong: {
-		auto &d = difference.c_updates_differenceTooLong();
-		LOG(("API Error: updates.differenceTooLong is not supported by Kotatogram Desktop!"));
-	} break;
-	};
-}
-
-bool MainWidget::getDifferenceTimeChanged(ChannelData *channel, int32 ms, ChannelGetDifferenceTime &channelCurTime, crl::time &curTime) {
-	if (channel) {
-		if (ms <= 0) {
-			ChannelGetDifferenceTime::iterator i = channelCurTime.find(channel);
-			if (i != channelCurTime.cend()) {
-				channelCurTime.erase(i);
-			} else {
-				return false;
-			}
-		} else {
-			auto when = crl::now() + ms;
-			ChannelGetDifferenceTime::iterator i = channelCurTime.find(channel);
-			if (i != channelCurTime.cend()) {
-				if (i.value() > when) {
-					i.value() = when;
-				} else {
-					return false;
-				}
-			} else {
-				channelCurTime.insert(channel, when);
-			}
-		}
-	} else {
-		if (ms <= 0) {
-			if (curTime) {
-				curTime = 0;
-			} else {
-				return false;
-			}
-		} else {
-			auto when = crl::now() + ms;
-			if (!curTime || curTime > when) {
-				curTime = when;
-			} else {
-				return false;
-			}
-		}
-	}
-	return true;
-}
-
-void MainWidget::ptsWaiterStartTimerFor(ChannelData *channel, int32 ms) {
-	if (getDifferenceTimeChanged(channel, ms, _channelGetDifferenceTimeByPts, _getDifferenceTimeByPts)) {
-		getDifferenceByPts();
-	}
-}
-
-void MainWidget::failDifferenceStartTimerFor(ChannelData *channel) {
-	auto &timeout = [&]() -> int32& {
-		if (!channel) {
-			return _failDifferenceTimeout;
-		}
-		const auto i = _channelFailDifferenceTimeout.find(channel);
-		return (i == _channelFailDifferenceTimeout.end())
-			? _channelFailDifferenceTimeout.insert(channel, 1).value()
-			: i.value();
-	}();
-	if (getDifferenceTimeChanged(channel, timeout * 1000, _channelGetDifferenceTimeAfterFail, _getDifferenceTimeAfterFail)) {
-		getDifferenceAfterFail();
-	}
-	if (timeout < 64) timeout *= 2;
-}
-
-bool MainWidget::ptsUpdateAndApply(int32 pts, int32 ptsCount, const MTPUpdates &updates) {
-	return _ptsWaiter.updateAndApply(nullptr, pts, ptsCount, updates);
-}
-
-bool MainWidget::ptsUpdateAndApply(int32 pts, int32 ptsCount, const MTPUpdate &update) {
-	return _ptsWaiter.updateAndApply(nullptr, pts, ptsCount, update);
-}
-
-bool MainWidget::ptsUpdateAndApply(int32 pts, int32 ptsCount) {
-	return _ptsWaiter.updateAndApply(nullptr, pts, ptsCount);
-}
-
-void MainWidget::feedDifference(
-		const MTPVector<MTPUser> &users,
-		const MTPVector<MTPChat> &chats,
-		const MTPVector<MTPMessage> &msgs,
-		const MTPVector<MTPUpdate> &other) {
-	session().checkAutoLock();
-	session().data().processUsers(users);
-	session().data().processChats(chats);
-	feedMessageIds(other);
-	session().data().processMessages(msgs, NewMessageType::Unread);
-	feedUpdateVector(other, true);
-}
-
-bool MainWidget::failDifference(const RPCError &error) {
-	if (MTP::isDefaultHandledError(error)) return false;
-
-	LOG(("RPC Error in getDifference: %1 %2: %3").arg(error.code()).arg(error.type()).arg(error.description()));
-	failDifferenceStartTimerFor(nullptr);
-	return true;
-}
-
-void MainWidget::getDifferenceByPts() {
-	auto now = crl::now(), wait = crl::time(0);
-	if (_getDifferenceTimeByPts) {
-		if (_getDifferenceTimeByPts > now) {
-			wait = _getDifferenceTimeByPts - now;
-		} else {
-			getDifference();
-		}
-	}
-	for (ChannelGetDifferenceTime::iterator i = _channelGetDifferenceTimeByPts.begin(); i != _channelGetDifferenceTimeByPts.cend();) {
-		if (i.value() > now) {
-			wait = wait ? qMin(wait, i.value() - now) : (i.value() - now);
-			++i;
-		} else {
-			getChannelDifference(i.key(), ChannelDifferenceRequest::PtsGapOrShortPoll);
-			i = _channelGetDifferenceTimeByPts.erase(i);
-		}
-	}
-	if (wait) {
-		_byPtsTimer.callOnce(wait);
-	} else {
-		_byPtsTimer.cancel();
-	}
-}
-
-void MainWidget::getDifferenceAfterFail() {
-	auto now = crl::now(), wait = crl::time(0);
-	if (_getDifferenceTimeAfterFail) {
-		if (_getDifferenceTimeAfterFail > now) {
-			wait = _getDifferenceTimeAfterFail - now;
-		} else {
-			_ptsWaiter.setRequesting(false);
-			MTP_LOG(0, ("getDifference { force - after get difference failed }%1").arg(cTestMode() ? " TESTMODE" : ""));
-			getDifference();
-		}
-	}
-	for (auto i = _channelGetDifferenceTimeAfterFail.begin(); i != _channelGetDifferenceTimeAfterFail.cend();) {
-		if (i.value() > now) {
-			wait = wait ? qMin(wait, i.value() - now) : (i.value() - now);
-			++i;
-		} else {
-			getChannelDifference(i.key(), ChannelDifferenceRequest::AfterFail);
-			i = _channelGetDifferenceTimeAfterFail.erase(i);
-		}
-	}
-	if (wait) {
-		_failDifferenceTimer.callOnce(wait);
-	} else {
-		_failDifferenceTimer.cancel();
-	}
-}
-
-void MainWidget::getDifference() {
-	if (this != App::main()) return;
-
-	_getDifferenceTimeByPts = 0;
-
-	if (requestingDifference()) return;
-
-	_bySeqUpdates.clear();
-	_bySeqTimer.cancel();
-
-	_noUpdatesTimer.cancel();
-	_getDifferenceTimeAfterFail = 0;
-
-	_ptsWaiter.setRequesting(true);
-
-	MTP::send(
-		MTPupdates_GetDifference(
-			MTP_flags(0),
-			MTP_int(_ptsWaiter.current()),
-			MTPint(),
-			MTP_int(updDate),
-			MTP_int(updQts)),
-		rpcDone(&MainWidget::gotDifference),
-		rpcFail(&MainWidget::failDifference));
-}
-
-void MainWidget::getChannelDifference(ChannelData *channel, ChannelDifferenceRequest from) {
-	if (this != App::main() || !channel) return;
-
-	if (from != ChannelDifferenceRequest::PtsGapOrShortPoll) {
-		_channelGetDifferenceTimeByPts.remove(channel);
-	}
-
-	if (!channel->ptsInited() || channel->ptsRequesting()) return;
-
-	if (from != ChannelDifferenceRequest::AfterFail) {
-		_channelGetDifferenceTimeAfterFail.remove(channel);
-	}
-
-	channel->ptsSetRequesting(true);
-
-	auto filter = MTP_channelMessagesFilterEmpty();
-	auto flags = MTPupdates_GetChannelDifference::Flag::f_force | 0;
-	if (from != ChannelDifferenceRequest::PtsGapOrShortPoll) {
-		if (!channel->ptsWaitingForSkipped()) {
-			flags = 0; // No force flag when requesting for short poll.
-		}
-	}
-	MTP::send(
-		MTPupdates_GetChannelDifference(
-			MTP_flags(flags),
-			channel->inputChannel,
-			filter,
-			MTP_int(channel->pts()),
-			MTP_int(kChannelGetDifferenceLimit)),
-		rpcDone(&MainWidget::gotChannelDifference, channel),
-		rpcFail(&MainWidget::failChannelDifference, channel));
-}
-
-void MainWidget::sendPing() {
-	MTP::ping();
-}
-
-void MainWidget::start() {
-	session().api().requestNotifySettings(MTP_inputNotifyUsers());
-	session().api().requestNotifySettings(MTP_inputNotifyChats());
-	session().api().requestNotifySettings(MTP_inputNotifyBroadcasts());
-
-	cSetOtherOnline(0);
-	session().user()->loadUserpic();
-
-	MTP::send(MTPupdates_GetState(), rpcDone(&MainWidget::gotState));
-	update();
-
-	_started = true;
-	Local::readInstalledStickers();
-	Local::readFeaturedStickers();
-	Local::readRecentStickers();
-	Local::readFavedStickers();
-	Local::readSavedGifs();
-	if (const auto availableAt = Local::ReadExportSettings().availableAt) {
-		session().data().suggestStartExport(availableAt);
-	}
-	session().data().notifyStickersUpdated();
-	session().data().notifySavedGifsUpdated();
-
-	_history->start();
-
-	Core::App().checkStartUrl();
-}
-
-bool MainWidget::started() {
-	return _started;
 }
 
 void MainWidget::openPeerByName(
@@ -3096,7 +2648,13 @@
 			});
 		}
 	} else {
-		MTP::send(MTPcontacts_ResolveUsername(MTP_string(username)), rpcDone(&MainWidget::usernameResolveDone, qMakePair(msgId, qMakePair(startToken, searchQuery))), rpcFail(&MainWidget::usernameResolveFail, username));
+		session().api().request(MTPcontacts_ResolveUsername(
+			MTP_string(username)
+		)).done([=](const MTPcontacts_ResolvedPeer &result) {
+			usernameResolveDone(result, msgId, startToken);
+		}).fail([=](const RPCError &error) {
+			usernameResolveFail(error, username);
+		}).send();
 	}
 }
 
@@ -3106,13 +2664,11 @@
 			|| (_playerVolume && _playerVolume->overlaps(globalRect)));
 }
 
-void MainWidget::usernameResolveDone(QPair<MsgId, QPair<QString, QString>> msgIdAndStartToken, const MTPcontacts_ResolvedPeer &result) {
-=======
 void MainWidget::usernameResolveDone(
 		const MTPcontacts_ResolvedPeer &result,
 		MsgId msgId,
-		const QString &startToken) {
->>>>>>> a9eedf00
+		const QString &startToken,
+		const QString &searchQuery) {
 	Ui::hideLayer();
 	if (result.type() != mtpc_contacts_resolvedPeer) {
 		return;
@@ -3126,14 +2682,7 @@
 		return;
 	}
 
-<<<<<<< HEAD
-	PeerData *peer = session().data().peer(peerId);
-	MsgId msgId = msgIdAndStartToken.first;
-	QString startToken = msgIdAndStartToken.second.first;
-	QString searchQuery = msgIdAndStartToken.second.second;
-=======
 	const auto peer = session().data().peer(peerId);
->>>>>>> a9eedf00
 	if (msgId == ShowAtProfileMsgId && !peer->isChannel()) {
 		if (peer->isUser() && peer->asUser()->isBot() && !peer->asUser()->botInfo->cantJoinGroups && !startToken.isEmpty()) {
 			peer->asUser()->botInfo->startGroupToken = startToken;
@@ -3169,11 +2718,7 @@
 				_history->updateControlsGeometry();
 			}
 		}
-<<<<<<< HEAD
-		InvokeQueued(this, [this, peer, msgId, searchQuery] {
-=======
 		InvokeQueued(this, [=] {
->>>>>>> a9eedf00
 			_controller->showPeerHistory(
 				peer->id,
 				SectionShow::Way::Forward,
