--- conflicted
+++ resolved
@@ -2611,8 +2611,6 @@
 		_dialogs->setInnerFocus();
 	}
 }
-
-<<<<<<< HEAD
 void MainWidget::mentionUser(PeerData *peer) {
 	if (!_history->peer() || !_history->peer()->canWrite()) {
 		return;
@@ -2621,176 +2619,12 @@
 	_history->mentionUser(peer);
 }
 
-void MainWidget::openPeerByName(
-		const QString &username,
-		MsgId msgId,
-		const QString &startToken,
-		FullMsgId clickFromMessageId,
-		const QString &searchQuery) {
-	Core::App().hideMediaView();
-
-	if (const auto peer = session().data().peerByUsername(username)) {
-		if (msgId == ShowAtGameShareMsgId) {
-			if (peer->isUser() && peer->asUser()->isBot() && !startToken.isEmpty()) {
-				peer->asUser()->botInfo->shareGameShortName = startToken;
-				AddBotToGroupBoxController::Start(
-					_controller,
-					peer->asUser());
-			} else {
-				InvokeQueued(this, [this, peer, searchQuery] {
-					_controller->showPeerHistory(
-						peer->id,
-						SectionShow::Way::Forward);
-					if (!searchQuery.isEmpty()) {
-						App::searchByHashtag(searchQuery, peer);
-					}
-				});
-			}
-		} else if (msgId == ShowAtProfileMsgId && !peer->isChannel()) {
-			if (peer->isUser() && peer->asUser()->isBot() && !peer->asUser()->botInfo->cantJoinGroups && !startToken.isEmpty()) {
-				peer->asUser()->botInfo->startGroupToken = startToken;
-				AddBotToGroupBoxController::Start(
-					_controller,
-					peer->asUser());
-			} else if (peer->isUser() && peer->asUser()->isBot()) {
-				// Always open bot chats, even from mention links.
-				InvokeQueued(this, [this, peer, searchQuery] {
-					_controller->showPeerHistory(
-						peer->id,
-						SectionShow::Way::Forward);
-					if (!searchQuery.isEmpty()) {
-						App::searchByHashtag(searchQuery, peer);
-					}
-				});
-			} else {
-				if (searchQuery.isEmpty()) {
-					_controller->showPeerInfo(peer);
-				} else {
-					App::searchByHashtag(searchQuery, peer);
-				}
-			}
-		} else {
-			if (msgId == ShowAtProfileMsgId || !peer->isChannel()) { // show specific posts only in channels / supergroups
-				msgId = ShowAtUnreadMsgId;
-			}
-			if (peer->isUser() && peer->asUser()->isBot()) {
-				peer->asUser()->botInfo->startToken = startToken;
-				if (peer == _history->peer()) {
-					_history->updateControlsVisibility();
-					_history->updateControlsGeometry();
-				}
-			}
-			const auto returnToId = clickFromMessageId;
-			InvokeQueued(this, [=] {
-				if (const auto returnTo = session().data().message(returnToId)) {
-					if (returnTo->history()->peer == peer) {
-						pushReplyReturn(returnTo);
-					}
-				}
-				_controller->showPeerHistory(
-					peer->id,
-					SectionShow::Way::Forward,
-					msgId);
-				if (!searchQuery.isEmpty()) {
-					App::searchByHashtag(searchQuery, peer);
-				}
-			});
-		}
-	} else {
-		_api.request(MTPcontacts_ResolveUsername(
-			MTP_string(username)
-		)).done([=](const MTPcontacts_ResolvedPeer &result) {
-			usernameResolveDone(result, msgId, startToken);
-		}).fail([=](const RPCError &error) {
-			usernameResolveFail(error, username);
-		}).send();
-	}
-}
-
-=======
->>>>>>> 744eccc5
 bool MainWidget::contentOverlapped(const QRect &globalRect) {
 	return (_history->contentOverlapped(globalRect)
 			|| _playerPlaylist->overlaps(globalRect)
 			|| (_playerVolume && _playerVolume->overlaps(globalRect)));
 }
 
-<<<<<<< HEAD
-void MainWidget::usernameResolveDone(
-		const MTPcontacts_ResolvedPeer &result,
-		MsgId msgId,
-		const QString &startToken,
-		const QString &searchQuery) {
-	Ui::hideLayer();
-	if (result.type() != mtpc_contacts_resolvedPeer) {
-		return;
-	}
-
-	const auto &d(result.c_contacts_resolvedPeer());
-	session().data().processUsers(d.vusers());
-	session().data().processChats(d.vchats());
-	const auto peerId = peerFromMTP(d.vpeer());
-	if (!peerId) {
-		return;
-	}
-
-	const auto peer = session().data().peer(peerId);
-	if (msgId == ShowAtProfileMsgId && !peer->isChannel()) {
-		if (peer->isUser() && peer->asUser()->isBot() && !peer->asUser()->botInfo->cantJoinGroups && !startToken.isEmpty()) {
-			peer->asUser()->botInfo->startGroupToken = startToken;
-			AddBotToGroupBoxController::Start(
-				_controller,
-				peer->asUser());
-		} else if (peer->isUser() && peer->asUser()->isBot()) {
-			// Always open bot chats, even from mention links.
-			InvokeQueued(this, [this, peer, searchQuery] {
-				_controller->showPeerHistory(
-					peer->id,
-					SectionShow::Way::Forward);
-				if (!searchQuery.isEmpty()) {
-					App::searchByHashtag(searchQuery, peer);
-				}
-			});
-		} else {
-			if (searchQuery.isEmpty()) {
-				_controller->showPeerInfo(peer);
-			} else {
-				App::searchByHashtag(searchQuery, peer);
-			}
-		}
-	} else {
-		// show specific posts only in channels / supergroups
-		if (msgId == ShowAtProfileMsgId || !peer->isChannel()) {
-			msgId = ShowAtUnreadMsgId;
-		}
-		if (peer->isUser() && peer->asUser()->isBot()) {
-			peer->asUser()->botInfo->startToken = startToken;
-			if (peer == _history->peer()) {
-				_history->updateControlsVisibility();
-				_history->updateControlsGeometry();
-			}
-		}
-		InvokeQueued(this, [=] {
-			_controller->showPeerHistory(
-				peer->id,
-				SectionShow::Way::Forward,
-				msgId);
-			if (!searchQuery.isEmpty()) {
-				App::searchByHashtag(searchQuery, peer);
-			}
-		});
-	}
-}
-
-void MainWidget::usernameResolveFail(const RPCError &error, const QString &username) {
-	if (error.code() == 400) {
-		Ui::show(Box<InformBox>(
-			tr::lng_username_not_found(tr::now, lt_user, username)));
-	}
-}
-
-=======
->>>>>>> 744eccc5
 void MainWidget::activate() {
 	if (_a_show.animating()) {
 		return;
