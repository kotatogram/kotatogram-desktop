/*
This file is part of Telegram Desktop,
the official desktop application for the Telegram messaging service.

For license and copyright information please follow this link:
https://github.com/telegramdesktop/tdesktop/blob/master/LEGAL
*/
#include "dialogs/dialogs_inner_widget.h"

#include "dialogs/dialogs_indexed_list.h"
#include "dialogs/dialogs_layout.h"
#include "dialogs/dialogs_widget.h"
#include "dialogs/dialogs_search_from_controllers.h"
#include "history/history.h"
#include "history/history_item.h"
#include "core/shortcuts.h"
#include "core/application.h"
#include "ui/widgets/buttons.h"
#include "ui/widgets/popup_menu.h"
#include "ui/text/text_utilities.h"
#include "ui/text/text_options.h"
#include "ui/ui_utility.h"
#include "data/data_drafts.h"
#include "data/data_folder.h"
#include "data/data_session.h"
#include "data/data_channel.h"
#include "data/data_chat.h"
#include "data/data_user.h"
#include "data/data_peer_values.h"
#include "data/data_histories.h"
#include "data/data_chat_filters.h"
#include "data/data_cloud_file.h"
#include "data/data_changes.h"
#include "data/stickers/data_stickers.h"
#include "base/unixtime.h"
#include "lang/lang_keys.h"
#include "mainwindow.h"
#include "mainwidget.h"
#include "storage/storage_account.h"
#include "apiwrap.h"
#include "window/themes/window_theme.h"
#include "main/main_session.h"
#include "main/main_session_settings.h"
#include "window/notifications_manager.h"
#include "window/window_session_controller.h"
#include "window/window_peer_menu.h"
#include "ui/widgets/multi_select.h"
#include "ui/empty_userpic.h"
#include "ui/unread_badge.h"
#include "boxes/filters/edit_filter_box.h"
#include "api/api_chat_filters.h"
#include "styles/style_dialogs.h"
#include "styles/style_chat_helpers.h"
#include "styles/style_window.h"

namespace Dialogs {
namespace {

constexpr auto kHashtagResultsLimit = 5;
constexpr auto kStartReorderThreshold = 30;

inline int DialogsRowHeight() {
	return (DialogListLines() == 1 ? st::dialogsImportantBarHeight : st::dialogsRowHeight);
}

inline int DialogsPhotoSize() {
	return (DialogListLines() == 1 ? st::dialogsUnreadHeight : st::dialogsPhotoSize);
}

int FixedOnTopDialogsCount(not_null<Dialogs::IndexedList*> list) {
	auto result = 0;
	for (const auto row : *list) {
		if (!row->entry()->fixedOnTopIndex()) {
			break;
		}
		++result;
	}
	return result;
}

int PinnedDialogsCount(
		FilterId filterId,
		not_null<Dialogs::IndexedList*> list) {
	auto result = 0;
	for (const auto row : *list) {
		if (row->entry()->fixedOnTopIndex()) {
			continue;
		} else if (!row->entry()->isPinnedDialog(filterId)) {
			break;
		}
		++result;
	}
	return result;
}

} // namespace

struct InnerWidget::CollapsedRow {
	CollapsedRow(Data::Folder *folder) : folder(folder) {
	}

	Data::Folder *folder = nullptr;
	BasicRow row;
};

struct InnerWidget::HashtagResult {
	HashtagResult(const QString &tag) : tag(tag) {
	}
	QString tag;
	BasicRow row;
};

struct InnerWidget::PeerSearchResult {
	PeerSearchResult(not_null<PeerData*> peer) : peer(peer) {
	}
	not_null<PeerData*> peer;
	BasicRow row;
};

InnerWidget::InnerWidget(
	QWidget *parent,
	not_null<Window::SessionController*> controller)
: RpWidget(parent)
, _controller(controller)
, _pinnedShiftAnimation([=](crl::time now) {
	return pinnedShiftAnimationCallback(now);
})
, _cancelSearchInChat(this, st::dialogsCancelSearchInPeer)
, _cancelSearchFromUser(this, st::dialogsCancelSearchInPeer) {

#ifndef OS_MAC_OLD // Qt 5.3.2 build is working with glitches otherwise.
	setAttribute(Qt::WA_OpaquePaintEvent, true);
#endif // OS_MAC_OLD

	_cancelSearchInChat->setClickedCallback([=] { cancelSearchInChat(); });
	_cancelSearchInChat->hide();
	_cancelSearchFromUser->setClickedCallback([=] {
		searchFromUserChanged.notify(nullptr);
	});
	_cancelSearchFromUser->hide();

	session().downloaderTaskFinished(
	) | rpl::start_with_next([=] {
		update();
	}, lifetime());

	subscribe(Core::App().notifications().settingsChanged(), [=](
			Window::Notifications::ChangeType change) {
		if (change == Window::Notifications::ChangeType::CountMessages) {
			// Folder rows change their unread badge with this setting.
			update();
		}
	});

	session().data().contactsLoaded().changes(
	) | rpl::start_with_next([=] {
		refresh();
		refreshEmptyLabel();
	}, lifetime());

	session().data().itemRemoved(
	) | rpl::start_with_next([=](not_null<const HistoryItem*> item) {
		itemRemoved(item);
	}, lifetime());

	session().data().dialogsRowReplacements(
	) | rpl::start_with_next([=](Data::Session::DialogsRowReplacement r) {
		dialogRowReplaced(r.old, r.now);
	}, lifetime());

	session().data().itemRepaintRequest(
	) | rpl::start_with_next([=](auto item) {
		const auto history = item->history();
		if (history->textCachedFor == item) {
			history->updateChatListEntry();
		}
		if (const auto folder = history->folder()) {
			if (folder->textCachedFor == item) {
				folder->updateChatListEntry();
			}
		}
	}, lifetime());

	session().data().sendActionAnimationUpdated(
	) | rpl::start_with_next([=](
			const Data::Session::SendActionAnimationUpdate &update) {
		using RowPainter = Layout::RowPainter;
		const auto updateRect = RowPainter::sendActionAnimationRect(
			update.width,
			update.height,
			width(),
			update.textUpdated);
		updateDialogRow(
			RowDescriptor(update.history, FullMsgId()),
			updateRect,
			UpdateRowSection::Default | UpdateRowSection::Filtered);
	}, lifetime());

	session().data().speakingAnimationUpdated(
	) | rpl::start_with_next([=](not_null<History*> history) {
		updateDialogRowCornerStatus(history);
	}, lifetime());

	setupOnlineStatusCheck();

	rpl::merge(
		session().data().chatsListChanges(),
		session().data().chatsListLoadedEvents()
	) | rpl::filter([=](Data::Folder *folder) {
		return (folder == _openedFolder);
	}) | rpl::start_with_next([=] {
		refresh();
	}, lifetime());

	rpl::merge(
		session().settings().archiveCollapsedChanges() | rpl::to_empty,
		session().data().chatsFilters().changed()
	) | rpl::start_with_next([=] {
		refreshWithCollapsedRows();
	}, lifetime());

	session().settings().archiveInMainMenuChanges(
	) | rpl::start_with_next([=] {
		refresh();
	}, lifetime());

	DialogListLinesChanges(
	) | rpl::start_with_next([=] {
		refresh();
	}, lifetime());

	subscribe(Window::Theme::Background(), [=](const Window::Theme::BackgroundUpdate &data) {
		if (data.paletteChanged()) {
			Layout::clearUnreadBadgesCache();
		}
	});

	session().changes().historyUpdates(
		Data::HistoryUpdate::Flag::IsPinned
		| Data::HistoryUpdate::Flag::ChatOccupied
	) | rpl::start_with_next([=](const Data::HistoryUpdate &update) {
		if (update.flags & Data::HistoryUpdate::Flag::IsPinned) {
			stopReorderPinned();
		}
		if (update.flags & Data::HistoryUpdate::Flag::ChatOccupied) {
			this->update();
			_updated.fire({});
		}
	}, lifetime());

	using UpdateFlag = Data::PeerUpdate::Flag;
	session().changes().peerUpdates(
		UpdateFlag::Name
		| UpdateFlag::Photo
		| UpdateFlag::IsContact
	) | rpl::start_with_next([=](const Data::PeerUpdate &update) {
		if (update.flags & (UpdateFlag::Name | UpdateFlag::Photo)) {
			this->update();
			_updated.fire({});
		}
		if (update.flags & UpdateFlag::IsContact) {
			// contactsNoChatsList could've changed.
			Ui::PostponeCall(this, [=] { refresh(); });
		}
	}, lifetime());

	session().changes().messageUpdates(
		Data::MessageUpdate::Flag::DialogRowRepaint
		| Data::MessageUpdate::Flag::DialogRowRefresh
	) | rpl::start_with_next([=](const Data::MessageUpdate &update) {
		const auto item = update.item;
		if (update.flags & Data::MessageUpdate::Flag::DialogRowRefresh) {
			refreshDialogRow({ item->history(), item->fullId() });
		}
		if (update.flags & Data::MessageUpdate::Flag::DialogRowRepaint) {
			repaintDialogRow({ item->history(), item->fullId() });
		}
	}, lifetime());

	session().changes().entryUpdates(
		Data::EntryUpdate::Flag::Repaint
	) | rpl::start_with_next([=](const Data::EntryUpdate &update) {
		const auto entry = update.entry;
		const auto repaintId = (_state == WidgetState::Default)
			? _filterId
			: 0;
		if (const auto links = entry->chatListLinks(repaintId)) {
			repaintDialogRow(repaintId, links->main);
		}
		if (session().supportMode()
			&& !session().settings().supportAllSearchResults()) {
			repaintDialogRow({ entry, FullMsgId() });
		}
	}, lifetime());

	_controller->activeChatEntryValue(
	) | rpl::combine_previous(
	) | rpl::start_with_next([=](
			RowDescriptor previous,
			RowDescriptor next) {
		updateDialogRow(previous);
		updateDialogRow(next);
	}, lifetime());

	_controller->activeChatsFilter(
	) | rpl::start_with_next([=](FilterId filterId) {
		switchToFilter(filterId);
	}, lifetime());

	handleChatListEntryRefreshes();

	refreshWithCollapsedRows(true);

	setupShortcuts();
}

Main::Session &InnerWidget::session() const {
	return _controller->session();
}

void InnerWidget::refreshWithCollapsedRows(bool toTop) {
	const auto pressed = _collapsedPressed;
	const auto selected = _collapsedSelected;

	setCollapsedPressed(-1);
	_collapsedSelected = -1;

	_collapsedRows.clear();
	const auto list = shownDialogs();
	const auto archive = !list->empty()
		? (*list->begin())->folder()
		: nullptr;
	const auto inMainMenu = session().settings().archiveInMainMenu();
	if (archive && (session().settings().archiveCollapsed() || inMainMenu || DialogListLines() == 1)) {
		if (_selected && _selected->folder() == archive) {
			_selected = nullptr;
		}
		if (_pressed && _pressed->folder() == archive) {
			setPressed(nullptr);
		}
		_skipTopDialogs = 1;
		if (!inMainMenu && !_filterId) {
			_collapsedRows.push_back(
				std::make_unique<CollapsedRow>(archive));
		}
	} else {
		_skipTopDialogs = 0;
	}

	Assert(!needCollapsedRowsRefresh());
	refresh(toTop);

	if (selected >= 0 && selected < _collapsedRows.size()) {
		_collapsedSelected = selected;
	}
	if (pressed >= 0 && pressed < _collapsedRows.size()) {
		setCollapsedPressed(pressed);
	}
}

int InnerWidget::dialogsOffset() const {
	return _collapsedRows.size() * st::dialogsImportantBarHeight
		- _skipTopDialogs * DialogsRowHeight();
}

int InnerWidget::fixedOnTopCount() const {
	auto result = 0;
	for (const auto row : *shownDialogs()) {
		if (row->entry()->fixedOnTopIndex()) {
			++result;
		} else {
			break;
		}
	}
	return result;
}

int InnerWidget::pinnedOffset() const {
	return dialogsOffset() + fixedOnTopCount() * DialogsRowHeight();
}

int InnerWidget::filteredOffset() const {
	return _hashtagResults.size() * st::mentionHeight;
}

int InnerWidget::peerSearchOffset() const {
	return filteredOffset() + (_filterResults.size() * DialogsRowHeight()) + st::searchedBarHeight;
}

int InnerWidget::searchedOffset() const {
	auto result = peerSearchOffset() + (_peerSearchResults.empty() ? 0 : ((_peerSearchResults.size() * DialogsRowHeight()) + st::searchedBarHeight));
	if (_searchInChat) {
		result += searchInChatSkip();
	}
	return result;
}

int InnerWidget::searchInChatSkip() const {
	auto result = st::searchedBarHeight + st::dialogsSearchInHeight;
	if (_searchFromPeer) {
		result += st::lineWidth + st::dialogsSearchInHeight;
	}
	return result;
}

void InnerWidget::changeOpenedFolder(Data::Folder *folder) {
	if (_openedFolder == folder) {
		return;
	}
	stopReorderPinned();
	//const auto mouseSelection = _mouseSelection;
	//const auto lastMousePosition = _lastMousePosition;
	clearSelection();
	_openedFolder = folder;
	refreshWithCollapsedRows(true);
	// This doesn't work, because we clear selection in leaveEvent on hide.
	//if (mouseSelection && lastMousePosition) {
	//	selectByMouse(*lastMousePosition);
	//}
	if (_loadMoreCallback) {
		_loadMoreCallback();
	}
}

void InnerWidget::paintEvent(QPaintEvent *e) {
	Painter p(this);

	const auto r = e->rect();
	if (_controller->widget()->contentOverlapped(this, r)) {
		return;
	}
	const auto activeEntry = _controller->activeChatEntryCurrent();
	auto fullWidth = width();
	auto dialogsClip = r;
	auto ms = crl::now();
	if (_state == WidgetState::Default) {
		paintCollapsedRows(p, r);

		const auto rows = shownDialogs();
		const auto &list = rows->all();
		const auto otherStart = std::max(int(rows->size()) - _skipTopDialogs, 0) * DialogsRowHeight();
		const auto active = activeEntry.key;
		const auto selected = _menuRow.key
			? _menuRow.key
			: (isPressed()
				? (_pressed
					? _pressed->key()
					: Key())
				: (_selected
					? _selected->key()
					: Key()));
		if (otherStart) {
			const auto skip = dialogsOffset();
			auto reorderingPinned = (_aboveIndex >= 0 && !_pinnedRows.empty());
			if (reorderingPinned) {
				dialogsClip = dialogsClip.marginsAdded(QMargins(0, DialogsRowHeight(), 0, DialogsRowHeight()));
			}

			const auto promoted = fixedOnTopCount();
			const auto paintDialog = [&](not_null<Row*> row) {
				const auto pinned = row->pos() - promoted;
				const auto count = _pinnedRows.size();
				const auto xadd = 0;
				const auto yadd = base::in_range(pinned, 0, count)
					? qRound(_pinnedRows[pinned].yadd.current())
					: 0;
				if (xadd || yadd) {
					p.translate(xadd, yadd);
				}
				const auto isActive = (row->key() == active);
				const auto isSelected = (row->key() == selected);
				Layout::RowPainter::paint(
					p,
					row,
					_filterId,
					fullWidth,
					isActive,
					isSelected,
					ms);
				if (xadd || yadd) {
					p.translate(-xadd, -yadd);
				}
			};

			auto i = list.cfind(dialogsClip.top() - skip, DialogsRowHeight());
			while (i != list.cend() && (*i)->pos() < _skipTopDialogs) {
				++i;
			}
			if (i != list.cend()) {
				auto lastPaintedPos = (*i)->pos();

				// If we're reordering pinned chats we need to fill this area background first.
				if (reorderingPinned) {
					p.fillRect(0, (promoted - _skipTopDialogs) * DialogsRowHeight(), fullWidth, DialogsRowHeight() * _pinnedRows.size(), st::dialogsBg);
				}

				p.translate(0, (lastPaintedPos - _skipTopDialogs) * DialogsRowHeight());
				for (auto e = list.cend(); i != e; ++i) {
					auto row = (*i);
					if ((lastPaintedPos - _skipTopDialogs) * DialogsRowHeight() >= dialogsClip.top() - skip + dialogsClip.height()) {
						break;
					}

					// Skip currently dragged chat to paint it above others after.
					if (lastPaintedPos != promoted + _aboveIndex
						|| _aboveIndex < 0) {
						paintDialog(row);
					}

					p.translate(0, DialogsRowHeight());
					++lastPaintedPos;
				}

				// Paint the dragged chat above all others.
				if (_aboveIndex >= 0) {
					auto i = list.cfind(promoted + _aboveIndex, 1);
					auto pos = (i == list.cend()) ? -1 : (*i)->pos();
					if (pos == promoted + _aboveIndex) {
						p.translate(0, (pos - lastPaintedPos) * DialogsRowHeight());
						paintDialog(*i);
						p.translate(0, (lastPaintedPos - pos) * DialogsRowHeight());
					}
				}
			}
		}
		if (!otherStart) {
			p.fillRect(dialogsClip, st::dialogsBg);
		}
	} else if (_state == WidgetState::Filtered) {
		if (!_hashtagResults.empty()) {
			auto from = floorclamp(r.y(), st::mentionHeight, 0, _hashtagResults.size());
			auto to = ceilclamp(r.y() + r.height(), st::mentionHeight, 0, _hashtagResults.size());
			p.translate(0, from * st::mentionHeight);
			if (from < _hashtagResults.size()) {
				auto htagwidth = fullWidth - st::dialogsPadding.x() * 2;

				p.setFont(st::mentionFont);
				for (; from < to; ++from) {
					auto &result = _hashtagResults[from];
					bool selected = (from == (isPressed() ? _hashtagPressed : _hashtagSelected));
					p.fillRect(0, 0, fullWidth, st::mentionHeight, selected ? st::mentionBgOver : st::dialogsBg);
					result->row.paintRipple(p, 0, 0, fullWidth);
					auto &tag = result->tag;
					if (selected) {
						int skip = (st::mentionHeight - st::smallCloseIconOver.height()) / 2;
						st::smallCloseIconOver.paint(p, QPoint(fullWidth - st::smallCloseIconOver.width() - skip, skip), width());
					}
					auto first = (_hashtagFilter.size() < 2) ? QString() : ('#' + tag.mid(0, _hashtagFilter.size() - 1));
					auto second = (_hashtagFilter.size() < 2) ? ('#' + tag) : tag.mid(_hashtagFilter.size() - 1);
					auto firstwidth = st::mentionFont->width(first);
					auto secondwidth = st::mentionFont->width(second);
					if (htagwidth < firstwidth + secondwidth) {
						if (htagwidth < firstwidth + st::mentionFont->elidew) {
							first = st::mentionFont->elided(first + second, htagwidth);
							second = QString();
						} else {
							second = st::mentionFont->elided(second, htagwidth - firstwidth);
						}
					}

					p.setFont(st::mentionFont);
					if (!first.isEmpty()) {
						p.setPen(selected ? st::mentionFgOverActive : st::mentionFgActive);
						p.drawText(st::dialogsPadding.x(), st::mentionTop + st::mentionFont->ascent, first);
					}
					if (!second.isEmpty()) {
						p.setPen(selected ? st::mentionFgOver : st::mentionFg);
						p.drawText(st::dialogsPadding.x() + firstwidth, st::mentionTop + st::mentionFont->ascent, second);
					}
					p.translate(0, st::mentionHeight);
				}
			}
		}
		if (!_filterResults.empty()) {
			auto skip = filteredOffset();
			auto from = floorclamp(r.y() - skip, DialogsRowHeight(), 0, _filterResults.size());
			auto to = ceilclamp(r.y() + r.height() - skip, DialogsRowHeight(), 0, _filterResults.size());
			p.translate(0, from * DialogsRowHeight());
			if (from < _filterResults.size()) {
				for (; from < to; ++from) {
					const auto row = _filterResults[from];
					const auto key = row->key();
					const auto active = (activeEntry.key == key)
						&& !activeEntry.fullId;
					const auto selected = _menuRow.key
						? (key == _menuRow.key)
						: (from == (isPressed()
							? _filteredPressed
							: _filteredSelected));
					Layout::RowPainter::paint(
						p,
						_filterResults[from],
						_filterId,
						fullWidth,
						active,
						selected,
						ms);
					p.translate(0, DialogsRowHeight());
				}
			}
		}

		if (!_peerSearchResults.empty()) {
			p.fillRect(0, 0, fullWidth, st::searchedBarHeight, st::searchedBarBg);
			p.setFont(st::searchedBarFont);
			p.setPen(st::searchedBarFg);
			p.drawTextLeft(st::searchedBarPosition.x(), st::searchedBarPosition.y(), width(), tr::lng_search_global_results(tr::now));
			p.translate(0, st::searchedBarHeight);

			auto skip = peerSearchOffset();
			auto from = floorclamp(r.y() - skip, DialogsRowHeight(), 0, _peerSearchResults.size());
			auto to = ceilclamp(r.y() + r.height() - skip, DialogsRowHeight(), 0, _peerSearchResults.size());
			p.translate(0, from * DialogsRowHeight());
			if (from < _peerSearchResults.size()) {
				const auto activePeer = activeEntry.key.peer();
				for (; from < to; ++from) {
					const auto &result = _peerSearchResults[from];
					const auto peer = result->peer;
					const auto active = !activeEntry.fullId
						&& activePeer
						&& ((peer == activePeer)
							|| (peer->migrateTo() == activePeer));
					const auto selected = (from == (isPressed()
						? _peerSearchPressed
						: _peerSearchSelected));
					paintPeerSearchResult(p, result.get(), fullWidth, active, selected);
					p.translate(0, DialogsRowHeight());
				}
			}
		}

		if (_searchInChat) {
			paintSearchInChat(p);
			p.translate(0, searchInChatSkip());
			if (_waitingForSearch && _searchResults.empty()) {
				p.fillRect(
					0,
					0,
					fullWidth,
					st::searchedBarHeight,
					st::searchedBarBg);
				p.setFont(st::searchedBarFont);
				p.setPen(st::searchedBarFg);
				p.drawTextLeft(
					st::searchedBarPosition.x(),
					st::searchedBarPosition.y(),
					width(),
					tr::lng_dlg_search_for_messages(tr::now));
				p.translate(0, st::searchedBarHeight);
			}
		}

		const auto showUnreadInSearchResults = uniqueSearchResults();
		if (!_waitingForSearch || !_searchResults.empty()) {
			const auto text = _searchResults.empty()
				? tr::lng_search_no_results(tr::now)
				: showUnreadInSearchResults
				? qsl("Search results")
				: tr::lng_search_found_results(
					tr::now,
					lt_count,
					_searchedMigratedCount + _searchedCount);
			p.fillRect(0, 0, fullWidth, st::searchedBarHeight, st::searchedBarBg);
			p.setFont(st::searchedBarFont);
			p.setPen(st::searchedBarFg);
			p.drawTextLeft(st::searchedBarPosition.x(), st::searchedBarPosition.y(), width(), text);
			p.translate(0, st::searchedBarHeight);

			auto skip = searchedOffset();
			auto from = floorclamp(r.y() - skip, DialogsRowHeight(), 0, _searchResults.size());
			auto to = ceilclamp(r.y() + r.height() - skip, DialogsRowHeight(), 0, _searchResults.size());
			p.translate(0, from * DialogsRowHeight());
			if (from < _searchResults.size()) {
				for (; from < to; ++from) {
					const auto &result = _searchResults[from];
					const auto active = isSearchResultActive(result.get(), activeEntry);
					const auto selected = _menuRow.key
						? isSearchResultActive(result.get(), _menuRow)
						: (from == (isPressed()
							? _searchedPressed
							: _searchedSelected));
					Layout::RowPainter::paint(
						p,
						result.get(),
						fullWidth,
						active,
						selected,
						ms,
						showUnreadInSearchResults);
					p.translate(0, DialogsRowHeight());
				}
			}
		}
	}
}

void InnerWidget::paintCollapsedRows(Painter &p, QRect clip) const {
	auto index = 0;
	const auto rowHeight = st::dialogsImportantBarHeight;
	for (const auto &row : _collapsedRows) {
		const auto increment = gsl::finally([&] {
			p.translate(0, rowHeight);
			++index;
		});

		const auto y = index * rowHeight;
		if (!clip.intersects(QRect(0, y, width(), rowHeight))) {
			continue;
		}
		const auto selected = (index == _collapsedSelected)
			|| (index == _collapsedPressed);
		paintCollapsedRow(p, row.get(), selected);
	}
}

void InnerWidget::paintCollapsedRow(
		Painter &p,
		not_null<const CollapsedRow*> row,
		bool selected) const {
	Expects(row->folder != nullptr);

	const auto smallWidth = st::dialogsPadding.x()
		+ st::dialogsPhotoSize
		+ st::dialogsPhotoPadding;
	const auto narrow = (width() <= smallWidth);
	const auto text = row->folder->chatListName();
	const auto unread = row->folder->chatListUnreadCount();
	Layout::PaintCollapsedRow(
		p,
		row->row,
		row->folder,
		text,
		unread,
		width(),
		selected);
}

bool InnerWidget::isSearchResultActive(
		not_null<FakeRow*> result,
		const RowDescriptor &entry) const {
	const auto item = result->item();
	const auto peer = item->history()->peer;
	return (item->fullId() == entry.fullId)
		|| (peer->migrateTo()
			&& (peer->migrateTo()->bareId() == entry.fullId.channel)
			&& (item->id == -entry.fullId.msg))
		|| (uniqueSearchResults() && peer == entry.key.peer());
}

void InnerWidget::paintPeerSearchResult(
		Painter &p,
		not_null<const PeerSearchResult*> result,
		int fullWidth,
		bool active,
		bool selected) const {
	QRect fullRect(0, 0, fullWidth, DialogsRowHeight());
	p.fillRect(fullRect, active ? st::dialogsBgActive : (selected ? st::dialogsBgOver : st::dialogsBg));
	if (!active) {
		result->row.paintRipple(p, 0, 0, fullWidth);
	}

	auto peer = result->peer;
	auto userpicPeer = (peer->migrateTo() ? peer->migrateTo() : peer);
	userpicPeer->paintUserpicLeft(p, result->row.userpicView(), st::dialogsPadding.x(), st::dialogsPadding.y(), width(), DialogsPhotoSize());

	auto nameleft = st::dialogsPadding.x() + DialogsPhotoSize() + st::dialogsPhotoPadding;
	auto namewidth = fullWidth - nameleft - st::dialogsPadding.x();
	QRect rectForName(
		nameleft,
		(DialogListLines() == 1) ? st::dialogsPadding.y() : st::dialogsPadding.y() + st::dialogsNameTop,
		namewidth,
		st::msgNameFont->height);

	// draw chat icon
	if (auto chatTypeIcon = Layout::ChatTypeIcon(peer, active, selected)) {
		chatTypeIcon->paint(p, rectForName.topLeft(), fullWidth);
		rectForName.setLeft(rectForName.left() + st::dialogsChatTypeSkip);
	}
	const auto badgeStyle = Ui::PeerBadgeStyle{
		(active
			? &st::dialogsVerifiedIconActive
			: selected
			? &st::dialogsVerifiedIconOver
			: &st::dialogsVerifiedIcon),
		(active
			? &st::dialogsScamFgActive
			: selected
			? &st::dialogsScamFgOver
			: &st::dialogsScamFg) };
	const auto badgeWidth = Ui::DrawPeerBadgeGetWidth(
		peer,
		p,
		rectForName,
		peer->nameText().maxWidth(),
		fullWidth,
		badgeStyle);
	rectForName.setWidth(rectForName.width() - badgeWidth);

<<<<<<< HEAD
	if (DialogListLines() == 1) {
		QString text = peer->nameText().toString();
		p.setPen(active
			? st::dialogsNameFgActive
			: selected
			? st::dialogsNameFgOver
			: st::dialogsNameFg);
		p.setFont(st::dialogsTextFont);

		Ui::Text::String textStr;
		textStr.setText(st::dialogsTextStyle, text, Ui::NameTextOptions());
		textStr.drawElided(p, rectForName.left(), rectForName.top(), rectForName.width());
	} else {
		QRect tr(nameleft, st::dialogsPadding.y() + st::msgNameFont->height + st::dialogsSkip, namewidth, st::dialogsTextFont->height);
		p.setFont(st::dialogsTextFont);
		QString username = peer->userName();
		if (!active && username.toLower().startsWith(_peerSearchQuery)) {
			auto first = '@' + username.mid(0, _peerSearchQuery.size());
			auto second = username.mid(_peerSearchQuery.size());
			auto w = st::dialogsTextFont->width(first);
			if (w >= tr.width()) {
				p.setPen(st::dialogsTextFgService);
				p.drawText(tr.left(), tr.top() + st::dialogsTextFont->ascent, st::dialogsTextFont->elided(first, tr.width()));
			} else {
				p.setPen(st::dialogsTextFgService);
				p.drawText(tr.left(), tr.top() + st::dialogsTextFont->ascent, first);
				p.setPen(st::dialogsTextFg);
				p.drawText(tr.left() + w, tr.top() + st::dialogsTextFont->ascent, st::dialogsTextFont->elided(second, tr.width() - w));
			}
=======
	QRect tr(nameleft, st::dialogsPadding.y() + st::msgNameFont->height + st::dialogsSkip, namewidth, st::dialogsTextFont->height);
	p.setFont(st::dialogsTextFont);
	QString username = peer->userName();
	if (!active && username.startsWith(_peerSearchQuery, Qt::CaseInsensitive)) {
		auto first = '@' + username.mid(0, _peerSearchQuery.size());
		auto second = username.mid(_peerSearchQuery.size());
		auto w = st::dialogsTextFont->width(first);
		if (w >= tr.width()) {
			p.setPen(st::dialogsTextFgService);
			p.drawText(tr.left(), tr.top() + st::dialogsTextFont->ascent, st::dialogsTextFont->elided(first, tr.width()));
>>>>>>> c08a148b
		} else {
			p.setPen(active ? st::dialogsTextFgActive : st::dialogsTextFgService);
			p.drawText(tr.left(), tr.top() + st::dialogsTextFont->ascent, st::dialogsTextFont->elided('@' + username, tr.width()));
		}

		p.setPen(active ? st::dialogsTextFgActive : st::dialogsNameFg);
		peer->nameText().drawElided(p, rectForName.left(), rectForName.top(), rectForName.width());
	}
}

void InnerWidget::paintSearchInChat(Painter &p) const {
	auto height = searchInChatSkip();

	auto top = st::searchedBarHeight;
	p.fillRect(0, 0, width(), top, st::searchedBarBg);
	p.setFont(st::searchedBarFont);
	p.setPen(st::searchedBarFg);
	p.drawTextLeft(st::searchedBarPosition.x(), st::searchedBarPosition.y(), width(), tr::lng_dlg_search_in(tr::now));

	auto fullRect = QRect(0, top, width(), height - top);
	p.fillRect(fullRect, st::dialogsBg);
	if (_searchFromPeer) {
		p.fillRect(QRect(0, top + st::dialogsSearchInHeight, width(), st::lineWidth), st::shadowFg);
	}

	p.setPen(st::dialogsNameFg);
	if (const auto peer = _searchInChat.peer()) {
		if (peer->isSelf()) {
			paintSearchInSaved(p, top, _searchInChatText);
		} else if (peer->isRepliesChat()) {
			paintSearchInReplies(p, top, _searchInChatText);
		} else {
			paintSearchInPeer(p, peer, _searchInChatUserpic, top, _searchInChatText);
		}
	} else {
		Unexpected("Empty Key in paintSearchInChat.");
	}
	if (const auto from = _searchFromPeer) {
		top += st::dialogsSearchInHeight + st::lineWidth;
		p.setPen(st::dialogsTextFg);
		p.setTextPalette(st::dialogsSearchFromPalette);
		paintSearchInPeer(p, from, _searchFromUserUserpic, top, _searchFromUserText);
		p.restoreTextPalette();
	}
}
template <typename PaintUserpic>
void InnerWidget::paintSearchInFilter(
		Painter &p,
		PaintUserpic paintUserpic,
		int top,
		const style::icon *icon,
		const Ui::Text::String &text) const {
	const auto savedPen = p.pen();
	const auto userpicLeft = st::dialogsPadding.x();
	const auto userpicTop = top
		+ (st::dialogsSearchInHeight - st::dialogsSearchInPhotoSize) / 2;
	paintUserpic(p, userpicLeft, userpicTop, st::dialogsSearchInPhotoSize);

	const auto nameleft = st::dialogsPadding.x()
		+ st::dialogsSearchInPhotoSize
		+ st::dialogsSearchInPhotoPadding;
	const auto namewidth = width()
		- nameleft
		- st::dialogsPadding.x() * 2
		- st::dialogsCancelSearch.width;
	auto rectForName = QRect(
		nameleft,
		top + (st::dialogsSearchInHeight - st::msgNameFont->height) / 2,
		namewidth,
		st::msgNameFont->height);
	if (icon) {
		icon->paint(p, rectForName.topLeft(), width());
		rectForName.setLeft(rectForName.left() + st::dialogsChatTypeSkip);
	}
	p.setPen(savedPen);
	text.drawLeftElided(
		p,
		rectForName.left(),
		rectForName.top(),
		rectForName.width(),
		width());
}

void InnerWidget::paintSearchInPeer(
		Painter &p,
		not_null<PeerData*> peer,
		std::shared_ptr<Data::CloudImageView> &userpic,
		int top,
		const Ui::Text::String &text) const {
	const auto paintUserpic = [&](Painter &p, int x, int y, int size) {
		peer->paintUserpicLeft(p, userpic, x, y, width(), size);
	};
	const auto icon = Layout::ChatTypeIcon(peer, false, false);
	paintSearchInFilter(p, paintUserpic, top, icon, text);
}

void InnerWidget::paintSearchInSaved(
		Painter &p,
		int top,
		const Ui::Text::String &text) const {
	const auto paintUserpic = [&](Painter &p, int x, int y, int size) {
		Ui::EmptyUserpic::PaintSavedMessages(p, x, y, width(), size);
	};
	paintSearchInFilter(p, paintUserpic, top, nullptr, text);
}

void InnerWidget::paintSearchInReplies(
		Painter &p,
		int top,
		const Ui::Text::String &text) const {
	const auto paintUserpic = [&](Painter &p, int x, int y, int size) {
		Ui::EmptyUserpic::PaintRepliesMessages(p, x, y, width(), size);
	};
	paintSearchInFilter(p, paintUserpic, top, nullptr, text);
}

void InnerWidget::mouseMoveEvent(QMouseEvent *e) {
	const auto globalPosition = e->globalPos();
	if (!_lastMousePosition) {
		_lastMousePosition = globalPosition;
		return;
	} else if (!_mouseSelection
		&& *_lastMousePosition == globalPosition) {
		return;
	}
	selectByMouse(globalPosition);
}

void InnerWidget::clearIrrelevantState() {
	if (_state == WidgetState::Default) {
		_hashtagSelected = -1;
		setHashtagPressed(-1);
		_hashtagDeleteSelected = _hashtagDeletePressed = false;
		_filteredSelected = -1;
		setFilteredPressed(-1);
		_peerSearchSelected = -1;
		setPeerSearchPressed(-1);
		_searchedSelected = -1;
		setSearchedPressed(-1);
	} else if (_state == WidgetState::Filtered) {
		_collapsedSelected = -1;
		setCollapsedPressed(-1);
		_selected = nullptr;
		setPressed(nullptr);
	}
}

void InnerWidget::selectByMouse(QPoint globalPosition) {
	const auto local = mapFromGlobal(globalPosition);
	if (updateReorderPinned(local)) {
		return;
	}
	_mouseSelection = true;
	_lastMousePosition = globalPosition;

	const auto w = width();
	const auto mouseY = local.y();
	clearIrrelevantState();
	if (_state == WidgetState::Default) {
		const auto offset = dialogsOffset();
		const auto collapsedSelected = (mouseY >= 0
			&& mouseY < _collapsedRows.size() * st::dialogsImportantBarHeight)
			? (mouseY / st::dialogsImportantBarHeight)
			: -1;
		const auto selected = (collapsedSelected >= 0)
			? nullptr
			: (mouseY >= offset)
			? shownDialogs()->rowAtY(
				mouseY - offset,
				DialogsRowHeight())
			: nullptr;
		if (_selected != selected || _collapsedSelected != collapsedSelected) {
			updateSelectedRow();
			_selected = selected;
			_collapsedSelected = collapsedSelected;
			updateSelectedRow();
			setCursor((_selected || _collapsedSelected)
				? style::cur_pointer
				: style::cur_default);
		}
	} else if (_state == WidgetState::Filtered) {
		auto wasSelected = isSelected();
		if (_hashtagResults.empty()) {
			_hashtagSelected = -1;
			_hashtagDeleteSelected = false;
		} else {
			auto skip = 0;
			auto hashtagSelected = (mouseY >= skip) ? ((mouseY - skip) / st::mentionHeight) : -1;
			if (hashtagSelected < 0 || hashtagSelected >= _hashtagResults.size()) {
				hashtagSelected = -1;
			}
			if (_hashtagSelected != hashtagSelected) {
				updateSelectedRow();
				_hashtagSelected = hashtagSelected;
				updateSelectedRow();
			}
			_hashtagDeleteSelected = (_hashtagSelected >= 0) && (local.x() >= w - st::mentionHeight);
		}
		if (!_filterResults.empty()) {
			auto skip = filteredOffset();
			auto filteredSelected = (mouseY >= skip) ? ((mouseY - skip) / DialogsRowHeight()) : -1;
			if (filteredSelected < 0 || filteredSelected >= _filterResults.size()) {
				filteredSelected = -1;
			}
			if (_filteredSelected != filteredSelected) {
				updateSelectedRow();
				_filteredSelected = filteredSelected;
				updateSelectedRow();
			}
		}
		if (!_peerSearchResults.empty()) {
			auto skip = peerSearchOffset();
			auto peerSearchSelected = (mouseY >= skip) ? ((mouseY - skip) / DialogsRowHeight()) : -1;
			if (peerSearchSelected < 0 || peerSearchSelected >= _peerSearchResults.size()) {
				peerSearchSelected = -1;
			}
			if (_peerSearchSelected != peerSearchSelected) {
				updateSelectedRow();
				_peerSearchSelected = peerSearchSelected;
				updateSelectedRow();
			}
		}
		if (!_waitingForSearch && !_searchResults.empty()) {
			auto skip = searchedOffset();
			auto searchedSelected = (mouseY >= skip) ? ((mouseY - skip) / DialogsRowHeight()) : -1;
			if (searchedSelected < 0 || searchedSelected >= _searchResults.size()) {
				searchedSelected = -1;
			}
			if (_searchedSelected != searchedSelected) {
				updateSelectedRow();
				_searchedSelected = searchedSelected;
				updateSelectedRow();
			}
		}
		if (wasSelected != isSelected()) {
			setCursor(wasSelected ? style::cur_default : style::cur_pointer);
		}
	}
}

void InnerWidget::mousePressEvent(QMouseEvent *e) {
	selectByMouse(e->globalPos());

	_pressButton = e->button();
	setPressed(_selected);
	setCollapsedPressed(_collapsedSelected);
	setHashtagPressed(_hashtagSelected);
	_hashtagDeletePressed = _hashtagDeleteSelected;
	setFilteredPressed(_filteredSelected);
	setPeerSearchPressed(_peerSearchSelected);
	setSearchedPressed(_searchedSelected);
	if (base::in_range(_collapsedSelected, 0, _collapsedRows.size())) {
		auto row = &_collapsedRows[_collapsedSelected]->row;
		row->addRipple(e->pos(), QSize(width(), st::dialogsImportantBarHeight), [this, index = _collapsedSelected] {
			update(0, (index * st::dialogsImportantBarHeight), width(), st::dialogsImportantBarHeight);
		});
	} else if (_pressed) {
		auto row = _pressed;
		row->addRipple(e->pos() - QPoint(0, dialogsOffset() + _pressed->pos() * DialogsRowHeight()), QSize(width(), DialogsRowHeight()), [this, row] {
			if (!_pinnedShiftAnimation.animating()) {
				row->entry()->updateChatListEntry();
			}
		});
		_dragStart = e->pos();
	} else if (base::in_range(_hashtagPressed, 0, _hashtagResults.size()) && !_hashtagDeletePressed) {
		auto row = &_hashtagResults[_hashtagPressed]->row;
		row->addRipple(e->pos(), QSize(width(), st::mentionHeight), [this, index = _hashtagPressed] {
			update(0, index * st::mentionHeight, width(), st::mentionHeight);
		});
	} else if (base::in_range(_filteredPressed, 0, _filterResults.size())) {
		const auto row = _filterResults[_filteredPressed];
		const auto filterId = _filterId;
		row->addRipple(
			e->pos() - QPoint(0, filteredOffset() + _filteredPressed * st::dialogsRowHeight),
			QSize(width(), DialogsRowHeight()),
			[=] { repaintDialogRow(filterId, row); });
	} else if (base::in_range(_peerSearchPressed, 0, _peerSearchResults.size())) {
		auto &result = _peerSearchResults[_peerSearchPressed];
		auto row = &result->row;
		row->addRipple(
			e->pos() - QPoint(0, peerSearchOffset() + _peerSearchPressed * DialogsRowHeight()),
			QSize(width(), DialogsRowHeight()),
			[this, peer = result->peer] { updateSearchResult(peer); });
	} else if (base::in_range(_searchedPressed, 0, _searchResults.size())) {
		auto &row = _searchResults[_searchedPressed];
		row->addRipple(e->pos() - QPoint(0, searchedOffset() + _searchedPressed * DialogsRowHeight()), QSize(width(), DialogsRowHeight()), [this, index = _searchedPressed] {
			rtlupdate(0, searchedOffset() + index * DialogsRowHeight(), width(), DialogsRowHeight());
		});
	}
	if (anim::Disabled()
		&& (!_pressed || !_pressed->entry()->isPinnedDialog(_filterId))) {
		mousePressReleased(e->globalPos(), e->button());
	}
}

void InnerWidget::checkReorderPinnedStart(QPoint localPosition) {
	if (!_pressed || _dragging || _state != WidgetState::Default) {
		return;
	} else if (qAbs(localPosition.y() - _dragStart.y())
		< style::ConvertScale(kStartReorderThreshold)) {
		return;
	}
	_dragging = _pressed;
	if (updateReorderIndexGetCount() < 2) {
		_dragging = nullptr;
	} else {
		const auto &order = session().data().pinnedChatsOrder(
			_openedFolder,
			_filterId);
		_pinnedOnDragStart = base::flat_set<Key>{
			order.begin(),
			order.end()
		};
		_pinnedRows[_draggingIndex].yadd = anim::value(0, localPosition.y() - _dragStart.y());
		_pinnedRows[_draggingIndex].animStartTime = crl::now();
		_pinnedShiftAnimation.start();
	}
}

int InnerWidget::countPinnedIndex(Row *ofRow) {
	if (!ofRow || !ofRow->entry()->isPinnedDialog(_filterId)) {
		return -1;
	}
	auto result = 0;
	for (const auto row : *shownDialogs()) {
		if (row->entry()->fixedOnTopIndex()) {
			continue;
		} else if (!row->entry()->isPinnedDialog(_filterId)) {
			break;
		} else if (row == ofRow) {
			return result;
		}
		++result;
	}
	return -1;
}

void InnerWidget::savePinnedOrder() {
	const auto &newOrder = session().data().pinnedChatsOrder(
		_openedFolder,
		_filterId);
	if (newOrder.size() != _pinnedOnDragStart.size()) {
		return; // Something has changed in the set of pinned chats.
	}
	for (const auto &key : newOrder) {
		if (!_pinnedOnDragStart.contains(key)) {
			return; // Something has changed in the set of pinned chats.
		}
	}
	if (_filterId) {
		Api::SaveNewFilterPinned(&session(), _filterId);
	} else {
		session().api().savePinnedOrder(_openedFolder);
	}
}

void InnerWidget::finishReorderPinned() {
	auto wasDragging = (_dragging != nullptr);
	if (wasDragging) {
		savePinnedOrder();
		_dragging = nullptr;
	}

	_draggingIndex = -1;
	if (!_pinnedShiftAnimation.animating()) {
		_pinnedRows.clear();
		_aboveIndex = -1;
	}
	if (wasDragging) {
		draggingScrollDelta(0);
	}
}

void InnerWidget::stopReorderPinned() {
	_pinnedShiftAnimation.stop();
	finishReorderPinned();
}

int InnerWidget::updateReorderIndexGetCount() {
	auto index = countPinnedIndex(_dragging);
	if (index < 0) {
		finishReorderPinned();
		return 0;
	}

	const auto count = Dialogs::PinnedDialogsCount(_filterId, shownDialogs());
	Assert(index < count);
	if (count < 2) {
		stopReorderPinned();
		return 0;
	}

	_draggingIndex = index;
	_aboveIndex = _draggingIndex;
	while (count > _pinnedRows.size()) {
		_pinnedRows.emplace_back();
	}
	while (count < _pinnedRows.size()) {
		_pinnedRows.pop_back();
	}
	return count;
}

bool InnerWidget::updateReorderPinned(QPoint localPosition) {
	checkReorderPinnedStart(localPosition);
	auto pinnedCount = updateReorderIndexGetCount();
	if (pinnedCount < 2) {
		return false;
	}

	const auto list = shownDialogs();
	auto yaddWas = _pinnedRows[_draggingIndex].yadd.current();
	auto shift = 0;
	auto now = crl::now();
	auto rowHeight = DialogsRowHeight();
	if (_dragStart.y() > localPosition.y() && _draggingIndex > 0) {
		shift = -floorclamp(_dragStart.y() - localPosition.y() + (rowHeight / 2), rowHeight, 0, _draggingIndex);

		for (auto from = _draggingIndex, to = _draggingIndex + shift; from > to; --from) {
			list->movePinned(_dragging, -1);
			std::swap(_pinnedRows[from], _pinnedRows[from - 1]);
			_pinnedRows[from].yadd = anim::value(_pinnedRows[from].yadd.current() - rowHeight, 0);
			_pinnedRows[from].animStartTime = now;
		}
	} else if (_dragStart.y() < localPosition.y() && _draggingIndex + 1 < pinnedCount) {
		shift = floorclamp(localPosition.y() - _dragStart.y() + (rowHeight / 2), rowHeight, 0, pinnedCount - _draggingIndex - 1);

		for (auto from = _draggingIndex, to = _draggingIndex + shift; from < to; ++from) {
			list->movePinned(_dragging, 1);
			std::swap(_pinnedRows[from], _pinnedRows[from + 1]);
			_pinnedRows[from].yadd = anim::value(_pinnedRows[from].yadd.current() + rowHeight, 0);
			_pinnedRows[from].animStartTime = now;
		}
	}
	if (shift) {
		_draggingIndex += shift;
		_aboveIndex = _draggingIndex;
		_dragStart.setY(_dragStart.y() + shift * rowHeight);
		if (!_pinnedShiftAnimation.animating()) {
			_pinnedShiftAnimation.start();
		}
	}
	_aboveTopShift = qCeil(_pinnedRows[_aboveIndex].yadd.current());
	_pinnedRows[_draggingIndex].yadd = anim::value(yaddWas - shift * rowHeight, localPosition.y() - _dragStart.y());
	if (!_pinnedRows[_draggingIndex].animStartTime) {
		_pinnedRows[_draggingIndex].yadd.finish();
	}
	pinnedShiftAnimationCallback(now);

	const auto delta = [&] {
		if (localPosition.y() < _visibleTop) {
			return localPosition.y() - _visibleTop;
		} else if ((_openedFolder || _filterId)
			&& localPosition.y() > _visibleBottom) {
			return localPosition.y() - _visibleBottom;
		}
		return 0;
	}();

	draggingScrollDelta(delta);
	return true;
}

bool InnerWidget::pinnedShiftAnimationCallback(crl::time now) {
	if (anim::Disabled()) {
		now += st::stickersRowDuration;
	}

	auto wasAnimating = false;
	auto animating = false;
	auto updateMin = -1;
	auto updateMax = 0;
	for (auto i = 0, l = static_cast<int>(_pinnedRows.size()); i != l; ++i) {
		auto start = _pinnedRows[i].animStartTime;
		if (start) {
			wasAnimating = true;
			if (updateMin < 0) updateMin = i;
			updateMax = i;
			if (start + st::stickersRowDuration > now && now >= start) {
				_pinnedRows[i].yadd.update(float64(now - start) / st::stickersRowDuration, anim::sineInOut);
				animating = true;
			} else {
				_pinnedRows[i].yadd.finish();
				_pinnedRows[i].animStartTime = 0;
			}
		}
	}
	updateReorderIndexGetCount();
	if (_draggingIndex >= 0) {
		if (updateMin < 0 || updateMin > _draggingIndex) {
			updateMin = _draggingIndex;
		}
		if (updateMax < _draggingIndex) updateMax = _draggingIndex;
	}
	if (updateMin >= 0) {
		auto top = pinnedOffset();
		auto updateFrom = top + DialogsRowHeight() * (updateMin - 1);
		auto updateHeight = DialogsRowHeight() * (updateMax - updateMin + 3);
		if (base::in_range(_aboveIndex, 0, _pinnedRows.size())) {
			// Always include currently dragged chat in its current and old positions.
			auto aboveRowBottom = top + (_aboveIndex + 1) * DialogsRowHeight();
			auto aboveTopShift = qCeil(_pinnedRows[_aboveIndex].yadd.current());
			accumulate_max(updateHeight, (aboveRowBottom - updateFrom) + _aboveTopShift);
			accumulate_max(updateHeight, (aboveRowBottom - updateFrom) + aboveTopShift);
			_aboveTopShift = aboveTopShift;
		}
		update(0, updateFrom, width(), updateHeight);
	}
	if (!animating) {
		_aboveIndex = _draggingIndex;
	}
	return animating;
}

void InnerWidget::mouseReleaseEvent(QMouseEvent *e) {
	mousePressReleased(e->globalPos(), e->button());
}

void InnerWidget::mousePressReleased(
		QPoint globalPosition,
		Qt::MouseButton button) {
	auto wasDragging = (_dragging != nullptr);
	if (wasDragging) {
		updateReorderIndexGetCount();
		if (_draggingIndex >= 0) {
			_pinnedRows[_draggingIndex].yadd.start(0.);
			_pinnedRows[_draggingIndex].animStartTime = crl::now();
			if (!_pinnedShiftAnimation.animating()) {
				_pinnedShiftAnimation.start();
			}
		}
		finishReorderPinned();
	}

	auto collapsedPressed = _collapsedPressed;
	setCollapsedPressed(-1);
	auto pressed = _pressed;
	setPressed(nullptr);
	auto hashtagPressed = _hashtagPressed;
	setHashtagPressed(-1);
	auto hashtagDeletePressed = _hashtagDeletePressed;
	_hashtagDeletePressed = false;
	auto filteredPressed = _filteredPressed;
	setFilteredPressed(-1);
	auto peerSearchPressed = _peerSearchPressed;
	setPeerSearchPressed(-1);
	auto searchedPressed = _searchedPressed;
	setSearchedPressed(-1);
	if (wasDragging) {
		selectByMouse(globalPosition);
	}
	updateSelectedRow();
	if (!wasDragging && button == Qt::LeftButton) {
		if ((collapsedPressed >= 0 && collapsedPressed == _collapsedSelected)
			|| (pressed && pressed == _selected)
			|| (hashtagPressed >= 0
				&& hashtagPressed == _hashtagSelected
				&& hashtagDeletePressed == _hashtagDeleteSelected)
			|| (filteredPressed >= 0 && filteredPressed == _filteredSelected)
			|| (peerSearchPressed >= 0
				&& peerSearchPressed == _peerSearchSelected)
			|| (searchedPressed >= 0
				&& searchedPressed == _searchedSelected)) {
			chooseRow();
		}
	}
}

void InnerWidget::setCollapsedPressed(int pressed) {
	if (_collapsedPressed != pressed) {
		if (_collapsedPressed >= 0) {
			_collapsedRows[_collapsedPressed]->row.stopLastRipple();
		}
		_collapsedPressed = pressed;
	}
}

void InnerWidget::setPressed(Row *pressed) {
	if (_pressed != pressed) {
		if (_pressed) {
			_pressed->stopLastRipple();
		}
		_pressed = pressed;
	}
}

void InnerWidget::setHashtagPressed(int pressed) {
	if (base::in_range(_hashtagPressed, 0, _hashtagResults.size())) {
		_hashtagResults[_hashtagPressed]->row.stopLastRipple();
	}
	_hashtagPressed = pressed;
}

void InnerWidget::setFilteredPressed(int pressed) {
	if (base::in_range(_filteredPressed, 0, _filterResults.size())) {
		_filterResults[_filteredPressed]->stopLastRipple();
	}
	_filteredPressed = pressed;
}

void InnerWidget::setPeerSearchPressed(int pressed) {
	if (base::in_range(_peerSearchPressed, 0, _peerSearchResults.size())) {
		_peerSearchResults[_peerSearchPressed]->row.stopLastRipple();
	}
	_peerSearchPressed = pressed;
}

void InnerWidget::setSearchedPressed(int pressed) {
	if (base::in_range(_searchedPressed, 0, _searchResults.size())) {
		_searchResults[_searchedPressed]->stopLastRipple();
	}
	_searchedPressed = pressed;
}

void InnerWidget::resizeEvent(QResizeEvent *e) {
	resizeEmptyLabel();
	const auto widthForCancelButton = qMax(width(), st::columnMinimalWidthLeft);
	const auto left = widthForCancelButton - st::dialogsSearchInSkip - _cancelSearchInChat->width();
	const auto top = (st::dialogsSearchInHeight - st::dialogsCancelSearchInPeer.height) / 2;
	_cancelSearchInChat->moveToLeft(left, st::searchedBarHeight + top);
	_cancelSearchFromUser->moveToLeft(left, st::searchedBarHeight + st::dialogsSearchInHeight + st::lineWidth + top);
}

void InnerWidget::dialogRowReplaced(
		Row *oldRow,
		Row *newRow) {
	if (_state == WidgetState::Filtered) {
		for (auto i = _filterResults.begin(); i != _filterResults.end();) {
			if (*i == oldRow) { // this row is shown in filtered and maybe is in contacts!
				if (newRow) {
					*i = newRow;
					++i;
				} else {
					i = _filterResults.erase(i);
				}
			} else {
				++i;
			}
		}
	}
	if (_selected == oldRow) {
		_selected = newRow;
	}
	if (_pressed == oldRow) {
		setPressed(newRow);
	}
	if (_dragging == oldRow) {
		if (newRow) {
			_dragging = newRow;
		} else {
			stopReorderPinned();
		}
	}
}

void InnerWidget::handleChatListEntryRefreshes() {
	using Event = Data::Session::ChatListEntryRefresh;
	session().data().chatListEntryRefreshes(
	) | rpl::filter([=](const Event &event) {
		return (event.filterId == _filterId);
	}) | rpl::start_with_next([=](const Event &event) {
		const auto rowHeight = DialogsRowHeight();
		const auto from = dialogsOffset() + event.moved.from * rowHeight;
		const auto to = dialogsOffset() + event.moved.to * rowHeight;
		const auto &key = event.key;
		const auto entry = key.entry();

		// Don't jump in chats list scroll position while dragging.
		if (!_dragging
			&& (from != to)
			&& (entry->folder() == _openedFolder)
			&& (_state == WidgetState::Default)) {
			dialogMoved(from, to);
		}

		if (event.existenceChanged) {
			if (!entry->inChatList()) {
				if (key == _menuRow.key && _menu) {
					InvokeQueued(this, [=] { _menu = nullptr; });
				}
				if (_selected && _selected->key() == key) {
					_selected = nullptr;
				}
				if (_pressed && _pressed->key() == key) {
					setPressed(nullptr);
				}
				const auto i = ranges::find(_filterResults, key, &Row::key);
				if (i != _filterResults.end()) {
					if (_filteredSelected == (i - _filterResults.begin())
						&& (i + 1) == _filterResults.end()) {
						_filteredSelected = -1;
					}
					_filterResults.erase(i);
				}
				_updated.fire({});
			}
			refresh();
		} else if (_state == WidgetState::Default && from != to) {
			update(
				0,
				std::min(from, to),
				width(),
				std::abs(from - to) + rowHeight);
		}
	}, lifetime());
}

void InnerWidget::repaintCollapsedFolderRow(not_null<Data::Folder*> folder) {
	for (auto i = 0, l = int(_collapsedRows.size()); i != l; ++i) {
		if (_collapsedRows[i]->folder == folder) {
			update(0, i * st::dialogsImportantBarHeight, width(), st::dialogsImportantBarHeight);
			return;
		}
	}
}

int InnerWidget::defaultRowTop(not_null<Row*> row) const {
	const auto position = row->pos();
	auto top = dialogsOffset();
	if (base::in_range(position, 0, _pinnedRows.size())) {
		top += qRound(_pinnedRows[position].yadd.current());
	}
	return top + position * DialogsRowHeight();
}

void InnerWidget::repaintDialogRow(
		FilterId filterId,
		not_null<Row*> row) {
	if (_state == WidgetState::Default) {
		if (_filterId == filterId) {
			if (const auto folder = row->folder()) {
				repaintCollapsedFolderRow(folder);
			}
			update(0, defaultRowTop(row), width(), DialogsRowHeight());
		}
	} else if (_state == WidgetState::Filtered) {
		if (!filterId) {
			for (auto i = 0, l = int(_filterResults.size()); i != l; ++i) {
				if (_filterResults[i]->key() == row->key()) {
					update(
						0,
						filteredOffset() + i * DialogsRowHeight(),
						width(),
						DialogsRowHeight());
					break;
				}
			}
		}
	}
}

void InnerWidget::repaintDialogRow(RowDescriptor row) {
	updateDialogRow(row);
}

void InnerWidget::refreshDialogRow(RowDescriptor row) {
	if (row.fullId) {
		for (const auto &result : _searchResults) {
			if (result->item()->fullId() == row.fullId) {
				result->invalidateCache();
			}
		}
	}
	repaintDialogRow(row);
}

void InnerWidget::updateSearchResult(not_null<PeerData*> peer) {
	if (_state == WidgetState::Filtered) {
		if (!_peerSearchResults.empty()) {
			auto index = 0, add = peerSearchOffset();
			for (const auto &result : _peerSearchResults) {
				if (result->peer == peer) {
					rtlupdate(0, add + index * DialogsRowHeight(), width(), DialogsRowHeight());
					break;
				}
				++index;
			}
		}
	}
}

void InnerWidget::updateDialogRow(
		RowDescriptor row,
		QRect updateRect,
		UpdateRowSections sections) {
	if (updateRect.isEmpty()) {
		updateRect = QRect(0, 0, width(), DialogsRowHeight());
	}
	if (IsServerMsgId(-row.fullId.msg)) {
		if (const auto peer = row.key.peer()) {
			if (const auto from = peer->migrateFrom()) {
				if (const auto migrated = from->owner().historyLoaded(from)) {
					row = RowDescriptor(
						migrated,
						FullMsgId(0, -row.fullId.msg));
				}
			}
		}
	}

	const auto updateRow = [&](int rowTop) {
		rtlupdate(
			updateRect.x(),
			rowTop + updateRect.y(),
			updateRect.width(),
			updateRect.height());
	};
	if (_state == WidgetState::Default) {
		if (sections & UpdateRowSection::Default) {
			if (const auto folder = row.key.folder()) {
				repaintCollapsedFolderRow(folder);
			}
			if (const auto dialog = shownDialogs()->getRow(row.key)) {
				const auto position = dialog->pos();
				auto top = dialogsOffset();
				if (base::in_range(position, 0, _pinnedRows.size())) {
					top += qRound(_pinnedRows[position].yadd.current());
				}
				updateRow(top + position * DialogsRowHeight());
			}
		}
	} else if (_state == WidgetState::Filtered) {
		if ((sections & UpdateRowSection::Filtered)
			&& !_filterResults.empty()) {
			const auto add = filteredOffset();
			auto index = 0;
			for (const auto result : _filterResults) {
				if (result->key() == row.key) {
					updateRow(add + index * DialogsRowHeight());
					break;
				}
				++index;
			}
		}
		if ((sections & UpdateRowSection::PeerSearch)
			&& !_peerSearchResults.empty()) {
			if (const auto peer = row.key.peer()) {
				const auto add = peerSearchOffset();
				auto index = 0;
				for (const auto &result : _peerSearchResults) {
					if (result->peer == peer) {
						updateRow(add + index * DialogsRowHeight());
						break;
					}
					++index;
				}
			}
		}
		if ((sections & UpdateRowSection::MessageSearch)
			&& !_searchResults.empty()) {
			const auto add = searchedOffset();
			auto index = 0;
			for (const auto &result : _searchResults) {
				if (isSearchResultActive(result.get(), row)) {
					updateRow(add + index * DialogsRowHeight());
					break;
				}
				++index;
			}
		}
	}
}

void InnerWidget::enterEventHook(QEvent *e) {
	setMouseTracking(true);
}

void InnerWidget::updateSelectedRow(Key key) {
	if (_state == WidgetState::Default) {
		if (key) {
			const auto entry = key.entry();
			if (!entry->inChatList(_filterId)) {
				return;
			}
			auto position = entry->posInChatList(_filterId);
			auto top = dialogsOffset();
			if (base::in_range(position, 0, _pinnedRows.size())) {
				top += qRound(_pinnedRows[position].yadd.current());
			}
			update(0, top + position * DialogsRowHeight(), width(), DialogsRowHeight());
		} else if (_selected) {
			update(0, dialogsOffset() + _selected->pos() * DialogsRowHeight(), width(), DialogsRowHeight());
		} else if (_collapsedSelected >= 0) {
			update(0, _collapsedSelected * st::dialogsImportantBarHeight, width(), st::dialogsImportantBarHeight);
		}
	} else if (_state == WidgetState::Filtered) {
		if (key) {
			for (auto i = 0, l = int(_filterResults.size()); i != l; ++i) {
				if (_filterResults[i]->key() == key) {
					update(0, filteredOffset() + i * DialogsRowHeight(), width(), DialogsRowHeight());
					break;
				}
			}
		} else if (_hashtagSelected >= 0) {
			update(0, _hashtagSelected * st::mentionHeight, width(), st::mentionHeight);
		} else if (_filteredSelected >= 0) {
			update(0, filteredOffset() + _filteredSelected * DialogsRowHeight(), width(), DialogsRowHeight());
		} else if (_peerSearchSelected >= 0) {
			update(0, peerSearchOffset() + _peerSearchSelected * DialogsRowHeight(), width(), DialogsRowHeight());
		} else if (_searchedSelected >= 0) {
			update(0, searchedOffset() + _searchedSelected * DialogsRowHeight(), width(), DialogsRowHeight());
		}
	}
}

not_null<IndexedList*> InnerWidget::shownDialogs() const {
	return _filterId
		? session().data().chatsFilters().chatsList(_filterId)->indexed()
		: session().data().chatsList(_openedFolder)->indexed();
}

void InnerWidget::leaveEventHook(QEvent *e) {
	setMouseTracking(false);
	clearSelection();
}

void InnerWidget::dragLeft() {
	setMouseTracking(false);
	clearSelection();
}

FilterId InnerWidget::filterId() const {
	return _filterId;
}

void InnerWidget::clearSelection() {
	_mouseSelection = false;
	_lastMousePosition = std::nullopt;
	if (isSelected()) {
		updateSelectedRow();
		_collapsedSelected = -1;
		_selected = nullptr;
		_filteredSelected
			= _searchedSelected
			= _peerSearchSelected
			= _hashtagSelected
			= -1;
		setCursor(style::cur_default);
	}
}

void InnerWidget::fillSupportSearchMenu(not_null<Ui::PopupMenu*> menu) {
	const auto all = session().settings().supportAllSearchResults();
	const auto text = all ? "Only one from chat" : "Show all messages";
	menu->addAction(text, [=] {
		session().settings().setSupportAllSearchResults(!all);
		session().saveSettingsDelayed();
	});
}

void InnerWidget::fillArchiveSearchMenu(not_null<Ui::PopupMenu*> menu) {
	const auto folder = session().data().folderLoaded(Data::Folder::kId);
	if (!folder
		|| !folder->chatsList()->fullSize().current()
		|| _searchInChat) {
		return;
	}
	const auto skip = session().settings().skipArchiveInSearch();
	const auto text = skip
		? tr::lng_dialogs_show_archive_in_search(tr::now)
		: tr::lng_dialogs_skip_archive_in_search(tr::now);
	menu->addAction(text, [=] {
		session().settings().setSkipArchiveInSearch(!skip);
		session().saveSettingsDelayed();
	});
}

void InnerWidget::contextMenuEvent(QContextMenuEvent *e) {
	_menu = nullptr;

	if (e->reason() == QContextMenuEvent::Mouse) {
		selectByMouse(e->globalPos());
	}

	const auto row = [&]() -> RowDescriptor {
		if (_state == WidgetState::Default) {
			if (_selected) {
				return { _selected->key(), FullMsgId() };
			} else if (base::in_range(_collapsedSelected, 0, _collapsedRows.size())) {
				if (const auto folder = _collapsedRows[_collapsedSelected]->folder) {
					return { folder, FullMsgId() };
				}
			}
		} else if (_state == WidgetState::Filtered) {
			if (base::in_range(_filteredSelected, 0, _filterResults.size())) {
				return { _filterResults[_filteredSelected]->key(), FullMsgId() };
			} else if (base::in_range(_searchedSelected, 0, _searchResults.size())) {
				return {
					_searchResults[_searchedSelected]->item()->history(),
					_searchResults[_searchedSelected]->item()->fullId()
				};
			}
		}
		return RowDescriptor();
	}();
	if (!row.key) return;

	_menuRow = row;
	if (_pressButton != Qt::LeftButton) {
		mousePressReleased(e->globalPos(), _pressButton);
	}

	_menu = base::make_unique_q<Ui::PopupMenu>(this);
	if (row.fullId) {
		if (session().supportMode()) {
			fillSupportSearchMenu(_menu.get());
		} else {
			fillArchiveSearchMenu(_menu.get());
		}
	} else {
		Window::FillDialogsEntryMenu(
			_controller,
			Dialogs::EntryState{
				.key = row.key,
				.section = Dialogs::EntryState::Section::ChatsList,
				.filterId = _filterId,
			},
			[&](const QString &text, Fn<void()> callback) {
				return _menu->addAction(text, std::move(callback));
			});
	}
	connect(_menu.get(), &QObject::destroyed, [=] {
		if (_menuRow.key) {
			updateDialogRow(base::take(_menuRow));
		}
		const auto globalPosition = QCursor::pos();
		if (rect().contains(mapFromGlobal(globalPosition))) {
			setMouseTracking(true);
			selectByMouse(globalPosition);
		}
	});
	if (_menu->empty()) {
		_menu = nullptr;
	} else {
		_menu->popup(e->globalPos());
		e->accept();
	}
}

void InnerWidget::onParentGeometryChanged() {
	const auto globalPosition = QCursor::pos();
	if (rect().contains(mapFromGlobal(globalPosition))) {
		setMouseTracking(true);
		if (_mouseSelection) {
			selectByMouse(globalPosition);
		}
	}
}

void InnerWidget::applyFilterUpdate(QString newFilter, bool force) {
	const auto mentionsSearch = (newFilter == qstr("@"));
	const auto words = mentionsSearch
		? QStringList(newFilter)
		: TextUtilities::PrepareSearchWords(newFilter);
	newFilter = words.isEmpty() ? QString() : words.join(' ');
	if (newFilter != _filter || force) {
		_filter = newFilter;
		if (_filter.isEmpty() && !_searchFromPeer) {
			clearFilter();
		} else {
			_state = WidgetState::Filtered;
			_waitingForSearch = true;
			_filterResults.clear();
			_filterResultsGlobal.clear();
			const auto append = [&](not_null<IndexedList*> list) {
				const auto results = list->filtered(words);
				_filterResults.insert(
					end(_filterResults),
					begin(results),
					end(results));
			};
			if (!_searchInChat && !words.isEmpty()) {
				append(session().data().chatsList()->indexed());
				const auto id = Data::Folder::kId;
				if (const auto folder = session().data().folderLoaded(id)) {
					append(folder->chatsList()->indexed());
				}
				append(session().data().contactsNoChatsList());
			}
			refresh(true);
		}
		clearMouseSelection(true);
	}
	if (_state != WidgetState::Default) {
		searchMessages();
	}
}

void InnerWidget::onHashtagFilterUpdate(QStringRef newFilter) {
	if (newFilter.isEmpty() || newFilter.at(0) != '#' || _searchInChat) {
		_hashtagFilter = QString();
		if (!_hashtagResults.empty()) {
			_hashtagResults.clear();
			refresh(true);
			clearMouseSelection(true);
		}
		return;
	}
	_hashtagFilter = newFilter.toString();
	if (cRecentSearchHashtags().isEmpty() && cRecentWriteHashtags().isEmpty()) {
		session().local().readRecentHashtagsAndBots();
	}
	auto &recent = cRecentSearchHashtags();
	_hashtagResults.clear();
	if (!recent.isEmpty()) {
		_hashtagResults.reserve(qMin(recent.size(), kHashtagResultsLimit));
		for (const auto &tag : recent) {
			if (tag.first.startsWith(_hashtagFilter.midRef(1), Qt::CaseInsensitive)
				&& tag.first.size() + 1 != newFilter.size()) {
				_hashtagResults.push_back(std::make_unique<HashtagResult>(tag.first));
				if (_hashtagResults.size() == kHashtagResultsLimit) break;
			}
		}
	}
	refresh(true);
	clearMouseSelection(true);
}

InnerWidget::~InnerWidget() {
	clearSearchResults();
}

void InnerWidget::clearSearchResults(bool clearPeerSearchResults) {
	if (clearPeerSearchResults) _peerSearchResults.clear();
	_searchResults.clear();
	_searchedCount = _searchedMigratedCount = 0;
	_lastSearchDate = 0;
	_lastSearchPeer = nullptr;
	_lastSearchId = _lastSearchMigratedId = 0;
}

PeerData *InnerWidget::updateFromParentDrag(QPoint globalPosition) {
	selectByMouse(globalPosition);
	const auto getPeerFromRow = [](Row *row) -> PeerData* {
		if (const auto history = row ? row->history() : nullptr) {
			return history->peer;
		}
		return nullptr;
	};
	if (_state == WidgetState::Default) {
		return getPeerFromRow(_selected);
	} else if (_state == WidgetState::Filtered) {
		if (base::in_range(_filteredSelected, 0, _filterResults.size())) {
			return getPeerFromRow(_filterResults[_filteredSelected]);
		} else if (base::in_range(_peerSearchSelected, 0, _peerSearchResults.size())) {
			return _peerSearchResults[_peerSearchSelected]->peer;
		} else if (base::in_range(_searchedSelected, 0, _searchResults.size())) {
			return _searchResults[_searchedSelected]->item()->history()->peer;
		}
	}
	return nullptr;
}

void InnerWidget::setLoadMoreCallback(Fn<void()> callback) {
	_loadMoreCallback = std::move(callback);
}

auto InnerWidget::chosenRow() const -> rpl::producer<ChosenRow> {
	return _chosenRow.events();
}

rpl::producer<> InnerWidget::updated() const {
	return _updated.events();
}

rpl::producer<> InnerWidget::listBottomReached() const {
	return _listBottomReached.events();
}

void InnerWidget::visibleTopBottomUpdated(
		int visibleTop,
		int visibleBottom) {
	_visibleTop = visibleTop;
	_visibleBottom = visibleBottom;
	loadPeerPhotos();
	if (_visibleTop + PreloadHeightsCount * (_visibleBottom - _visibleTop) >= height()) {
		if (_loadMoreCallback) {
			_loadMoreCallback();
		}
	}
}

void InnerWidget::itemRemoved(not_null<const HistoryItem*> item) {
	int wasCount = _searchResults.size();
	for (auto i = _searchResults.begin(); i != _searchResults.end();) {
		if ((*i)->item() == item) {
			i = _searchResults.erase(i);
			if (item->history() == _searchInMigrated) {
				if (_searchedMigratedCount > 0) --_searchedMigratedCount;
			} else {
				if (_searchedCount > 0) --_searchedCount;
			}
		} else {
			++i;
		}
	}
	if (wasCount != _searchResults.size()) {
		refresh();
	}
}

bool InnerWidget::uniqueSearchResults() const {
	return _controller->uniqueChatsInSearchResults();
}

bool InnerWidget::hasHistoryInResults(not_null<History*> history) const {
	using Result = std::unique_ptr<FakeRow>;
	const auto inSearchResults = ranges::find(
		_searchResults,
		history,
		[](const Result &result) { return result->item()->history(); }
	) != end(_searchResults);
	if (inSearchResults) {
		return true;
	}
	const auto inFilteredResults = ranges::find(
		_filterResults,
		history.get(),
		[](Row *row) { return row->history(); }
	) != end(_filterResults);
	if (inFilteredResults) {
		return true;
	}
	const auto inPeerSearchResults = ranges::find(
		_peerSearchResults,
		history->peer,
		[](const auto &result) { return result->peer; }
	) != end(_peerSearchResults);
	if (inPeerSearchResults) {
		return true;
	}
	return false;
}

bool InnerWidget::searchReceived(
		const QVector<MTPMessage> &messages,
		HistoryItem *inject,
		SearchRequestType type,
		int fullCount) {
	const auto uniquePeers = uniqueSearchResults();
	if (type == SearchRequestType::FromStart || type == SearchRequestType::PeerFromStart) {
		clearSearchResults(false);
	}
	auto isGlobalSearch = (type == SearchRequestType::FromStart || type == SearchRequestType::FromOffset);
	auto isMigratedSearch = (type == SearchRequestType::MigratedFromStart || type == SearchRequestType::MigratedFromOffset);

	TimeId lastDateFound = 0;
	if (inject
		&& (!_searchInChat
			|| inject->history() == _searchInChat.history())) {
		Assert(_searchResults.empty());
		_searchResults.push_back(
			std::make_unique<FakeRow>(
				_searchInChat,
				inject));
		++fullCount;
	}
	for (const auto &message : messages) {
		auto msgId = IdFromMessage(message);
		auto peerId = PeerFromMessage(message);
		auto lastDate = DateFromMessage(message);
		if (const auto peer = session().data().peerLoaded(peerId)) {
			if (lastDate) {
				const auto item = session().data().addNewMessage(
					message,
					MTPDmessage_ClientFlags(),
					NewMessageType::Existing);
				const auto history = item->history();
				if (!uniquePeers || !hasHistoryInResults(history)) {
					_searchResults.push_back(
						std::make_unique<FakeRow>(
							_searchInChat,
							item));
					if (uniquePeers && !history->unreadCountKnown()) {
						history->owner().histories().requestDialogEntry(history);
					}
				}
				lastDateFound = lastDate;
				if (isGlobalSearch) {
					_lastSearchDate = lastDateFound;
				}
			}
			if (isGlobalSearch) {
				_lastSearchPeer = peer;
			}
		} else {
			LOG(("API Error: a search results with not loaded peer %1").arg(peerId));
		}
		if (isMigratedSearch) {
			_lastSearchMigratedId = msgId;
		} else {
			_lastSearchId = msgId;
		}
	}
	if (isMigratedSearch) {
		_searchedMigratedCount = fullCount;
	} else {
		_searchedCount = fullCount;
	}
	if (_waitingForSearch
		&& (!_searchResults.empty()
			|| !_searchInMigrated
			|| type == SearchRequestType::MigratedFromStart
			|| type == SearchRequestType::MigratedFromOffset)) {
		_waitingForSearch = false;
	}

	refresh();

	return lastDateFound != 0;
}

void InnerWidget::peerSearchReceived(
		const QString &query,
		const QVector<MTPPeer> &my,
		const QVector<MTPPeer> &result) {
	if (_state != WidgetState::Filtered) {
		return;
	}

	const auto alreadyAdded = [&](not_null<PeerData*> peer) {
		for (const auto &row : _filterResults) {
			if (const auto history = row->history()) {
				if (history->peer == peer) {
					return true;
				}
			}
		}
		return false;
	};
	_peerSearchQuery = query.toLower().trimmed();
	_peerSearchResults.clear();
	_peerSearchResults.reserve(result.size());
	for	(const auto &mtpPeer : my) {
		if (const auto peer = session().data().peerLoaded(peerFromMTP(mtpPeer))) {
			if (alreadyAdded(peer)) {
				continue;
			}
			auto row = std::make_unique<Row>(
				peer->owner().history(peer),
				_filterResults.size());
			const auto [i, ok] = _filterResultsGlobal.emplace(
				peer,
				std::move(row));
			_filterResults.emplace_back(i->second.get());
		} else {
			LOG(("API Error: "
				"user %1 was not loaded in InnerWidget::peopleReceived()"
				).arg(peer->id));
		}
	}
	for (const auto &mtpPeer : result) {
		if (const auto peer = session().data().peerLoaded(peerFromMTP(mtpPeer))) {
			if (const auto history = peer->owner().historyLoaded(peer)) {
				if (history->inChatList()) {
					continue; // skip existing chats
				}
			}
			_peerSearchResults.push_back(std::make_unique<PeerSearchResult>(
				peer));
		} else {
			LOG(("API Error: "
				"user %1 was not loaded in InnerWidget::peopleReceived()"
				).arg(peer->id));
		}
	}
	refresh();
}

Data::Folder *InnerWidget::shownFolder() const {
	return _openedFolder;
}

bool InnerWidget::needCollapsedRowsRefresh() const {
	const auto list = shownDialogs();
	const auto archive = !list->empty()
		? (*list->begin())->folder()
		: nullptr;
	const auto collapsedHasArchive = !_collapsedRows.empty()
		&& (_collapsedRows.back()->folder != nullptr);
	const auto archiveIsCollapsed = (archive != nullptr)
		&& (session().settings().archiveCollapsed() || DialogListLines() == 1);
	const auto archiveIsInMainMenu = (archive != nullptr)
		&& session().settings().archiveInMainMenu();
	return archiveIsInMainMenu
		? (collapsedHasArchive || _skipTopDialogs != 1)
		: archiveIsCollapsed
			? (!collapsedHasArchive || _skipTopDialogs != 1)
			: (collapsedHasArchive || _skipTopDialogs != 0);
}

void InnerWidget::editOpenedFilter() {
	if (_filterId > 0) {
		EditExistingFilter(_controller, _filterId);
	}
}

void InnerWidget::refresh(bool toTop) {
	if (needCollapsedRowsRefresh()) {
		return refreshWithCollapsedRows(toTop);
	}
	refreshEmptyLabel();
	const auto list = shownDialogs();
	auto h = 0;
	if (_state == WidgetState::Default) {
		if (list->empty()) {
			h = st::dialogsEmptyHeight;
		} else {
			h = dialogsOffset() + list->size() * DialogsRowHeight();
		}
	} else if (_state == WidgetState::Filtered) {
		if (_waitingForSearch) {
			h = searchedOffset() + (_searchResults.size() * DialogsRowHeight()) + ((_searchResults.empty() && !_searchInChat) ? -st::searchedBarHeight : 0);
		} else {
			h = searchedOffset() + (_searchResults.size() * DialogsRowHeight());
		}
	}
	resize(width(), h);
	if (toTop) {
		stopReorderPinned();
		mustScrollTo(0, 0);
		loadPeerPhotos();
	}
	_controller->dialogsListDisplayForced().set(
		_searchInChat || !_filter.isEmpty(),
		true);
	update();
}

void InnerWidget::refreshEmptyLabel() {
	const auto data = &session().data();
	const auto state = !shownDialogs()->empty()
		? EmptyState::None
		: (!_filterId && data->contactsLoaded().current())
		? EmptyState::NoContacts
		: (_filterId > 0) && data->chatsList()->loaded()
		? EmptyState::EmptyFolder
		: EmptyState::Loading;
	if (state == EmptyState::None) {
		_emptyState = state;
		_empty.destroy();
		return;
	} else if (_emptyState == state) {
		_empty->setVisible(_state == WidgetState::Default);
		return;
	}
	_emptyState = state;
	auto phrase = (state == EmptyState::NoContacts)
		? tr::lng_no_chats()
		: (state == EmptyState::EmptyFolder)
		? tr::lng_no_chats_filter()
		: tr::lng_contacts_loading();
	auto link = (state == EmptyState::NoContacts)
		? tr::lng_add_contact_button()
		: (state == EmptyState::EmptyFolder)
		? tr::lng_filters_context_edit()
		: rpl::single(QString());
	auto full = rpl::combine(
		std::move(phrase),
		std::move(link)
	) | rpl::map([](const QString &phrase, const QString &link) {
		auto result = Ui::Text::WithEntities(phrase);
		if (!link.isEmpty()) {
			result.append("\n\n").append(Ui::Text::Link(link));
		}
		return result;
	});
	_empty.create(this, std::move(full), st::dialogsEmptyLabel);
	resizeEmptyLabel();
	_empty->setClickHandlerFilter([=](const auto &...) {
		if (_emptyState == EmptyState::NoContacts) {
			_controller->showAddContact();
		} else if (_emptyState == EmptyState::EmptyFolder) {
			editOpenedFilter();
		}
		return false;
	});
	_empty->setVisible(_state == WidgetState::Default);
}

void InnerWidget::resizeEmptyLabel() {
	if (!_empty) {
		return;
	}
	const auto useWidth = std::min(
		_empty->naturalWidth(),
		width() - 2 * st::dialogsEmptySkip);
	const auto left = (width() - useWidth) / 2;
	_empty->resizeToWidth(useWidth);
	_empty->move(left, (st::dialogsEmptyHeight - _empty->height()) / 2);
}

void InnerWidget::clearMouseSelection(bool clearSelection) {
	_mouseSelection = false;
	_lastMousePosition = std::nullopt;
	if (clearSelection) {
		if (_state == WidgetState::Default) {
			_collapsedSelected = -1;
			_selected = nullptr;
		} else if (_state == WidgetState::Filtered) {
			_filteredSelected
				= _peerSearchSelected
				= _searchedSelected
				= _hashtagSelected = -1;
		}
		setCursor(style::cur_default);
	}
}

WidgetState InnerWidget::state() const {
	return _state;
}

bool InnerWidget::hasFilteredResults() const {
	return !_filterResults.empty() && _hashtagResults.empty();
}

void InnerWidget::searchInChat(Key key, PeerData *from) {
	_searchInMigrated = nullptr;
	if (const auto peer = key.peer()) {
		if (const auto migrateTo = peer->migrateTo()) {
			return searchInChat(peer->owner().history(migrateTo), from);
		} else if (const auto migrateFrom = peer->migrateFrom()) {
			_searchInMigrated = peer->owner().history(migrateFrom);
		}
	}
	_searchInChat = key;
	_searchFromPeer = from;
	if (_searchInChat) {
		_controller->closeFolder();
		onHashtagFilterUpdate(QStringRef());
		_cancelSearchInChat->show();
		refreshSearchInChatLabel();
	} else {
		_cancelSearchInChat->hide();
	}
	if (_searchFromPeer) {
		_cancelSearchFromUser->show();
		_searchFromUserUserpic = _searchFromPeer->createUserpicView();
	} else {
		_cancelSearchFromUser->hide();
		_searchFromUserUserpic = nullptr;
	}

	if (const auto peer = _searchInChat.peer()) {
		_searchInChatUserpic = peer->createUserpicView();
	} else {
		_searchInChatUserpic = nullptr;
	}

	_controller->dialogsListDisplayForced().set(
		_searchInChat || !_filter.isEmpty(),
		true);
}

void InnerWidget::refreshSearchInChatLabel() {
	const auto dialog = [&] {
		if (const auto peer = _searchInChat.peer()) {
			if (peer->isSelf()) {
				return tr::lng_saved_messages(tr::now);
			} else if (peer->isRepliesChat()) {
				return tr::lng_replies_messages(tr::now);
			}
			return peer->name;
		}
		return QString();
	}();
	if (!dialog.isEmpty()) {
		_searchInChatText.setText(
			st::msgNameStyle,
			dialog,
			Ui::DialogTextOptions());
	}
	const auto from = _searchFromPeer ? _searchFromPeer->name : QString();
	if (!from.isEmpty()) {
		const auto fromUserText = tr::lng_dlg_search_from(
			tr::now,
			lt_user,
			textcmdLink(1, from));
		_searchFromUserText.setText(
			st::dialogsSearchFromStyle,
			fromUserText,
			Ui::DialogTextOptions());
	}
}

void InnerWidget::clearFilter() {
	if (_state == WidgetState::Filtered || _searchInChat) {
		if (_searchInChat) {
			_state = WidgetState::Filtered;
			_waitingForSearch = true;
		} else {
			_state = WidgetState::Default;
		}
		_hashtagResults.clear();
		_filterResults.clear();
		_filterResultsGlobal.clear();
		_peerSearchResults.clear();
		_searchResults.clear();
		_lastSearchDate = 0;
		_lastSearchPeer = nullptr;
		_lastSearchId = _lastSearchMigratedId = 0;
		_filter = QString();
		refresh(true);
	}
}

void InnerWidget::selectSkip(int32 direction) {
	clearMouseSelection();
	if (_state == WidgetState::Default) {
		const auto list = shownDialogs();
		if (_collapsedRows.empty() && list->size() <= _skipTopDialogs) {
			return;
		}
		if (_collapsedSelected < 0 && !_selected) {
			if (!_collapsedRows.empty()) {
				_collapsedSelected = 0;
			} else {
				_selected = *(list->cbegin() + _skipTopDialogs);
			}
		} else {
			auto cur = (_collapsedSelected >= 0)
				? _collapsedSelected
				: int(_collapsedRows.size()
					+ (list->cfind(_selected) - list->cbegin() - _skipTopDialogs));
			cur = std::clamp(
				cur + direction,
				0,
				static_cast<int>(_collapsedRows.size()
					+ list->size()
					- _skipTopDialogs
					- 1));
			if (cur < _collapsedRows.size()) {
				_collapsedSelected = cur;
				_selected = nullptr;
			} else {
				_collapsedSelected = -1;
				_selected = *(list->cbegin() + _skipTopDialogs + cur - _collapsedRows.size());
			}
		}
		if (_collapsedSelected >= 0 || _selected) {
			const auto fromY = (_collapsedSelected >= 0)
				? (_collapsedSelected * st::dialogsImportantBarHeight)
<<<<<<< HEAD
				: (dialogsOffset() + _selected->pos() * DialogsRowHeight());
			emit mustScrollTo(fromY, fromY + DialogsRowHeight());
=======
				: (dialogsOffset() + _selected->pos() * st::dialogsRowHeight);
			mustScrollTo(fromY, fromY + st::dialogsRowHeight);
>>>>>>> c08a148b
		}
	} else if (_state == WidgetState::Filtered) {
		if (_hashtagResults.empty() && _filterResults.empty() && _peerSearchResults.empty() && _searchResults.empty()) {
			return;
		}
		if ((_hashtagSelected < 0 || _hashtagSelected >= _hashtagResults.size()) &&
			(_filteredSelected < 0 || _filteredSelected >= _filterResults.size()) &&
			(_peerSearchSelected < 0 || _peerSearchSelected >= _peerSearchResults.size()) &&
			(_searchedSelected < 0 || _searchedSelected >= _searchResults.size())) {
			if (_hashtagResults.empty() && _filterResults.empty() && _peerSearchResults.empty()) {
				_searchedSelected = 0;
			} else if (_hashtagResults.empty() && _filterResults.empty()) {
				_peerSearchSelected = 0;
			} else if (_hashtagResults.empty()) {
				_filteredSelected = 0;
			} else {
				_hashtagSelected = 0;
			}
		} else {
			int32 cur = base::in_range(_hashtagSelected, 0, _hashtagResults.size())
				? _hashtagSelected
				: (base::in_range(_filteredSelected, 0, _filterResults.size())
					? (_hashtagResults.size() + _filteredSelected)
					: (base::in_range(_peerSearchSelected, 0, _peerSearchResults.size())
						? (_peerSearchSelected + _filterResults.size() + _hashtagResults.size())
						: (_searchedSelected + _peerSearchResults.size() + _filterResults.size() + _hashtagResults.size())));
			cur = std::clamp(
				cur + direction,
				0,
				static_cast<int>(_hashtagResults.size()
					+ _filterResults.size()
					+ _peerSearchResults.size()
					+ _searchResults.size()) - 1);
			if (cur < _hashtagResults.size()) {
				_hashtagSelected = cur;
				_filteredSelected = _peerSearchSelected = _searchedSelected = -1;
			} else if (cur < _hashtagResults.size() + _filterResults.size()) {
				_filteredSelected = cur - _hashtagResults.size();
				_hashtagSelected = _peerSearchSelected = _searchedSelected = -1;
			} else if (cur < _hashtagResults.size() + _filterResults.size() + _peerSearchResults.size()) {
				_peerSearchSelected = cur - _hashtagResults.size() - _filterResults.size();
				_hashtagSelected = _filteredSelected = _searchedSelected = -1;
			} else {
				_hashtagSelected = _filteredSelected = _peerSearchSelected = -1;
				_searchedSelected = cur - _hashtagResults.size() - _filterResults.size() - _peerSearchResults.size();
			}
		}
		if (base::in_range(_hashtagSelected, 0, _hashtagResults.size())) {
			mustScrollTo(_hashtagSelected * st::mentionHeight, (_hashtagSelected + 1) * st::mentionHeight);
		} else if (base::in_range(_filteredSelected, 0, _filterResults.size())) {
<<<<<<< HEAD
			emit mustScrollTo(filteredOffset() + _filteredSelected * DialogsRowHeight(), filteredOffset() + (_filteredSelected + 1) * DialogsRowHeight());
		} else if (base::in_range(_peerSearchSelected, 0, _peerSearchResults.size())) {
			emit mustScrollTo(peerSearchOffset() + _peerSearchSelected * DialogsRowHeight() + (_peerSearchSelected ? 0 : -st::searchedBarHeight), peerSearchOffset() + (_peerSearchSelected + 1) * DialogsRowHeight());
		} else {
			emit mustScrollTo(searchedOffset() + _searchedSelected * DialogsRowHeight() + (_searchedSelected ? 0 : -st::searchedBarHeight), searchedOffset() + (_searchedSelected + 1) * DialogsRowHeight());
=======
			mustScrollTo(filteredOffset() + _filteredSelected * st::dialogsRowHeight, filteredOffset() + (_filteredSelected + 1) * st::dialogsRowHeight);
		} else if (base::in_range(_peerSearchSelected, 0, _peerSearchResults.size())) {
			mustScrollTo(peerSearchOffset() + _peerSearchSelected * st::dialogsRowHeight + (_peerSearchSelected ? 0 : -st::searchedBarHeight), peerSearchOffset() + (_peerSearchSelected + 1) * st::dialogsRowHeight);
		} else {
			mustScrollTo(searchedOffset() + _searchedSelected * st::dialogsRowHeight + (_searchedSelected ? 0 : -st::searchedBarHeight), searchedOffset() + (_searchedSelected + 1) * st::dialogsRowHeight);
>>>>>>> c08a148b
		}
	}
	update();
}

void InnerWidget::scrollToEntry(const RowDescriptor &entry) {
	int32 fromY = -1;
	if (_state == WidgetState::Default) {
		if (auto row = shownDialogs()->getRow(entry.key)) {
			fromY = dialogsOffset() + row->pos() * DialogsRowHeight();
		}
	} else if (_state == WidgetState::Filtered) {
		for (int32 i = 0, c = _searchResults.size(); i < c; ++i) {
			if (isSearchResultActive(_searchResults[i].get(), entry)) {
				fromY = searchedOffset() + i * DialogsRowHeight();
				break;
			}
		}
		if (fromY < 0) {
			for (auto i = 0, c = int(_filterResults.size()); i != c; ++i) {
				if (_filterResults[i]->key() == entry.key) {
					fromY = filteredOffset() + (i * DialogsRowHeight());
					break;
				}
			}
		}
	}
	if (fromY >= 0) {
<<<<<<< HEAD
		emit mustScrollTo(fromY, fromY + DialogsRowHeight());
=======
		mustScrollTo(fromY, fromY + st::dialogsRowHeight);
>>>>>>> c08a148b
	}
}

void InnerWidget::selectSkipPage(int32 pixels, int32 direction) {
	clearMouseSelection();
	const auto list = shownDialogs();
	int toSkip = pixels / int(DialogsRowHeight());
	if (_state == WidgetState::Default) {
		if (!_selected) {
			if (direction > 0 && list->size() > _skipTopDialogs) {
				_selected = *(list->cbegin() + _skipTopDialogs);
				_collapsedSelected = -1;
			} else {
				return;
			}
		}
		if (direction > 0) {
			for (auto i = list->cfind(_selected), end = list->cend(); i != end && (toSkip--); ++i) {
				_selected = *i;
			}
		} else {
			for (auto i = list->cfind(_selected), b = list->cbegin(); i != b && (*i)->pos() > _skipTopDialogs && (toSkip--);) {
				_selected = *(--i);
			}
			if (toSkip && !_collapsedRows.empty()) {
				_collapsedSelected = std::max(int(_collapsedRows.size()) - toSkip, 0);
				_selected = nullptr;
			}
		}
		if (_collapsedSelected >= 0 || _selected) {
			const auto fromY = (_collapsedSelected >= 0)
				? (_collapsedSelected * st::dialogsImportantBarHeight)
<<<<<<< HEAD
				: (dialogsOffset() + _selected->pos() * DialogsRowHeight());
			emit mustScrollTo(fromY, fromY + DialogsRowHeight());
=======
				: (dialogsOffset() + _selected->pos() * st::dialogsRowHeight);
			mustScrollTo(fromY, fromY + st::dialogsRowHeight);
>>>>>>> c08a148b
		}
	} else {
		return selectSkip(direction * toSkip);
	}
	update();
}

void InnerWidget::loadPeerPhotos() {
	if (!parentWidget()) return;

	const auto list = shownDialogs();
	auto yFrom = _visibleTop;
	auto yTo = _visibleTop + (_visibleBottom - _visibleTop) * (PreloadHeightsCount + 1);
	if (_state == WidgetState::Default) {
		auto otherStart = list->size() * DialogsRowHeight();
		if (yFrom < otherStart) {
			for (auto i = list->cfind(yFrom, DialogsRowHeight()), end = list->cend(); i != end; ++i) {
				if (((*i)->pos() * DialogsRowHeight()) >= yTo) {
					break;
				}
				(*i)->entry()->loadUserpic();
			}
			yFrom = 0;
		} else {
			yFrom -= otherStart;
		}
		yTo -= otherStart;
	} else if (_state == WidgetState::Filtered) {
		int32 from = (yFrom - filteredOffset()) / DialogsRowHeight();
		if (from < 0) from = 0;
		if (from < _filterResults.size()) {
			int32 to = (yTo / int32(DialogsRowHeight())) + 1, w = width();
			if (to > _filterResults.size()) to = _filterResults.size();

			for (; from < to; ++from) {
				_filterResults[from]->entry()->loadUserpic();
			}
		}

		from = (yFrom > filteredOffset() + st::searchedBarHeight ? ((yFrom - filteredOffset() - st::searchedBarHeight) / int32(DialogsRowHeight())) : 0) - _filterResults.size();
		if (from < 0) from = 0;
		if (from < _peerSearchResults.size()) {
			int32 to = (yTo > filteredOffset() + st::searchedBarHeight ? ((yTo - filteredOffset() - st::searchedBarHeight) / int32(DialogsRowHeight())) : 0) - _filterResults.size() + 1, w = width();
			if (to > _peerSearchResults.size()) to = _peerSearchResults.size();

			for (; from < to; ++from) {
				_peerSearchResults[from]->peer->loadUserpic();
			}
		}
		from = (yFrom > filteredOffset() + ((_peerSearchResults.empty() ? 0 : st::searchedBarHeight) + st::searchedBarHeight) ? ((yFrom - filteredOffset() - (_peerSearchResults.empty() ? 0 : st::searchedBarHeight) - st::searchedBarHeight) / int32(DialogsRowHeight())) : 0) - _filterResults.size() - _peerSearchResults.size();
		if (from < 0) from = 0;
		if (from < _searchResults.size()) {
			int32 to = (yTo > filteredOffset() + (_peerSearchResults.empty() ? 0 : st::searchedBarHeight) + st::searchedBarHeight ? ((yTo - filteredOffset() - (_peerSearchResults.empty() ? 0 : st::searchedBarHeight) - st::searchedBarHeight) / int32(DialogsRowHeight())) : 0) - _filterResults.size() - _peerSearchResults.size() + 1, w = width();
			if (to > _searchResults.size()) to = _searchResults.size();

			for (; from < to; ++from) {
				_searchResults[from]->item()->history()->peer->loadUserpic();
			}
		}
	}
}

bool InnerWidget::chooseCollapsedRow() {
	if (_state != WidgetState::Default) {
		return false;
	} else if ((_collapsedSelected < 0)
		|| (_collapsedSelected >= _collapsedRows.size())) {
		return false;
	}
	const auto &row = _collapsedRows[_collapsedSelected];
	Assert(row->folder != nullptr);
	_controller->openFolder(row->folder);
	return true;
}

void InnerWidget::switchToFilter(FilterId filterId) {
	const auto found = ranges::contains(
		session().data().chatsFilters().list(),
		filterId,
		&Data::ChatFilter::id);
	if (!found) {
		filterId = 0;
	}
	if (_filterId == filterId) {
		mustScrollTo(0, 0);
		return;
	}
	if (_openedFolder) {
		_filterId = filterId;
	} else {
		clearSelection();
		stopReorderPinned();
		_filterId = filterId;
		refreshWithCollapsedRows(true);
	}
	refreshEmptyLabel();
}

bool InnerWidget::chooseHashtag() {
	if (_state != WidgetState::Filtered) {
		return false;
	} else if ((_hashtagSelected < 0)
		|| (_hashtagSelected >= _hashtagResults.size())) {
		return false;
	}
	const auto &hashtag = _hashtagResults[_hashtagSelected];
	if (_hashtagDeleteSelected) {
		auto recent = cRecentSearchHashtags();
		for (auto i = recent.begin(); i != recent.cend();) {
			if (i->first == hashtag->tag) {
				i = recent.erase(i);
			} else {
				++i;
			}
		}
		cSetRecentSearchHashtags(recent);
		session().local().writeRecentHashtagsAndBots();
		refreshHashtags();
		selectByMouse(QCursor::pos());
	} else {
		session().local().saveRecentSearchHashtags('#' + hashtag->tag);
		completeHashtag(hashtag->tag);
	}
	return true;
}

ChosenRow InnerWidget::computeChosenRow() const {
	auto msgId = ShowAtUnreadMsgId;
	if (_state == WidgetState::Default) {
		if (_selected) {
			return {
				_selected->key(),
				Data::UnreadMessagePosition
			};
		}
	} else if (_state == WidgetState::Filtered) {
		if (base::in_range(_filteredSelected, 0, _filterResults.size())) {
			return {
				_filterResults[_filteredSelected]->key(),
				Data::UnreadMessagePosition,
				true
			};
		} else if (base::in_range(_peerSearchSelected, 0, _peerSearchResults.size())) {
			return {
				session().data().history(_peerSearchResults[_peerSearchSelected]->peer),
				Data::UnreadMessagePosition
			};
		} else if (base::in_range(_searchedSelected, 0, _searchResults.size())) {
			const auto result = _searchResults[_searchedSelected].get();
			return {
				result->item()->history(),
				result->item()->position()
			};
		}
	}
	return ChosenRow();
}

bool InnerWidget::chooseRow() {
	if (chooseCollapsedRow()) {
		return true;
	} else if (chooseHashtag()) {
		return true;
	}
	const auto chosen = computeChosenRow();
	if (chosen.key) {
		if (IsServerMsgId(chosen.message.fullId.msg)) {
			session().local().saveRecentSearchHashtags(_filter);
		}
		_chosenRow.fire_copy(chosen);
		return true;
	}
	return false;
}

RowDescriptor InnerWidget::chatListEntryBefore(
		const RowDescriptor &which) const {
	if (!which.key) {
		return RowDescriptor();
	}
	if (_state == WidgetState::Default) {
		const auto list = shownDialogs();
		if (const auto row = list->getRow(which.key)) {
			const auto i = list->cfind(row);
			if (i != list->cbegin()) {
				return RowDescriptor(
					(*(i - 1))->key(),
					FullMsgId(NoChannel, ShowAtUnreadMsgId));
			}
		}
		return RowDescriptor();
	}

	const auto whichHistory = which.key.history();
	const auto whichFullId = which.fullId;
	if (!whichHistory) {
		return RowDescriptor();
	}
	if (!_searchResults.empty()) {
		for (auto b = _searchResults.cbegin(), i = b + 1, e = _searchResults.cend(); i != e; ++i) {
			if (isSearchResultActive(i->get(), which)) {
				const auto j = i - 1;
				return RowDescriptor(
					(*j)->item()->history(),
					(*j)->item()->fullId());
			}
		}
		if (isSearchResultActive(_searchResults[0].get(), which)) {
			if (_peerSearchResults.empty()) {
				if (_filterResults.empty()) {
					return RowDescriptor();
				}
				return RowDescriptor(
					_filterResults.back()->key(),
					FullMsgId(NoChannel, ShowAtUnreadMsgId));
			}
			return RowDescriptor(
				session().data().history(_peerSearchResults.back()->peer),
				FullMsgId(NoChannel, ShowAtUnreadMsgId));
		}
	}
	if (!_peerSearchResults.empty()
		&& _peerSearchResults[0]->peer == whichHistory->peer) {
		if (_filterResults.empty()) {
			return RowDescriptor();
		}
		return RowDescriptor(
			_filterResults.back()->key(),
			FullMsgId(NoChannel, ShowAtUnreadMsgId));
	}
	if (!_peerSearchResults.empty()) {
		for (auto b = _peerSearchResults.cbegin(), i = b + 1, e = _peerSearchResults.cend(); i != e; ++i) {
			if ((*i)->peer == whichHistory->peer) {
				return RowDescriptor(
					session().data().history((*(i - 1))->peer),
					FullMsgId(NoChannel, ShowAtUnreadMsgId));
			}
		}
	}
	if (_filterResults.empty() || _filterResults[0]->key() == which.key) {
		return RowDescriptor();
	}

	for (auto b = _filterResults.cbegin(), i = b + 1, e = _filterResults.cend(); i != e; ++i) {
		if ((*i)->key() == which.key) {
			return RowDescriptor(
				(*(i - 1))->key(),
				FullMsgId(NoChannel, ShowAtUnreadMsgId));
		}
	}
	return RowDescriptor();
}

RowDescriptor InnerWidget::chatListEntryAfter(
		const RowDescriptor &which) const {
	if (!which.key) {
		return RowDescriptor();
	}
	if (_state == WidgetState::Default) {
		const auto list = shownDialogs();
		if (const auto row = list->getRow(which.key)) {
			const auto i = list->cfind(row) + 1;
			if (i != list->cend()) {
				return RowDescriptor(
					(*i)->key(),
					FullMsgId(NoChannel, ShowAtUnreadMsgId));
			}
		}
		return RowDescriptor();
	}

	const auto whichHistory = which.key.history();
	const auto whichFullId = which.fullId;
	if (!whichHistory) {
		return RowDescriptor();
	}
	for (auto i = _searchResults.cbegin(), e = _searchResults.cend(); i != e; ++i) {
		if (isSearchResultActive(i->get(), which)) {
			if (++i != e) {
				return RowDescriptor(
					(*i)->item()->history(),
					(*i)->item()->fullId());
			}
			return RowDescriptor();
		}
	}
	for (auto i = _peerSearchResults.cbegin(), e = _peerSearchResults.cend(); i != e; ++i) {
		if ((*i)->peer == whichHistory->peer) {
			++i;
			if (i != e) {
				return RowDescriptor(
					session().data().history((*i)->peer),
					FullMsgId(NoChannel, ShowAtUnreadMsgId));
			} else if (!_searchResults.empty()) {
				return RowDescriptor(
					_searchResults.front()->item()->history(),
					_searchResults.front()->item()->fullId());
			}
			return RowDescriptor();
		}
	}
	for (auto i = _filterResults.cbegin(), e = _filterResults.cend(); i != e; ++i) {
		if ((*i)->key() == which.key) {
			++i;
			if (i != e) {
				return RowDescriptor(
					(*i)->key(),
					FullMsgId(NoChannel, ShowAtUnreadMsgId));
			} else if (!_peerSearchResults.empty()) {
				return RowDescriptor(
					session().data().history(_peerSearchResults.front()->peer),
					FullMsgId(NoChannel, ShowAtUnreadMsgId));
			} else if (!_searchResults.empty()) {
				return RowDescriptor(
					_searchResults.front()->item()->history(),
					_searchResults.front()->item()->fullId());
			}
			return RowDescriptor();
		}
	}
	return RowDescriptor();
}

RowDescriptor InnerWidget::chatListEntryFirst() const {
	if (_state == WidgetState::Default) {
		const auto list = shownDialogs();
		const auto i = list->cbegin();
		if (i != list->cend()) {
			return RowDescriptor(
				(*i)->key(),
				FullMsgId(NoChannel, ShowAtUnreadMsgId));
		}
		return RowDescriptor();
	} else if (!_filterResults.empty()) {
		return RowDescriptor(
			_filterResults.front()->key(),
			FullMsgId(NoChannel, ShowAtUnreadMsgId));
	} else if (!_peerSearchResults.empty()) {
		return RowDescriptor(
			session().data().history(_peerSearchResults.front()->peer),
			FullMsgId(NoChannel, ShowAtUnreadMsgId));
	} else if (!_searchResults.empty()) {
		return RowDescriptor(
			_searchResults.front()->item()->history(),
			_searchResults.front()->item()->fullId());
	}
	return RowDescriptor();
}

RowDescriptor InnerWidget::chatListEntryLast() const {
	if (_state == WidgetState::Default) {
		const auto list = shownDialogs();
		const auto i = list->cend();
		if (i != list->cbegin()) {
			return RowDescriptor(
				(*(i - 1))->key(),
				FullMsgId(NoChannel, ShowAtUnreadMsgId));
		}
		return RowDescriptor();
	} else if (!_searchResults.empty()) {
		return RowDescriptor(
			_searchResults.back()->item()->history(),
			_searchResults.back()->item()->fullId());
	} else if (!_peerSearchResults.empty()) {
		return RowDescriptor(
			session().data().history(_peerSearchResults.back()->peer),
			FullMsgId(NoChannel, ShowAtUnreadMsgId));
	} else if (!_filterResults.empty()) {
		return RowDescriptor(
			_filterResults.back()->key(),
			FullMsgId(NoChannel, ShowAtUnreadMsgId));
	}
	return RowDescriptor();
}

int32 InnerWidget::lastSearchDate() const {
	return _lastSearchDate;
}

PeerData *InnerWidget::lastSearchPeer() const {
	return _lastSearchPeer;
}

MsgId InnerWidget::lastSearchId() const {
	return _lastSearchId;
}

MsgId InnerWidget::lastSearchMigratedId() const {
	return _lastSearchMigratedId;
}

void InnerWidget::setupOnlineStatusCheck() {
	session().changes().peerUpdates(
		Data::PeerUpdate::Flag::OnlineStatus
		| Data::PeerUpdate::Flag::GroupCall
	) | rpl::start_with_next([=](const Data::PeerUpdate &update) {
		if (update.peer->isUser()) {
			userOnlineUpdated(update.peer);
		} else {
			groupHasCallUpdated(update.peer);
		}
	}, lifetime());
}

void InnerWidget::updateDialogRowCornerStatus(not_null<History*> history) {
	const auto user = history->peer->isUser();
	const auto size = user
		? st::dialogsOnlineBadgeSize
		: st::dialogsCallBadgeSize;
	const auto stroke = st::dialogsOnlineBadgeStroke;
	const auto skip = user
		? st::dialogsOnlineBadgeSkip
		: st::dialogsCallBadgeSkip;
	const auto updateRect = QRect(
		DialogsPhotoSize() - skip.x() - size,
		DialogsPhotoSize() - skip.y() - size,
		size,
		size
	).marginsAdded(
		{ stroke, stroke, stroke, stroke }
	).translated(
		st::dialogsPadding
	);
	updateDialogRow(
		RowDescriptor(
			history,
			FullMsgId()),
		updateRect,
		UpdateRowSection::Default | UpdateRowSection::Filtered);
}

void InnerWidget::userOnlineUpdated(not_null<PeerData*> peer) {
	const auto user = peer->isSelf() ? nullptr : peer->asUser();
	if (!user) {
		return;
	}
	const auto history = session().data().historyLoaded(user);
	if (!history) {
		return;
	}
	updateRowCornerStatusShown(history, Data::IsUserOnline(user));
}

void InnerWidget::groupHasCallUpdated(not_null<PeerData*> peer) {
	const auto group = peer->asMegagroup();
	if (!group) {
		return;
	}
	const auto history = session().data().historyLoaded(group);
	if (!history) {
		return;
	}
	updateRowCornerStatusShown(history, Data::ChannelHasActiveCall(group));
}

void InnerWidget::updateRowCornerStatusShown(
		not_null<History*> history,
		bool shown) {
	const auto repaint = [=] {
		updateDialogRowCornerStatus(history);
	};
	repaint();

	const auto findRow = [&](not_null<History*> history)
		-> std::pair<Row*, int> {
		if (state() == WidgetState::Default) {
			const auto row = shownDialogs()->getRow({ history });
			return { row, row ? defaultRowTop(row) : 0 };
		}
		const auto i = ranges::find(
			_filterResults,
			history.get(),
			[](not_null<Row*> row) { return row->history(); });
		const auto index = (i - begin(_filterResults));
		const auto row = (i == end(_filterResults)) ? nullptr : i->get();
		return { row, filteredOffset() + index * DialogsRowHeight() };
	};
	if (const auto &[row, top] = findRow(history); row != nullptr) {
		const auto visible = (top < _visibleBottom)
			&& (top + DialogsRowHeight() > _visibleTop);
		row->updateCornerBadgeShown(
			history->peer,
			visible ? Fn<void()>(crl::guard(this, repaint)) : nullptr);
	}
}

void InnerWidget::setupShortcuts() {
	Shortcuts::Requests(
	) | rpl::filter([=] {
		return isActiveWindow() && !Ui::isLayerShown();
	}) | rpl::start_with_next([=](not_null<Shortcuts::Request*> request) {
		using Command = Shortcuts::Command;

		if (_controller->selectingPeer()) {
			return;
		}
		const auto row = _controller->activeChatEntryCurrent();
		// Those should be computed before the call to request->handle.
		const auto previous = row.key
			? computeJump(
				chatListEntryBefore(row),
				JumpSkip::PreviousOrBegin)
			: row;
		const auto next = row.key
			? computeJump(
				chatListEntryAfter(row),
				JumpSkip::NextOrEnd)
			: row;
		const auto first = [&] {
			const auto to = chatListEntryFirst();
			const auto jump = computeJump(to, JumpSkip::NextOrOriginal);
			return (to == row || jump == row || to == previous) ? to : jump;
		}();
		const auto last = [&] {
			const auto to = chatListEntryLast();
			const auto jump = computeJump(to, JumpSkip::PreviousOrOriginal);
			return (to == row || jump == row || to == next) ? to : jump;
		}();
		if (row.key) {
			request->check(Command::ChatPrevious) && request->handle([=] {
				return jumpToDialogRow(previous);
			});
			request->check(Command::ChatNext) && request->handle([=] {
				return jumpToDialogRow(next);
			});
		}
		request->check(Command::ChatFirst) && request->handle([=] {
			return jumpToDialogRow(first);
		});
		request->check(Command::ChatLast) && request->handle([=] {
			return jumpToDialogRow(last);
		});
		request->check(Command::ChatSelf) && request->handle([=] {
			_controller->content()->choosePeer(
				session().userPeerId(),
				ShowAtUnreadMsgId);
			return true;
		});
		request->check(Command::ShowArchive) && request->handle([=] {
			const auto folder = session().data().folderLoaded(
				Data::Folder::kId);
			if (folder && !folder->chatsList()->empty()) {
				_controller->openFolder(folder);
				Ui::hideSettingsAndLayer();
				return true;
			}
			return false;
		});

		const auto filters = &session().data().chatsFilters().list();
		if (const auto filtersCount = int(filters->size())) {
			auto &&folders = ranges::views::zip(
				Shortcuts::kShowFolder,
				ranges::views::ints(0, ranges::unreachable));

			for (const auto [command, index] : folders) {
				const auto select = (command == Command::ShowFolderLast)
					? filtersCount
					: std::clamp(index, 0, filtersCount);
				request->check(command) && request->handle([=] {
					if (select <= filtersCount) {
						_controller->setActiveChatsFilter((select > 0)
							? (*filters)[select - 1].id()
							: 0);
					}
					return true;
				});
			}
		}

		static const auto kPinned = {
			Command::ChatPinned1,
			Command::ChatPinned2,
			Command::ChatPinned3,
			Command::ChatPinned4,
			Command::ChatPinned5,
		};
		auto &&pinned = ranges::views::zip(
			kPinned,
			ranges::views::ints(0, ranges::unreachable));
		for (const auto [command, index] : pinned) {
			request->check(command) && request->handle([=, index = index] {
				const auto list = (_filterId
					? session().data().chatsFilters().chatsList(_filterId)
					: session().data().chatsList()
				)->indexed();
				const auto count = Dialogs::PinnedDialogsCount(
					_filterId,
					list);
				if (index >= count) {
					return false;
				}
				const auto skip = Dialogs::FixedOnTopDialogsCount(list);
				const auto row = *(list->cbegin() + skip + index);
				return jumpToDialogRow({ row->key(), FullMsgId() });
			});
		}

		const auto nearFolder = [=](bool isNext) {
			const auto id = _controller->activeChatsFilterCurrent();
			const auto list = &session().data().chatsFilters().list();
			const auto index = (id != 0)
				? int(ranges::find(*list, id, &Data::ChatFilter::id)
					- begin(*list))
				: -1;
			if (index == list->size() && id != 0) {
				return false;
			}
			const auto changed = index + (isNext ? 1 : -1);
			if (changed >= int(list->size()) || changed < -1) {
				return false;
			}
			_controller->setActiveChatsFilter((changed >= 0)
				? (*list)[changed].id()
				: 0);
			return true;
		};

		request->check(Command::FolderNext) && request->handle([=] {
			return nearFolder(true);
		});

		request->check(Command::FolderPrevious) && request->handle([=] {
			return nearFolder(false);
		});

		request->check(Command::ReadChat) && request->handle([=] {
			const auto history = _selected ? _selected->history() : nullptr;
			if (history) {
				if ((history->chatListUnreadCount() > 0)
					|| history->chatListUnreadMark()) {
					session().data().histories().readInbox(history);
				}
				return true;
			}
			return (history != nullptr);
		});

		request->check(Command::ShowContacts) && request->handle([=] {
			Ui::show(PrepareContactsBox(_controller));
			return true;
		});

		if (session().supportMode() && row.key.history()) {
			request->check(
				Command::SupportScrollToCurrent
			) && request->handle([=] {
				scrollToEntry(row);
				return true;
			});
		}
	}, lifetime());
}

RowDescriptor InnerWidget::computeJump(
		const RowDescriptor &to,
		JumpSkip skip) {
	auto result = to;
	if (result.key) {
		const auto down = (skip == JumpSkip::NextOrEnd)
			|| (skip == JumpSkip::NextOrOriginal);
		const auto needSkip = [&] {
			return (result.key.folder() != nullptr)
				|| (session().supportMode()
					&& !result.key.entry()->chatListUnreadCount()
					&& !result.key.entry()->chatListUnreadMark());
		};
		while (needSkip()) {
			const auto next = down
				? chatListEntryAfter(result)
				: chatListEntryBefore(result);
			if (next.key) {
				result = next;
			} else {
				if (skip == JumpSkip::PreviousOrOriginal
					|| skip == JumpSkip::NextOrOriginal) {
					result = to;
				}
				break;
			}
		}
	}
	return result;
}

bool InnerWidget::jumpToDialogRow(RowDescriptor to) {
	if (to == chatListEntryLast()) {
		_listBottomReached.fire({});
	}
	if (uniqueSearchResults()) {
		to.fullId = FullMsgId();
	}
	return _controller->jumpToChatListEntry(to);
}

} // namespace Dialogs<|MERGE_RESOLUTION|>--- conflicted
+++ resolved
@@ -796,7 +796,6 @@
 		badgeStyle);
 	rectForName.setWidth(rectForName.width() - badgeWidth);
 
-<<<<<<< HEAD
 	if (DialogListLines() == 1) {
 		QString text = peer->nameText().toString();
 		p.setPen(active
@@ -813,7 +812,7 @@
 		QRect tr(nameleft, st::dialogsPadding.y() + st::msgNameFont->height + st::dialogsSkip, namewidth, st::dialogsTextFont->height);
 		p.setFont(st::dialogsTextFont);
 		QString username = peer->userName();
-		if (!active && username.toLower().startsWith(_peerSearchQuery)) {
+		if (!active && username.startsWith(_peerSearchQuery, Qt::CaseInsensitive)) {
 			auto first = '@' + username.mid(0, _peerSearchQuery.size());
 			auto second = username.mid(_peerSearchQuery.size());
 			auto w = st::dialogsTextFont->width(first);
@@ -826,18 +825,6 @@
 				p.setPen(st::dialogsTextFg);
 				p.drawText(tr.left() + w, tr.top() + st::dialogsTextFont->ascent, st::dialogsTextFont->elided(second, tr.width() - w));
 			}
-=======
-	QRect tr(nameleft, st::dialogsPadding.y() + st::msgNameFont->height + st::dialogsSkip, namewidth, st::dialogsTextFont->height);
-	p.setFont(st::dialogsTextFont);
-	QString username = peer->userName();
-	if (!active && username.startsWith(_peerSearchQuery, Qt::CaseInsensitive)) {
-		auto first = '@' + username.mid(0, _peerSearchQuery.size());
-		auto second = username.mid(_peerSearchQuery.size());
-		auto w = st::dialogsTextFont->width(first);
-		if (w >= tr.width()) {
-			p.setPen(st::dialogsTextFgService);
-			p.drawText(tr.left(), tr.top() + st::dialogsTextFont->ascent, st::dialogsTextFont->elided(first, tr.width()));
->>>>>>> c08a148b
 		} else {
 			p.setPen(active ? st::dialogsTextFgActive : st::dialogsTextFgService);
 			p.drawText(tr.left(), tr.top() + st::dialogsTextFont->ascent, st::dialogsTextFont->elided('@' + username, tr.width()));
@@ -2481,13 +2468,8 @@
 		if (_collapsedSelected >= 0 || _selected) {
 			const auto fromY = (_collapsedSelected >= 0)
 				? (_collapsedSelected * st::dialogsImportantBarHeight)
-<<<<<<< HEAD
 				: (dialogsOffset() + _selected->pos() * DialogsRowHeight());
-			emit mustScrollTo(fromY, fromY + DialogsRowHeight());
-=======
-				: (dialogsOffset() + _selected->pos() * st::dialogsRowHeight);
-			mustScrollTo(fromY, fromY + st::dialogsRowHeight);
->>>>>>> c08a148b
+			mustScrollTo(fromY, fromY + DialogsRowHeight());
 		}
 	} else if (_state == WidgetState::Filtered) {
 		if (_hashtagResults.empty() && _filterResults.empty() && _peerSearchResults.empty() && _searchResults.empty()) {
@@ -2538,19 +2520,11 @@
 		if (base::in_range(_hashtagSelected, 0, _hashtagResults.size())) {
 			mustScrollTo(_hashtagSelected * st::mentionHeight, (_hashtagSelected + 1) * st::mentionHeight);
 		} else if (base::in_range(_filteredSelected, 0, _filterResults.size())) {
-<<<<<<< HEAD
-			emit mustScrollTo(filteredOffset() + _filteredSelected * DialogsRowHeight(), filteredOffset() + (_filteredSelected + 1) * DialogsRowHeight());
+			mustScrollTo(filteredOffset() + _filteredSelected * DialogsRowHeight(), filteredOffset() + (_filteredSelected + 1) * DialogsRowHeight());
 		} else if (base::in_range(_peerSearchSelected, 0, _peerSearchResults.size())) {
-			emit mustScrollTo(peerSearchOffset() + _peerSearchSelected * DialogsRowHeight() + (_peerSearchSelected ? 0 : -st::searchedBarHeight), peerSearchOffset() + (_peerSearchSelected + 1) * DialogsRowHeight());
+			mustScrollTo(peerSearchOffset() + _peerSearchSelected * DialogsRowHeight() + (_peerSearchSelected ? 0 : -st::searchedBarHeight), peerSearchOffset() + (_peerSearchSelected + 1) * DialogsRowHeight());
 		} else {
-			emit mustScrollTo(searchedOffset() + _searchedSelected * DialogsRowHeight() + (_searchedSelected ? 0 : -st::searchedBarHeight), searchedOffset() + (_searchedSelected + 1) * DialogsRowHeight());
-=======
-			mustScrollTo(filteredOffset() + _filteredSelected * st::dialogsRowHeight, filteredOffset() + (_filteredSelected + 1) * st::dialogsRowHeight);
-		} else if (base::in_range(_peerSearchSelected, 0, _peerSearchResults.size())) {
-			mustScrollTo(peerSearchOffset() + _peerSearchSelected * st::dialogsRowHeight + (_peerSearchSelected ? 0 : -st::searchedBarHeight), peerSearchOffset() + (_peerSearchSelected + 1) * st::dialogsRowHeight);
-		} else {
-			mustScrollTo(searchedOffset() + _searchedSelected * st::dialogsRowHeight + (_searchedSelected ? 0 : -st::searchedBarHeight), searchedOffset() + (_searchedSelected + 1) * st::dialogsRowHeight);
->>>>>>> c08a148b
+			mustScrollTo(searchedOffset() + _searchedSelected * DialogsRowHeight() + (_searchedSelected ? 0 : -st::searchedBarHeight), searchedOffset() + (_searchedSelected + 1) * DialogsRowHeight());
 		}
 	}
 	update();
@@ -2579,11 +2553,7 @@
 		}
 	}
 	if (fromY >= 0) {
-<<<<<<< HEAD
-		emit mustScrollTo(fromY, fromY + DialogsRowHeight());
-=======
-		mustScrollTo(fromY, fromY + st::dialogsRowHeight);
->>>>>>> c08a148b
+		mustScrollTo(fromY, fromY + DialogsRowHeight());
 	}
 }
 
@@ -2616,13 +2586,8 @@
 		if (_collapsedSelected >= 0 || _selected) {
 			const auto fromY = (_collapsedSelected >= 0)
 				? (_collapsedSelected * st::dialogsImportantBarHeight)
-<<<<<<< HEAD
 				: (dialogsOffset() + _selected->pos() * DialogsRowHeight());
-			emit mustScrollTo(fromY, fromY + DialogsRowHeight());
-=======
-				: (dialogsOffset() + _selected->pos() * st::dialogsRowHeight);
-			mustScrollTo(fromY, fromY + st::dialogsRowHeight);
->>>>>>> c08a148b
+			mustScrollTo(fromY, fromY + DialogsRowHeight());
 		}
 	} else {
 		return selectSkip(direction * toSkip);
