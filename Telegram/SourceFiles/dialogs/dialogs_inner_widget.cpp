--- conflicted
+++ resolved
@@ -217,22 +217,11 @@
 		refresh();
 	}, lifetime());
 
-<<<<<<< HEAD
-	session().data().chatsFilters().refreshHistoryRequests(
-	) | rpl::start_with_next([=](not_null<History*> history) {
-		if (history->inChatList()
-			&& !session().data().chatsFilters().list().empty()) {
-			refreshDialog(history);
-		}
-	}, lifetime());
-
 	DialogListLinesChanges(
 	) | rpl::start_with_next([=] {
 		refresh();
 	}, lifetime());
 
-=======
->>>>>>> a9eedf00
 	subscribe(Window::Theme::Background(), [=](const Window::Theme::BackgroundUpdate &data) {
 		if (data.paletteChanged()) {
 			Layout::clearUnreadBadgesCache();
@@ -1493,24 +1482,12 @@
 	) | rpl::filter([=](const Event &event) {
 		return (event.filterId == _filterId);
 	}) | rpl::start_with_next([=](const Event &event) {
-		const auto rowHeight = st::dialogsRowHeight;
+		const auto rowHeight = DialogsRowHeight();
 		const auto from = dialogsOffset() + event.moved.from * rowHeight;
 		const auto to = dialogsOffset() + event.moved.to * rowHeight;
 		const auto &key = event.key;
 		const auto entry = key.entry();
 
-<<<<<<< HEAD
-	const auto result = session().data().refreshChatListEntry(
-		key,
-		_filterId);
-	const auto rowHeight = DialogsRowHeight();
-	const auto from = dialogsOffset() + result.moved.from * rowHeight;
-	const auto to = dialogsOffset() + result.moved.to * rowHeight;
-	if (!_dragging
-		&& (from != to)
-		&& (key.entry()->folder() == _openedFolder)) {
-=======
->>>>>>> a9eedf00
 		// Don't jump in chats list scroll position while dragging.
 		if (!_dragging
 			&& (from != to)
