/*
This file is part of Telegram Desktop,
the official desktop application for the Telegram messaging service.

For license and copyright information please follow this link:
https://github.com/telegramdesktop/tdesktop/blob/master/LEGAL
*/
#pragma once

#include "base/type_traits.h"
#include "base/observer.h"
#include "base/call_delayed.h"
#include "mtproto/mtproto_proxy_data.h"

class History;

namespace Data {
struct FileOrigin;
} // namespace Data

namespace InlineBots {
namespace Layout {
class ItemBase;
} // namespace Layout
} // namespace InlineBots

namespace App {

template <typename Guard, typename Lambda>
[[nodiscard]] inline auto LambdaDelayed(int duration, Guard &&object, Lambda &&lambda) {
	auto guarded = crl::guard(
		std::forward<Guard>(object),
		std::forward<Lambda>(lambda));
	return [saved = std::move(guarded), duration] {
		auto copy = saved;
		base::call_delayed(duration, std::move(copy));
	};
}

void sendBotCommand(
	not_null<PeerData*> peer,
	UserData *bot,
	const QString &cmd,
	MsgId replyTo = 0);
bool insertBotCommand(const QString &cmd);
void activateBotCommand(
	not_null<const HistoryItem*> msg,
	int row,
	int column);
void searchByHashtag(const QString &tag, PeerData *inPeer, UserData *from = nullptr);
void showSettings();

} // namespace App

namespace Ui {

// Legacy global methods.

void showPeerProfile(not_null<PeerData*> peer);
void showPeerProfile(not_null<const History*> history);

void showPeerHistoryAtItem(not_null<const HistoryItem*> item);
void showPeerHistory(not_null<const PeerData*> peer, MsgId msgId);
void showPeerHistory(not_null<const History*> history, MsgId msgId);
void showChatsList(not_null<Main::Session*> session);
PeerData *getPeerForMouseAction();

bool skipPaintEvent(QWidget *widget, QPaintEvent *event);

} // namespace Ui

enum ClipStopperType {
	ClipStopperMediaview,
	ClipStopperSavedGifsPanel,
};

namespace Notify {

<<<<<<< HEAD
void showScheduledButtonChanged();
void userIsBotChanged(UserData *user);
void botCommandsChanged(UserData *user);

void inlineBotRequesting(bool requesting);
void replyMarkupUpdated(const HistoryItem *item);
void inlineKeyboardMoved(const HistoryItem *item, int oldKeyboardTop, int newKeyboardTop);
bool switchInlineBotButtonReceived(const QString &query, UserData *samePeerBot = nullptr, MsgId samePeerReplyTo = 0);

void unreadCounterUpdated();

enum class ScreenCorner {
	TopLeft     = 0,
	TopRight    = 1,
	BottomRight = 2,
	BottomLeft  = 3,
};

inline bool IsLeftCorner(ScreenCorner corner) {
	return (corner == ScreenCorner::TopLeft) || (corner == ScreenCorner::BottomLeft);
}

inline bool IsTopCorner(ScreenCorner corner) {
	return (corner == ScreenCorner::TopLeft) || (corner == ScreenCorner::TopRight);
}
=======
bool switchInlineBotButtonReceived(
	not_null<Main::Session*> session,
	const QString &query,
	UserData *samePeerBot = nullptr,
	MsgId samePeerReplyTo = 0);
>>>>>>> a9eedf00

} // namespace Notify

#define DeclareReadOnlyVar(Type, Name) const Type &Name();
#define DeclareRefVar(Type, Name) DeclareReadOnlyVar(Type, Name) \
	Type &Ref##Name();
#define DeclareVar(Type, Name) DeclareRefVar(Type, Name) \
	void Set##Name(const Type &Name);

namespace Adaptive {

enum class WindowLayout {
	OneColumn,
	Normal,
	ThreeColumn,
};

enum class ChatLayout {
	Normal,
	Wide,
};

} // namespace Adaptive

namespace Global {

bool started();
void start();
void finish();

DeclareVar(bool, ScreenIsLocked);
DeclareVar(Adaptive::ChatLayout, AdaptiveChatLayout);
DeclareVar(Adaptive::WindowLayout, AdaptiveWindowLayout);
DeclareRefVar(base::Observable<void>, AdaptiveChanged);

DeclareVar(bool, NotificationsDemoIsShown);

DeclareVar(bool, TryIPv6);
DeclareVar(std::vector<MTP::ProxyData>, ProxiesList);
DeclareVar(MTP::ProxyData, SelectedProxy);
DeclareVar(MTP::ProxyData::Settings, ProxySettings);
DeclareVar(bool, UseProxyForCalls);
DeclareRefVar(base::Observable<void>, ConnectionTypeChanged);

DeclareVar(bool, LocalPasscode);
DeclareRefVar(base::Observable<void>, LocalPasscodeChanged);

DeclareRefVar(base::Variable<DBIWorkMode>, WorkMode);

DeclareRefVar(base::Observable<void>, PeerChooseCancel);

<<<<<<< HEAD
DeclareVar(QString, CallOutputDeviceID);
DeclareVar(QString, CallInputDeviceID);
DeclareVar(int, CallOutputVolume);
DeclareVar(int, CallInputVolume);
DeclareVar(bool, CallAudioDuckingEnabled);

DeclareRefVar(base::Observable<void>, ChatIDFormatChanged);

=======
>>>>>>> a9eedf00
} // namespace Global

namespace Adaptive {

inline base::Observable<void> &Changed() {
	return Global::RefAdaptiveChanged();
}

inline bool OneColumn() {
	return Global::AdaptiveWindowLayout() == WindowLayout::OneColumn;
}

inline bool Normal() {
	return Global::AdaptiveWindowLayout() == WindowLayout::Normal;
}

inline bool ThreeColumn() {
	return Global::AdaptiveWindowLayout() == WindowLayout::ThreeColumn;
}

} // namespace Adaptive<|MERGE_RESOLUTION|>--- conflicted
+++ resolved
@@ -76,39 +76,12 @@
 
 namespace Notify {
 
-<<<<<<< HEAD
-void showScheduledButtonChanged();
-void userIsBotChanged(UserData *user);
-void botCommandsChanged(UserData *user);
-
-void inlineBotRequesting(bool requesting);
-void replyMarkupUpdated(const HistoryItem *item);
-void inlineKeyboardMoved(const HistoryItem *item, int oldKeyboardTop, int newKeyboardTop);
-bool switchInlineBotButtonReceived(const QString &query, UserData *samePeerBot = nullptr, MsgId samePeerReplyTo = 0);
-
-void unreadCounterUpdated();
-
-enum class ScreenCorner {
-	TopLeft     = 0,
-	TopRight    = 1,
-	BottomRight = 2,
-	BottomLeft  = 3,
-};
-
-inline bool IsLeftCorner(ScreenCorner corner) {
-	return (corner == ScreenCorner::TopLeft) || (corner == ScreenCorner::BottomLeft);
-}
-
-inline bool IsTopCorner(ScreenCorner corner) {
-	return (corner == ScreenCorner::TopLeft) || (corner == ScreenCorner::TopRight);
-}
-=======
+void showScheduledButtonChanged(not_null<Main::Session*> session);
 bool switchInlineBotButtonReceived(
 	not_null<Main::Session*> session,
 	const QString &query,
 	UserData *samePeerBot = nullptr,
 	MsgId samePeerReplyTo = 0);
->>>>>>> a9eedf00
 
 } // namespace Notify
 
@@ -160,17 +133,8 @@
 
 DeclareRefVar(base::Observable<void>, PeerChooseCancel);
 
-<<<<<<< HEAD
-DeclareVar(QString, CallOutputDeviceID);
-DeclareVar(QString, CallInputDeviceID);
-DeclareVar(int, CallOutputVolume);
-DeclareVar(int, CallInputVolume);
-DeclareVar(bool, CallAudioDuckingEnabled);
-
 DeclareRefVar(base::Observable<void>, ChatIDFormatChanged);
 
-=======
->>>>>>> a9eedf00
 } // namespace Global
 
 namespace Adaptive {
