/*
This file is part of Telegram Desktop,
the official desktop application for the Telegram messaging service.

For license and copyright information please follow this link:
https://github.com/telegramdesktop/tdesktop/blob/master/LEGAL
*/
#include "core/local_url_handlers.h"

#include "api/api_text_entities.h"
#include "api/api_chat_invite.h"
#include "base/qthelp_regex.h"
#include "base/qthelp_url.h"
#include "lang/lang_cloud_manager.h"
#include "lang/lang_keys.h"
#include "core/update_checker.h"
#include "core/application.h"
#include "core/click_handler_types.h"
#include "boxes/confirm_phone_box.h"
#include "boxes/background_preview_box.h"
#include "boxes/confirm_box.h"
#include "boxes/share_box.h"
#include "boxes/connection_box.h"
#include "boxes/sticker_set_box.h"
#include "boxes/sessions_box.h"
#include "boxes/language_box.h"
#include "passport/passport_form_controller.h"
#include "window/window_session_controller.h"
#include "data/data_session.h"
#include "data/data_document.h"
#include "data/data_cloud_themes.h"
#include "data/data_channel.h"
#include "media/player/media_player_instance.h"
#include "window/window_session_controller.h"
#include "window/window_controller.h"
#include "settings/settings_common.h"
#include "mainwidget.h"
#include "main/main_session.h"
#include "main/main_session_settings.h"
#include "apiwrap.h"
#include "facades.h"
#include "app.h"

namespace Core {
namespace {

using Match = qthelp::RegularExpressionMatch;

bool JoinGroupByHash(
		Window::SessionController *controller,
		const Match &match,
		const QVariant &context) {
	if (!controller) {
		return false;
	}
	Api::CheckChatInvite(controller, match->captured(1));
	return true;
}

bool ShowStickerSet(
		Window::SessionController *controller,
		const Match &match,
		const QVariant &context) {
	if (!controller) {
		return false;
	}
	Core::App().hideMediaView();
	Ui::show(Box<StickerSetBox>(
		controller,
		MTP_inputStickerSetShortName(MTP_string(match->captured(1)))));
	return true;
}

bool ShowTheme(
		Window::SessionController *controller,
		const Match &match,
		const QVariant &context) {
	if (!controller) {
		return false;
	}
	const auto fromMessageId = context.value<ClickHandlerContext>().itemId;
	Core::App().hideMediaView();
	controller->session().data().cloudThemes().resolve(
		match->captured(1),
		fromMessageId);
	return true;
}

void ShowLanguagesBox() {
	static auto Guard = base::binary_guard();
	Guard = LanguageBox::Show();
}

bool SetLanguage(
		Window::SessionController *controller,
		const Match &match,
		const QVariant &context) {
	if (match->capturedRef(1).isEmpty()) {
		ShowLanguagesBox();
	} else {
		const auto languageId = match->captured(2);
		Lang::CurrentCloudManager().switchWithWarning(languageId);
	}
	return true;
}

bool ShareUrl(
		Window::SessionController *controller,
		const Match &match,
		const QVariant &context) {
	if (!controller) {
		return false;
	}
	auto params = url_parse_params(
		match->captured(1),
		qthelp::UrlParamNameTransform::ToLower);
	auto url = params.value(qsl("url"));
	if (url.isEmpty()) {
		return false;
	} else {
		controller->content()->shareUrlLayer(url, params.value("text"));
		return true;
	}
	return false;
}

bool ConfirmPhone(
		Window::SessionController *controller,
		const Match &match,
		const QVariant &context) {
	if (!controller) {
		return false;
	}
	auto params = url_parse_params(
		match->captured(1),
		qthelp::UrlParamNameTransform::ToLower);
	auto phone = params.value(qsl("phone"));
	auto hash = params.value(qsl("hash"));
	if (phone.isEmpty() || hash.isEmpty()) {
		return false;
	}
	ConfirmPhoneBox::Start(&controller->session(), phone, hash);
	return true;
}

bool ShareGameScore(
		Window::SessionController *controller,
		const Match &match,
		const QVariant &context) {
	if (!controller) {
		return false;
	}
	const auto params = url_parse_params(
		match->captured(1),
		qthelp::UrlParamNameTransform::ToLower);
	ShareGameScoreByHash(&controller->session(), params.value(qsl("hash")));
	return true;
}

bool ApplySocksProxy(
		Window::SessionController *controller,
		const Match &match,
		const QVariant &context) {
	auto params = url_parse_params(
		match->captured(1),
		qthelp::UrlParamNameTransform::ToLower);
	ProxiesBoxController::ShowApplyConfirmation(
		MTP::ProxyData::Type::Socks5,
		params);
	return true;
}

bool ApplyMtprotoProxy(
		Window::SessionController *controller,
		const Match &match,
		const QVariant &context) {
	auto params = url_parse_params(
		match->captured(1),
		qthelp::UrlParamNameTransform::ToLower);
	ProxiesBoxController::ShowApplyConfirmation(
		MTP::ProxyData::Type::Mtproto,
		params);
	return true;
}

bool ShowPassportForm(
		Window::SessionController *controller,
		const QMap<QString, QString> &params) {
	if (!controller) {
		return false;
	}
	const auto botId = params.value("bot_id", QString()).toInt();
	const auto scope = params.value("scope", QString());
	const auto callback = params.value("callback_url", QString());
	const auto publicKey = params.value("public_key", QString());
	const auto nonce = params.value(
		Passport::NonceNameByScope(scope),
		QString());
	const auto errors = params.value("errors", QString());
	controller->showPassportForm(Passport::FormRequest(
		botId,
		scope,
		callback,
		publicKey,
		nonce,
		errors));
	return true;
}

bool ShowPassport(
		Window::SessionController *controller,
		const Match &match,
		const QVariant &context) {
	return ShowPassportForm(
		controller,
		url_parse_params(
			match->captured(1),
			qthelp::UrlParamNameTransform::ToLower));
}

bool ShowWallPaper(
		Window::SessionController *controller,
		const Match &match,
		const QVariant &context) {
	if (!controller) {
		return false;
	}
	const auto params = url_parse_params(
		match->captured(1),
		qthelp::UrlParamNameTransform::ToLower);
	return BackgroundPreviewBox::Start(
		controller,
		params.value(qsl("slug")),
		params);
}

bool ResolveUsername(
		Window::SessionController *controller,
		const Match &match,
		const QVariant &context) {
	if (!controller) {
		return false;
	}
	const auto params = url_parse_params(
		match->captured(1),
		qthelp::UrlParamNameTransform::ToLower);
	const auto domain = params.value(qsl("domain"));
	const auto valid = [](const QString &domain) {
		return qthelp::regex_match(
			qsl("^[a-zA-Z0-9\\.\\_]+$"),
			domain,
			{}
		).valid();
	};
	if (domain == qsl("telegrampassport")) {
		return ShowPassportForm(controller, params);
	} else if (!valid(domain)) {
		const auto searchParam = params.value(qsl("query"));
		if (!searchParam.isEmpty()) {
			App::searchByHashtag(searchParam, nullptr);
		}
		return false;
	}
	auto start = qsl("start");
	auto startToken = params.value(start);
	if (startToken.isEmpty()) {
		start = qsl("startgroup");
		startToken = params.value(start);
		if (startToken.isEmpty()) {
			start = QString();
		}
	}
	auto post = (start == qsl("startgroup"))
		? ShowAtProfileMsgId
		: ShowAtUnreadMsgId;
	const auto postParam = params.value(qsl("post"));
	if (const auto postId = postParam.toInt()) {
		post = postId;
	}
	const auto commentParam = params.value(qsl("comment"));
	const auto commentId = commentParam.toInt();
	const auto threadParam = params.value(qsl("thread"));
	const auto threadId = threadParam.toInt();
	const auto gameParam = params.value(qsl("game"));
	if (!gameParam.isEmpty() && valid(gameParam)) {
		startToken = gameParam;
		post = ShowAtGameShareMsgId;
	}
	const auto fromMessageId = context.value<ClickHandlerContext>().itemId;
	using Navigation = Window::SessionNavigation;
	controller->showPeerByLink(Navigation::PeerByLinkInfo{
		.usernameOrId = domain,
		.messageId = post,
		.repliesInfo = commentId
			? Navigation::RepliesByLinkInfo{
				Navigation::CommentId{ commentId }
			}
			: threadId
			? Navigation::RepliesByLinkInfo{
				Navigation::ThreadId{ threadId }
			}
			: Navigation::RepliesByLinkInfo{ v::null },
		.startToken = startToken,
<<<<<<< HEAD
		.clickFromMessageId = clickFromMessageId,
		.searchQuery = params.value(qsl("query")),
=======
		.clickFromMessageId = fromMessageId,
>>>>>>> feff514a
	});
	return true;
}

bool ResolvePrivatePost(
		Window::SessionController *controller,
		const Match &match,
		const QVariant &context) {
	if (!controller) {
		return false;
	}
	const auto params = url_parse_params(
		match->captured(1),
		qthelp::UrlParamNameTransform::ToLower);
	const auto channelId = params.value(qsl("channel")).toInt();
	const auto msgId = params.value(qsl("post")).toInt();
	const auto commentParam = params.value(qsl("comment"));
	const auto commentId = commentParam.toInt();
	const auto threadParam = params.value(qsl("thread"));
	const auto threadId = threadParam.toInt();
	if (!channelId || !IsServerMsgId(msgId)) {
		return false;
	}
	const auto fromMessageId = context.value<ClickHandlerContext>().itemId;
	using Navigation = Window::SessionNavigation;
	controller->showPeerByLink(Navigation::PeerByLinkInfo{
		.usernameOrId = channelId,
		.messageId = msgId,
		.repliesInfo = commentId
			? Navigation::RepliesByLinkInfo{
				Navigation::CommentId{ commentId }
			}
			: threadId
			? Navigation::RepliesByLinkInfo{
				Navigation::ThreadId{ threadId }
			}
			: Navigation::RepliesByLinkInfo{ v::null },
		.clickFromMessageId = fromMessageId,
	});
	return true;
}

bool ResolveSettings(
		Window::SessionController *controller,
		const Match &match,
		const QVariant &context) {
	if (!controller) {
		return false;
	}
	const auto section = match->captured(1).mid(1).toLower();
	if (section.isEmpty()) {
		controller->window().showSettings();
		return true;
	}
	if (section == qstr("devices")) {
		Ui::show(Box<SessionsBox>(&controller->session()));
		return true;
	} else if (section == qstr("language")) {
		ShowLanguagesBox();
		return true;
	}
	const auto type = (section == qstr("folders"))
		? ::Settings::Type::Folders
		: (section == qstr("kotato"))
		? ::Settings::Type::Kotato
		: ::Settings::Type::Main;
	controller->showSettings(type);
	return true;
}

bool HandleUnknown(
		Window::SessionController *controller,
		const Match &match,
		const QVariant &context) {
	if (!controller) {
		return false;
	}
	const auto request = match->captured(1);
	const auto callback = crl::guard(controller, [=](const MTPDhelp_deepLinkInfo &result) {
		const auto text = TextWithEntities{
			qs(result.vmessage()),
			Api::EntitiesFromMTP(
				&controller->session(),
				result.ventities().value_or_empty())
		};
		if (result.is_update_app()) {
			const auto callback = [=](Fn<void()> &&close) {
				Core::UpdateApplication();
				close();
			};
			Ui::show(Box<ConfirmBox>(
				text,
				tr::lng_menu_update(tr::now),
				callback));
		} else {
			Ui::show(Box<InformBox>(text));
		}
	});
	controller->session().api().requestDeepLinkInfo(request, callback);
	return true;
}

bool OpenMediaTimestamp(
		Window::SessionController *controller,
		const Match &match,
		const QVariant &context) {
	if (!controller) {
		return false;
	}
	const auto time = match->captured(2).toInt();
	if (time < 0) {
		return false;
	}
	const auto base = match->captured(1);
	if (base.startsWith(qstr("doc"))) {
		const auto parts = base.mid(3).split('_');
		const auto documentId = parts.value(0).toULongLong();
		const auto itemId = FullMsgId(
			parts.value(1).toInt(),
			parts.value(2).toInt());
		const auto session = &controller->session();
		const auto document = session->data().document(documentId);
		session->settings().setMediaLastPlaybackPosition(
			documentId,
			time * crl::time(1000));
		if (document->isVideoFile()) {
			Core::App().showDocument(
				document,
				session->data().message(itemId));
		} else if (document->isSong()) {
			Media::Player::instance()->play({ document, itemId });
		}
		return true;
	}
	return false;
}

} // namespace

const std::vector<LocalUrlHandler> &LocalUrlHandlers() {
	static auto Result = std::vector<LocalUrlHandler>{
		{
			qsl("^join/?\\?invite=([a-zA-Z0-9\\.\\_\\-]+)(&|$)"),
			JoinGroupByHash
		},
		{
			qsl("^addstickers/?\\?set=([a-zA-Z0-9\\.\\_]+)(&|$)"),
			ShowStickerSet
		},
		{
			qsl("^addtheme/?\\?slug=([a-zA-Z0-9\\.\\_]+)(&|$)"),
			ShowTheme
		},
		{
			qsl("^setlanguage/?(\\?lang=([a-zA-Z0-9\\.\\_\\-]+))?(&|$)"),
			SetLanguage
		},
		{
			qsl("^msg_url/?\\?(.+)(#|$)"),
			ShareUrl
		},
		{
			qsl("^confirmphone/?\\?(.+)(#|$)"),
			ConfirmPhone
		},
		{
			qsl("^share_game_score/?\\?(.+)(#|$)"),
			ShareGameScore
		},
		{
			qsl("^socks/?\\?(.+)(#|$)"),
			ApplySocksProxy
		},
		{
			qsl("^proxy/?\\?(.+)(#|$)"),
			ApplyMtprotoProxy
		},
		{
			qsl("^passport/?\\?(.+)(#|$)"),
			ShowPassport
		},
		{
			qsl("^bg/?\\?(.+)(#|$)"),
			ShowWallPaper
		},
		{
			qsl("^resolve/?\\?(.+)(#|$)"),
			ResolveUsername
		},
		{
			qsl("^privatepost/?\\?(.+)(#|$)"),
			ResolvePrivatePost
		},
		{
			qsl("^settings(/folders|/devices|/language|/kotato)?$"),
			ResolveSettings
		},
		{
			qsl("^([^\\?]+)(\\?|#|$)"),
			HandleUnknown
		},
	};
	return Result;
}

const std::vector<LocalUrlHandler> &InternalUrlHandlers() {
	static auto Result = std::vector<LocalUrlHandler>{
		{
			qsl("^media_timestamp/?\\?base=([a-zA-Z0-9\\.\\_\\-]+)&t=(\\d+)(&|$)"),
			OpenMediaTimestamp
		},
	};
	return Result;
}

QString TryConvertUrlToLocal(QString url) {
	if (url.size() > 8192) {
		url = url.mid(0, 8192);
	}

	using namespace qthelp;
	auto matchOptions = RegExOption::CaseInsensitive;
	auto telegramMeMatch = regex_match(qsl("^(https?://)?(www\\.)?(telegram\\.(me|dog)|t\\.me)/(.+)$"), url, matchOptions);
	if (telegramMeMatch) {
		auto query = telegramMeMatch->capturedRef(5);
		if (auto joinChatMatch = regex_match(qsl("^joinchat/([a-zA-Z0-9\\.\\_\\-]+)(\\?|$)"), query, matchOptions)) {
			return qsl("tg://join?invite=") + url_encode(joinChatMatch->captured(1));
		} else if (auto stickerSetMatch = regex_match(qsl("^addstickers/([a-zA-Z0-9\\.\\_]+)(\\?|$)"), query, matchOptions)) {
			return qsl("tg://addstickers?set=") + url_encode(stickerSetMatch->captured(1));
		} else if (auto themeMatch = regex_match(qsl("^addtheme/([a-zA-Z0-9\\.\\_]+)(\\?|$)"), query, matchOptions)) {
			return qsl("tg://addtheme?slug=") + url_encode(themeMatch->captured(1));
		} else if (auto languageMatch = regex_match(qsl("^setlanguage/([a-zA-Z0-9\\.\\_\\-]+)(\\?|$)"), query, matchOptions)) {
			return qsl("tg://setlanguage?lang=") + url_encode(languageMatch->captured(1));
		} else if (auto shareUrlMatch = regex_match(qsl("^share/url/?\\?(.+)$"), query, matchOptions)) {
			return qsl("tg://msg_url?") + shareUrlMatch->captured(1);
		} else if (auto confirmPhoneMatch = regex_match(qsl("^confirmphone/?\\?(.+)"), query, matchOptions)) {
			return qsl("tg://confirmphone?") + confirmPhoneMatch->captured(1);
		} else if (auto ivMatch = regex_match(qsl("^iv/?\\?(.+)(#|$)"), query, matchOptions)) {
			//
			// We need to show our t.me page, not the url directly.
			//
			//auto params = url_parse_params(ivMatch->captured(1), UrlParamNameTransform::ToLower);
			//auto previewedUrl = params.value(qsl("url"));
			//if (previewedUrl.startsWith(qstr("http://"), Qt::CaseInsensitive)
			//	|| previewedUrl.startsWith(qstr("https://"), Qt::CaseInsensitive)) {
			//	return previewedUrl;
			//}
			return url;
		} else if (auto socksMatch = regex_match(qsl("^socks/?\\?(.+)(#|$)"), query, matchOptions)) {
			return qsl("tg://socks?") + socksMatch->captured(1);
		} else if (auto proxyMatch = regex_match(qsl("^proxy/?\\?(.+)(#|$)"), query, matchOptions)) {
			return qsl("tg://proxy?") + proxyMatch->captured(1);
		} else if (auto bgMatch = regex_match(qsl("^bg/([a-zA-Z0-9\\.\\_\\-]+)(\\?(.+)?)?$"), query, matchOptions)) {
			const auto params = bgMatch->captured(3);
			return qsl("tg://bg?slug=") + bgMatch->captured(1) + (params.isEmpty() ? QString() : '&' + params);
		} else if (auto postMatch = regex_match(qsl("^c/(\\-?\\d+)/(\\d+)(/?\\?|/?$)"), query, matchOptions)) {
			auto params = query.mid(postMatch->captured(0).size()).toString();
			return qsl("tg://privatepost?channel=%1&post=%2").arg(postMatch->captured(1)).arg(postMatch->captured(2)) + (params.isEmpty() ? QString() : '&' + params);
		} else if (auto usernameMatch = regex_match(qsl("^([a-zA-Z0-9\\.\\_]+)(/?\\?|/?$|/(\\d+)/?(?:\\?|$))"), query, matchOptions)) {
			auto params = query.mid(usernameMatch->captured(0).size()).toString();
			auto postParam = QString();
			if (auto postMatch = regex_match(qsl("^/\\d+/?(?:\\?|$)"), usernameMatch->captured(2))) {
				postParam = qsl("&post=") + usernameMatch->captured(3);
			}
			return qsl("tg://resolve/?domain=") + url_encode(usernameMatch->captured(1)) + postParam + (params.isEmpty() ? QString() : '&' + params);
		}
	}
	return url;
}

bool InternalPassportLink(const QString &url) {
	const auto urlTrimmed = url.trimmed();
	if (!urlTrimmed.startsWith(qstr("tg://"), Qt::CaseInsensitive)) {
		return false;
	}
	const auto command = urlTrimmed.midRef(qstr("tg://").size());

	using namespace qthelp;
	const auto matchOptions = RegExOption::CaseInsensitive;
	const auto authMatch = regex_match(
		qsl("^passport/?\\?(.+)(#|$)"),
		command,
		matchOptions);
	const auto usernameMatch = regex_match(
		qsl("^resolve/?\\?(.+)(#|$)"),
		command,
		matchOptions);
	const auto usernameValue = usernameMatch->hasMatch()
		? url_parse_params(
			usernameMatch->captured(1),
			UrlParamNameTransform::ToLower).value(qsl("domain"))
		: QString();
	const auto authLegacy = (usernameValue == qstr("telegrampassport"));
	return authMatch->hasMatch() || authLegacy;
}

bool StartUrlRequiresActivate(const QString &url) {
	return Core::App().passcodeLocked()
		? true
		: !InternalPassportLink(url);
}

} // namespace Core<|MERGE_RESOLUTION|>--- conflicted
+++ resolved
@@ -301,12 +301,8 @@
 			}
 			: Navigation::RepliesByLinkInfo{ v::null },
 		.startToken = startToken,
-<<<<<<< HEAD
-		.clickFromMessageId = clickFromMessageId,
+		.clickFromMessageId = fromMessageId,
 		.searchQuery = params.value(qsl("query")),
-=======
-		.clickFromMessageId = fromMessageId,
->>>>>>> feff514a
 	});
 	return true;
 }
