/*
This file is part of Telegram Desktop,
the official desktop application for the Telegram messaging service.

For license and copyright information please follow this link:
https://github.com/telegramdesktop/tdesktop/blob/master/LEGAL
*/
#include "core/ui_integration.h"

#include "core/local_url_handlers.h"
#include "core/file_utilities.h"
#include "core/application.h"
#include "core/sandbox.h"
#include "core/click_handler_types.h"
#include "ui/basic_click_handlers.h"
#include "ui/emoji_config.h"
#include "lang/lang_keys.h"
#include "platform/platform_specific.h"
#include "main/main_account.h"
#include "main/main_session.h"
#include "mainwindow.h"

namespace Core {

void UiIntegration::postponeCall(FnMut<void()> &&callable) {
	Sandbox::Instance().postponeCall(std::move(callable));
}

void UiIntegration::registerLeaveSubscription(not_null<QWidget*> widget) {
	Core::App().registerLeaveSubscription(widget);
}

void UiIntegration::unregisterLeaveSubscription(not_null<QWidget*> widget) {
	Core::App().unregisterLeaveSubscription(widget);
}

void UiIntegration::writeLogEntry(const QString &entry) {
	Logs::writeMain(entry);
}

QString UiIntegration::emojiCacheFolder() {
	return cWorkingDir() + "tdata/emoji";
}

void UiIntegration::textActionsUpdated() {
	if (const auto window = App::wnd()) {
		window->updateGlobalMenu();
	}
}

void UiIntegration::activationFromTopPanel() {
	Platform::IgnoreApplicationActivationRightNow();
}

void UiIntegration::startFontsBegin() {
<<<<<<< HEAD
	Platform::FallbackFontConfigCheckBegin();
	if (!cMainFont().isEmpty()) {
		style::internal::CustomMainFont = cMainFont();
	}
	if (!cSemiboldFont().isEmpty()) {
		style::internal::CustomSemiboldFont = cSemiboldFont();
	}
	if (cSemiboldFontIsBold()) {
		style::internal::CustomSemiboldIsBold = cSemiboldFontIsBold();
	}
	if (!cMonospaceFont().isEmpty()) {
		style::internal::CustomMonospaceFont = cMonospaceFont();
	}
	if (cUseSystemFont()) {
		style::internal::UseSystemFont = cUseSystemFont();
	}
	if (cUseOriginalMetrics()) {
		style::internal::UseOriginalMetrics = cUseOriginalMetrics();
	}
=======
>>>>>>> d34eabdc
}

void UiIntegration::startFontsEnd() {
}

std::shared_ptr<ClickHandler> UiIntegration::createLinkHandler(
		const EntityLinkData &data,
		const std::any &context) {
	const auto my = std::any_cast<Context>(&context);
	switch (data.type) {
	case EntityType::Url:
		return (!data.data.isEmpty()
			&& UrlClickHandler::IsSuspicious(data.data))
			? std::make_shared<HiddenUrlClickHandler>(data.data)
			: Integration::createLinkHandler(data, context);

	case EntityType::CustomUrl:
		return !data.data.isEmpty()
			? std::make_shared<HiddenUrlClickHandler>(data.data)
			: Integration::createLinkHandler(data, context);

	case EntityType::BotCommand:
		return std::make_shared<BotCommandClickHandler>(data.data);

	case EntityType::Hashtag:
		if (my && my->type == HashtagMentionType::Twitter) {
			return std::make_shared<UrlClickHandler>(
				(qsl("https://twitter.com/hashtag/")
					+ data.data.mid(1)
					+ qsl("?src=hash")),
				true);
		} else if (my && my->type == HashtagMentionType::Instagram) {
			return std::make_shared<UrlClickHandler>(
				(qsl("https://instagram.com/explore/tags/")
					+ data.data.mid(1)
					+ '/'),
				true);
		}
		return std::make_shared<HashtagClickHandler>(data.data);

	case EntityType::Cashtag:
		return std::make_shared<CashtagClickHandler>(data.data);

	case EntityType::Mention:
		if (my && my->type == HashtagMentionType::Twitter) {
			return std::make_shared<UrlClickHandler>(
				qsl("https://twitter.com/") + data.data.mid(1),
				true);
		} else if (my && my->type == HashtagMentionType::Instagram) {
			return std::make_shared<UrlClickHandler>(
				qsl("https://instagram.com/") + data.data.mid(1) + '/',
				true);
		}
		return std::make_shared<MentionClickHandler>(data.data);

	case EntityType::MentionName: {
		auto fields = TextUtilities::MentionNameDataToFields(data.data);
		if (!my || !my->session) {
			LOG(("Mention name without a session: %1").arg(data.data));
		} else if (fields.userId) {
			return std::make_shared<MentionNameClickHandler>(
				my->session,
				data.text,
				fields.userId,
				fields.accessHash);
		} else {
			LOG(("Bad mention name: %1").arg(data.data));
		}
	} break;
	}
	return Integration::createLinkHandler(data, context);
}

bool UiIntegration::handleUrlClick(
		const QString &url,
		const QVariant &context) {
	const auto local = Core::TryConvertUrlToLocal(url);
	if (Core::InternalPassportLink(local)) {
		return true;
	}

	if (UrlClickHandler::IsEmail(url)) {
		File::OpenEmailLink(url);
		return true;
	} else if (local.startsWith(qstr("tg://"), Qt::CaseInsensitive)) {
		Core::App().openLocalUrl(local, context);
		return true;
	} else if (local.startsWith(qstr("internal:"), Qt::CaseInsensitive)) {
		Core::App().openInternalUrl(local, context);
		return true;
	}

	File::OpenUrl(url);
	return true;

}

rpl::producer<> UiIntegration::forcePopupMenuHideRequests() {
	return Core::App().passcodeLockChanges() | rpl::to_empty;
}

QString UiIntegration::convertTagToMimeTag(const QString &tagId) {
	if (TextUtilities::IsMentionLink(tagId)) {
		if (const auto session = Core::App().activeAccount().maybeSession()) {
			return tagId + ':' + QString::number(session->userId());
		}
	}
	return tagId;
}

const Ui::Emoji::One *UiIntegration::defaultEmojiVariant(
		const Ui::Emoji::One *emoji) {
	if (!emoji || !emoji->hasVariants()) {
		return emoji;
	}
	const auto nonColored = emoji->nonColoredId();
	const auto it = cEmojiVariants().constFind(nonColored);
	const auto result = (it != cEmojiVariants().cend())
		? emoji->variant(it.value())
		: emoji;
	AddRecentEmoji(result);
	return result;
}

QString UiIntegration::phraseContextCopyText() {
	return tr::lng_context_copy_text(tr::now);
}

QString UiIntegration::phraseContextCopyEmail() {
	return tr::lng_context_copy_email(tr::now);
}

QString UiIntegration::phraseContextCopyLink() {
	return tr::lng_context_copy_link(tr::now);
}

QString UiIntegration::phraseContextCopySelected() {
	return tr::lng_context_copy_selected(tr::now);
}

QString UiIntegration::phraseFormattingTitle() {
	return tr::lng_menu_formatting(tr::now);
}

QString UiIntegration::phraseFormattingLinkCreate() {
	return tr::lng_menu_formatting_link_create(tr::now);
}

QString UiIntegration::phraseFormattingLinkEdit() {
	return tr::lng_menu_formatting_link_edit(tr::now);
}

QString UiIntegration::phraseFormattingClear() {
	return tr::lng_menu_formatting_clear(tr::now);
}

QString UiIntegration::phraseFormattingBold() {
	return tr::lng_menu_formatting_bold(tr::now);
}

QString UiIntegration::phraseFormattingItalic() {
	return tr::lng_menu_formatting_italic(tr::now);
}

QString UiIntegration::phraseFormattingUnderline() {
	return tr::lng_menu_formatting_underline(tr::now);
}

QString UiIntegration::phraseFormattingStrikeOut() {
	return tr::lng_menu_formatting_strike_out(tr::now);
}

QString UiIntegration::phraseFormattingMonospace() {
	return tr::lng_menu_formatting_monospace(tr::now);
}

} // namespace Core<|MERGE_RESOLUTION|>--- conflicted
+++ resolved
@@ -53,8 +53,6 @@
 }
 
 void UiIntegration::startFontsBegin() {
-<<<<<<< HEAD
-	Platform::FallbackFontConfigCheckBegin();
 	if (!cMainFont().isEmpty()) {
 		style::internal::CustomMainFont = cMainFont();
 	}
@@ -73,8 +71,6 @@
 	if (cUseOriginalMetrics()) {
 		style::internal::UseOriginalMetrics = cUseOriginalMetrics();
 	}
-=======
->>>>>>> d34eabdc
 }
 
 void UiIntegration::startFontsEnd() {
