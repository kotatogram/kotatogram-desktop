/*
This file is part of Telegram Desktop,
the official desktop application for the Telegram messaging service.

For license and copyright information please follow this link:
https://github.com/telegramdesktop/tdesktop/blob/master/LEGAL
*/
#include "core/ui_integration.h"

#include "core/local_url_handlers.h"
#include "core/file_utilities.h"
#include "core/application.h"
#include "core/sandbox.h"
#include "core/click_handler_types.h"
#include "ui/basic_click_handlers.h"
#include "ui/emoji_config.h"
#include "lang/lang_keys.h"
#include "platform/platform_specific.h"
#include "boxes/url_auth_box.h"
#include "main/main_account.h"
#include "main/main_session.h"
#include "main/main_app_config.h"
#include "mainwindow.h"

namespace Core {
namespace {

const auto kGoodPrefix = u"https://"_q;
const auto kBadPrefix = u"http://"_q;

[[nodiscard]] QUrl UrlForAutoLogin(const QString &url) {
	return (url.startsWith(kGoodPrefix, Qt::CaseInsensitive)
		|| url.startsWith(kBadPrefix, Qt::CaseInsensitive))
		? QUrl(url)
		: QUrl();
}

[[nodiscard]] QString DomainForAutoLogin(const QUrl &url) {
	return url.isValid() ? url.host().toLower() : QString();
}

[[nodiscard]] QString UrlWithAutoLoginToken(
		const QString &url,
		QUrl parsed,
		const QString &domain) {
	const auto &config = Core::App().activeAccount().appConfig();
	const auto token = config.get<QString>("autologin_token", {});
	const auto domains = config.get<std::vector<QString>>(
		"autologin_domains",
		{});
	if (token.isEmpty()
		|| domain.isEmpty()
		|| !ranges::contains(domains, domain)) {
		return url;
	}
	const auto added = "autologin_token=" + token;
	parsed.setQuery(parsed.hasQuery()
		? (parsed.query() + '&' + added)
		: added);
	if (url.startsWith(kBadPrefix, Qt::CaseInsensitive)) {
		parsed.setScheme("https");
	}
	return QString::fromUtf8(parsed.toEncoded());
}

[[nodiscard]] bool BotAutoLogin(
		const QString &url,
		const QString &domain,
		QVariant context) {
	auto &account = Core::App().activeAccount();
	const auto &config = account.appConfig();
	const auto domains = config.get<std::vector<QString>>(
		"url_auth_domains",
		{});
	if (!account.sessionExists()
		|| domain.isEmpty()
		|| !ranges::contains(domains, domain)) {
		return false;
	}
	const auto good = url.startsWith(kBadPrefix, Qt::CaseInsensitive)
		? (kGoodPrefix + url.mid(kBadPrefix.size()))
		: url;
	UrlAuthBox::Activate(&account.session(), good, context);
	return true;
}

} // namespace

void UiIntegration::postponeCall(FnMut<void()> &&callable) {
	Sandbox::Instance().postponeCall(std::move(callable));
}

void UiIntegration::registerLeaveSubscription(not_null<QWidget*> widget) {
	Core::App().registerLeaveSubscription(widget);
}

void UiIntegration::unregisterLeaveSubscription(not_null<QWidget*> widget) {
	Core::App().unregisterLeaveSubscription(widget);
}

QString UiIntegration::emojiCacheFolder() {
	return cWorkingDir() + "tdata/emoji";
}

void UiIntegration::textActionsUpdated() {
	if (const auto window = App::wnd()) {
		window->updateGlobalMenu();
	}
}

void UiIntegration::activationFromTopPanel() {
	Platform::IgnoreApplicationActivationRightNow();
}

<<<<<<< HEAD
void UiIntegration::startFontsBegin() {
	if (!cMainFont().isEmpty()) {
		style::internal::CustomMainFont = cMainFont();
	}
	if (!cSemiboldFont().isEmpty()) {
		style::internal::CustomSemiboldFont = cSemiboldFont();
	}
	if (cSemiboldFontIsBold()) {
		style::internal::CustomSemiboldIsBold = cSemiboldFontIsBold();
	}
	if (!cMonospaceFont().isEmpty()) {
		style::internal::CustomMonospaceFont = cMonospaceFont();
	}
	if (cUseSystemFont()) {
		style::internal::UseSystemFont = cUseSystemFont();
	}
	if (cUseOriginalMetrics()) {
		style::internal::UseOriginalMetrics = cUseOriginalMetrics();
	}
}

void UiIntegration::startFontsEnd() {
}

=======
>>>>>>> ffdcda5a
QString UiIntegration::timeFormat() {
	return cTimeFormat();
}

std::shared_ptr<ClickHandler> UiIntegration::createLinkHandler(
		const EntityLinkData &data,
		const std::any &context) {
	const auto my = std::any_cast<MarkedTextContext>(&context);
	switch (data.type) {
	case EntityType::Url:
		return (!data.data.isEmpty()
			&& UrlClickHandler::IsSuspicious(data.data))
			? std::make_shared<HiddenUrlClickHandler>(data.data)
			: Integration::createLinkHandler(data, context);

	case EntityType::CustomUrl:
		return !data.data.isEmpty()
			? std::make_shared<HiddenUrlClickHandler>(data.data)
			: Integration::createLinkHandler(data, context);

	case EntityType::BotCommand:
		return std::make_shared<BotCommandClickHandler>(data.data);

	case EntityType::Hashtag:
		using HashtagMentionType = MarkedTextContext::HashtagMentionType;
		if (my && my->type == HashtagMentionType::Twitter) {
			return std::make_shared<UrlClickHandler>(
				(qsl("https://twitter.com/hashtag/")
					+ data.data.mid(1)
					+ qsl("?src=hash")),
				true);
		} else if (my && my->type == HashtagMentionType::Instagram) {
			return std::make_shared<UrlClickHandler>(
				(qsl("https://instagram.com/explore/tags/")
					+ data.data.mid(1)
					+ '/'),
				true);
		}
		return std::make_shared<HashtagClickHandler>(data.data);

	case EntityType::Cashtag:
		return std::make_shared<CashtagClickHandler>(data.data);

	case EntityType::Mention:
		using HashtagMentionType = MarkedTextContext::HashtagMentionType;
		if (my && my->type == HashtagMentionType::Twitter) {
			return std::make_shared<UrlClickHandler>(
				qsl("https://twitter.com/") + data.data.mid(1),
				true);
		} else if (my && my->type == HashtagMentionType::Instagram) {
			return std::make_shared<UrlClickHandler>(
				qsl("https://instagram.com/") + data.data.mid(1) + '/',
				true);
		}
		return std::make_shared<MentionClickHandler>(data.data);

	case EntityType::MentionName: {
		auto fields = TextUtilities::MentionNameDataToFields(data.data);
		if (!my || !my->session) {
			LOG(("Mention name without a session: %1").arg(data.data));
		} else if (fields.userId) {
			return std::make_shared<MentionNameClickHandler>(
				my->session,
				data.text,
				fields.userId,
				fields.accessHash);
		} else {
			LOG(("Bad mention name: %1").arg(data.data));
		}
	} break;
	}
	return Integration::createLinkHandler(data, context);
}

bool UiIntegration::handleUrlClick(
		const QString &url,
		const QVariant &context) {
	const auto local = Core::TryConvertUrlToLocal(url);
	if (Core::InternalPassportLink(local)) {
		return true;
	}

	if (UrlClickHandler::IsEmail(url)) {
		File::OpenEmailLink(url);
		return true;
	} else if (local.startsWith(qstr("tg://"), Qt::CaseInsensitive)) {
		Core::App().openLocalUrl(local, context);
		return true;
	} else if (local.startsWith(qstr("internal:"), Qt::CaseInsensitive)) {
		Core::App().openInternalUrl(local, context);
		return true;
	}

	auto parsed = UrlForAutoLogin(url);
	const auto domain = DomainForAutoLogin(parsed);
	const auto skip = context.value<ClickHandlerContext>().skipBotAutoLogin;
	if (skip || !BotAutoLogin(url, domain, context)) {
		File::OpenUrl(UrlWithAutoLoginToken(url, std::move(parsed), domain));
	}
	return true;

}

rpl::producer<> UiIntegration::forcePopupMenuHideRequests() {
	return Core::App().passcodeLockChanges() | rpl::to_empty;
}

QString UiIntegration::convertTagToMimeTag(const QString &tagId) {
	if (TextUtilities::IsMentionLink(tagId)) {
		if (const auto session = Core::App().activeAccount().maybeSession()) {
			return tagId + ':' + QString::number(session->userId().bare);
		}
	}
	return tagId;
}

const Ui::Emoji::One *UiIntegration::defaultEmojiVariant(
		const Ui::Emoji::One *emoji) {
	if (!emoji || !emoji->hasVariants()) {
		return emoji;
	}
	const auto nonColored = emoji->nonColoredId();
	const auto &variants = Core::App().settings().emojiVariants();
	const auto i = variants.find(nonColored);
	const auto result = (i != end(variants))
		? emoji->variant(i->second)
		: emoji;
	Core::App().settings().incrementRecentEmoji(result);
	return result;
}

QString UiIntegration::phraseContextCopyText() {
	return tr::lng_context_copy_text(tr::now);
}

QString UiIntegration::phraseContextCopyEmail() {
	return tr::lng_context_copy_email(tr::now);
}

QString UiIntegration::phraseContextCopyLink() {
	return tr::lng_context_copy_link(tr::now);
}

QString UiIntegration::phraseContextCopySelected() {
	return tr::lng_context_copy_selected(tr::now);
}

QString UiIntegration::phraseFormattingTitle() {
	return tr::lng_menu_formatting(tr::now);
}

QString UiIntegration::phraseFormattingLinkCreate() {
	return tr::lng_menu_formatting_link_create(tr::now);
}

QString UiIntegration::phraseFormattingLinkEdit() {
	return tr::lng_menu_formatting_link_edit(tr::now);
}

QString UiIntegration::phraseFormattingClear() {
	return tr::lng_menu_formatting_clear(tr::now);
}

QString UiIntegration::phraseFormattingBold() {
	return tr::lng_menu_formatting_bold(tr::now);
}

QString UiIntegration::phraseFormattingItalic() {
	return tr::lng_menu_formatting_italic(tr::now);
}

QString UiIntegration::phraseFormattingUnderline() {
	return tr::lng_menu_formatting_underline(tr::now);
}

QString UiIntegration::phraseFormattingStrikeOut() {
	return tr::lng_menu_formatting_strike_out(tr::now);
}

QString UiIntegration::phraseFormattingMonospace() {
	return tr::lng_menu_formatting_monospace(tr::now);
}

} // namespace Core<|MERGE_RESOLUTION|>--- conflicted
+++ resolved
@@ -112,7 +112,7 @@
 	Platform::IgnoreApplicationActivationRightNow();
 }
 
-<<<<<<< HEAD
+/*
 void UiIntegration::startFontsBegin() {
 	if (!cMainFont().isEmpty()) {
 		style::internal::CustomMainFont = cMainFont();
@@ -133,12 +133,8 @@
 		style::internal::UseOriginalMetrics = cUseOriginalMetrics();
 	}
 }
-
-void UiIntegration::startFontsEnd() {
-}
-
-=======
->>>>>>> ffdcda5a
+*/
+
 QString UiIntegration::timeFormat() {
 	return cTimeFormat();
 }
