/*
This file is part of Telegram Desktop,
the official desktop application for the Telegram messaging service.

For license and copyright information please follow this link:
https://github.com/telegramdesktop/tdesktop/blob/master/LEGAL
*/
#pragma once

#include "base/const_string.h"
#include "kotato/version.h"

#define TDESKTOP_REQUESTED_ALPHA_VERSION (0ULL)

#ifdef TDESKTOP_ALLOW_CLOSED_ALPHA
#define TDESKTOP_ALPHA_VERSION TDESKTOP_REQUESTED_ALPHA_VERSION
#else // TDESKTOP_ALLOW_CLOSED_ALPHA
#define TDESKTOP_ALPHA_VERSION (0ULL)
#endif // TDESKTOP_ALLOW_CLOSED_ALPHA

// used in Updater.cpp and Setup.iss for Windows
constexpr auto AppId = "{C4A4AE8F-B9F7-4CC7-8A6C-BF7EEE87ACA5}"_cs;
constexpr auto AppNameOld = "Telegram Win (Unofficial)"_cs;
<<<<<<< HEAD
constexpr auto AppName = "Kotatogram Desktop"_cs;
constexpr auto AppFile = "Kotatogram"_cs;
constexpr auto AppVersion = 2003002;
constexpr auto AppVersionStr = "2.3.2";
constexpr auto AppBetaVersion = true;
=======
constexpr auto AppName = "Telegram Desktop"_cs;
constexpr auto AppFile = "Telegram"_cs;
constexpr auto AppVersion = 2004003;
constexpr auto AppVersionStr = "2.4.3";
constexpr auto AppBetaVersion = false;
>>>>>>> 744eccc5
constexpr auto AppAlphaVersion = TDESKTOP_ALPHA_VERSION;<|MERGE_RESOLUTION|>--- conflicted
+++ resolved
@@ -21,17 +21,9 @@
 // used in Updater.cpp and Setup.iss for Windows
 constexpr auto AppId = "{C4A4AE8F-B9F7-4CC7-8A6C-BF7EEE87ACA5}"_cs;
 constexpr auto AppNameOld = "Telegram Win (Unofficial)"_cs;
-<<<<<<< HEAD
 constexpr auto AppName = "Kotatogram Desktop"_cs;
 constexpr auto AppFile = "Kotatogram"_cs;
-constexpr auto AppVersion = 2003002;
-constexpr auto AppVersionStr = "2.3.2";
-constexpr auto AppBetaVersion = true;
-=======
-constexpr auto AppName = "Telegram Desktop"_cs;
-constexpr auto AppFile = "Telegram"_cs;
 constexpr auto AppVersion = 2004003;
 constexpr auto AppVersionStr = "2.4.3";
-constexpr auto AppBetaVersion = false;
->>>>>>> 744eccc5
+constexpr auto AppBetaVersion = true;
 constexpr auto AppAlphaVersion = TDESKTOP_ALPHA_VERSION;