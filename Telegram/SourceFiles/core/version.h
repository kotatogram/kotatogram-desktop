--- conflicted
+++ resolved
@@ -15,16 +15,9 @@
 #define TDESKTOP_ALPHA_VERSION (0ULL)
 #endif // TDESKTOP_ALLOW_CLOSED_ALPHA
 
-<<<<<<< HEAD
-constexpr auto AppVersion = 1009001;
-constexpr auto AppVersionStr = "1.9.1";
-constexpr auto AppBetaVersion = true;
-constexpr auto AppAlphaVersion = TDESKTOP_ALPHA_VERSION;
-constexpr auto AppKotatoVersion = 1001002;
-constexpr auto AppKotatoVersionStr = "1.1.2";
-=======
 constexpr auto AppVersion = 1009004;
 constexpr auto AppVersionStr = "1.9.4";
 constexpr auto AppBetaVersion = false;
 constexpr auto AppAlphaVersion = TDESKTOP_ALPHA_VERSION;
->>>>>>> f1b0e81b
+constexpr auto AppKotatoVersion = 1001002;
+constexpr auto AppKotatoVersionStr = "1.1.2";