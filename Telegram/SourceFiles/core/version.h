/*
This file is part of Telegram Desktop,
the official desktop application for the Telegram messaging service.

For license and copyright information please follow this link:
https://github.com/telegramdesktop/tdesktop/blob/master/LEGAL
*/
#pragma once

#include "base/const_string.h"

#define TDESKTOP_REQUESTED_ALPHA_VERSION (0ULL)

#ifdef TDESKTOP_ALLOW_CLOSED_ALPHA
#define TDESKTOP_ALPHA_VERSION TDESKTOP_REQUESTED_ALPHA_VERSION
#else // TDESKTOP_ALLOW_CLOSED_ALPHA
#define TDESKTOP_ALPHA_VERSION (0ULL)
#endif // TDESKTOP_ALLOW_CLOSED_ALPHA

// used in Updater.cpp and Setup.iss for Windows
constexpr auto AppId = "{C4A4AE8F-B9F7-4CC7-8A6C-BF7EEE87ACA5}"_cs;
constexpr auto AppNameOld = "Telegram Win (Unofficial)"_cs;
<<<<<<< HEAD
constexpr auto AppName = "Kotatogram Desktop"_cs;
constexpr auto AppFile = "Kotatogram"_cs;
constexpr auto AppVersion = 3002005;
constexpr auto AppVersionStr = "3.2.5";
=======
constexpr auto AppName = "Telegram Desktop"_cs;
constexpr auto AppFile = "Telegram"_cs;
constexpr auto AppVersion = 3003000;
constexpr auto AppVersionStr = "3.3";
>>>>>>> 9f117cd6
constexpr auto AppBetaVersion = false;
constexpr auto AppAlphaVersion = TDESKTOP_ALPHA_VERSION;<|MERGE_RESOLUTION|>--- conflicted
+++ resolved
@@ -20,16 +20,9 @@
 // used in Updater.cpp and Setup.iss for Windows
 constexpr auto AppId = "{C4A4AE8F-B9F7-4CC7-8A6C-BF7EEE87ACA5}"_cs;
 constexpr auto AppNameOld = "Telegram Win (Unofficial)"_cs;
-<<<<<<< HEAD
 constexpr auto AppName = "Kotatogram Desktop"_cs;
 constexpr auto AppFile = "Kotatogram"_cs;
-constexpr auto AppVersion = 3002005;
-constexpr auto AppVersionStr = "3.2.5";
-=======
-constexpr auto AppName = "Telegram Desktop"_cs;
-constexpr auto AppFile = "Telegram"_cs;
 constexpr auto AppVersion = 3003000;
 constexpr auto AppVersionStr = "3.3";
->>>>>>> 9f117cd6
 constexpr auto AppBetaVersion = false;
 constexpr auto AppAlphaVersion = TDESKTOP_ALPHA_VERSION;