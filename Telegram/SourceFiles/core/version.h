--- conflicted
+++ resolved
@@ -15,13 +15,8 @@
 #define TDESKTOP_ALPHA_VERSION (0ULL)
 #endif // TDESKTOP_OFFICIAL_TARGET
 
-<<<<<<< HEAD
-constexpr auto AppVersion = 1008009;
-constexpr auto AppVersionStr = "1.8.9-0c30bbf";
-=======
 constexpr auto AppVersion = 1008011;
 constexpr auto AppVersionStr = "1.8.11";
->>>>>>> 1e5aa2a7
 constexpr auto AppBetaVersion = false;
 constexpr auto AppAlphaVersion = TDESKTOP_ALPHA_VERSION;
 constexpr auto AppKotatoVersion = 1000002;
