--- conflicted
+++ resolved
@@ -7,6 +7,7 @@
 */
 #include "core/changelogs.h"
 
+#include "storage/localstorage.h"
 #include "lang/lang_keys.h"
 #include "core/application.h"
 #include "main/main_domain.h"
@@ -90,18 +91,12 @@
 
 std::unique_ptr<Changelogs> Changelogs::Create(
 		not_null<Main::Session*> session) {
-<<<<<<< HEAD
-	const auto oldVersion = Local::oldMapVersion();
+	auto &local = Core::App().domain().local();
+	const auto oldVersion = local.oldVersion();
 	const auto oldKotatoVersion = Local::oldKotatoVersion();
+	local.clearOldVersion();
 	return (!cKotatoFirstRun() && oldKotatoVersion < AppKotatoVersion)
 		? std::make_unique<Changelogs>(session, oldVersion, oldKotatoVersion)
-=======
-	auto &local = Core::App().domain().local();
-	const auto oldVersion = local.oldVersion();
-	local.clearOldVersion();
-	return (oldVersion > 0 && oldVersion < AppVersion)
-		? std::make_unique<Changelogs>(session, oldVersion)
->>>>>>> a9eedf00
 		: nullptr;
 }
 
