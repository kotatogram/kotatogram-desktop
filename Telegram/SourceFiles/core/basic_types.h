--- conflicted
+++ resolved
@@ -70,1069 +70,4 @@
 // it is important for the copy-on-write Qt containers
 // if you have "QVector<T*> v" then "for (T * const p : v)" will still call QVector::detach(),
 // while "for_const (T *p, v)" won't and "for_const (T *&p, v)" won't compile
-<<<<<<< HEAD
-#define for_const(range_declaration, range_expression) for (range_declaration : std_::as_const(range_expression))
-
-template <typename Enum>
-inline QFlags<Enum> qFlags(Enum v) {
-	return QFlags<Enum>(v);
-}
-
-//typedef unsigned char uchar; // Qt has uchar
-typedef qint16 int16;
-typedef quint16 uint16;
-typedef qint32 int32;
-typedef quint32 uint32;
-typedef qint64 int64;
-typedef quint64 uint64;
-
-static const int32 ScrollMax = INT_MAX;
-
-extern uint64 _SharedMemoryLocation[];
-template <typename T, unsigned int N>
-T *SharedMemoryLocation() {
-	static_assert(N < 4, "Only 4 shared memory locations!");
-	return reinterpret_cast<T*>(_SharedMemoryLocation + N);
-}
-
-// see https://github.com/boostcon/cppnow_presentations_2012/blob/master/wed/schurr_cpp11_tools_for_class_authors.pdf
-class str_const { // constexpr string
-public:
-	template<std::size_t N>
-	constexpr str_const(const char(&a)[N]) : _str(a), _size(N - 1) {
-	}
-	constexpr char operator[](std::size_t n) const {
-		return (n < _size) ? _str[n] :
-#ifndef OS_MAC_OLD
-			throw std::out_of_range("");
-#else // OS_MAC_OLD
-			throw std::exception();
-#endif // OS_MAC_OLD
-	}
-	constexpr std::size_t size() const { return _size; }
-	const char *c_str() const { return _str; }
-
-private:
-	const char* const _str;
-	const std::size_t _size;
-
-};
-
-inline QString str_const_toString(const str_const &str) {
-	return QString::fromUtf8(str.c_str(), str.size());
-}
-
-template <typename T>
-inline void accumulate_max(T &a, const T &b) { if (a < b) a = b; }
-
-template <typename T>
-inline void accumulate_min(T &a, const T &b) { if (a > b) a = b; }
-
-#ifdef Q_OS_WIN
-typedef float float32;
-typedef double float64;
-#else
-typedef float float32;
-typedef double float64;
-#endif
-
-using std::string;
-using std::exception;
-#ifdef OS_MAC_OLD
-namespace std {
-using nullptr_t = decltype(nullptr);
-}
-#endif // OS_MAC_OLD
-
-// we copy some parts of C++11/14/17 std:: library, because on OS X 10.6+
-// version we can use C++11/14/17, but we can not use its library :(
-namespace std_ {
-
-template <typename T, T V>
-struct integral_constant {
-	static constexpr T value = V;
-
-	using value_type = T;
-	using type = integral_constant<T, V>;
-
-	constexpr operator value_type() const noexcept {
-		return (value);
-	}
-
-	constexpr value_type operator()() const noexcept {
-		return (value);
-	}
-};
-
-using true_type = integral_constant<bool, true>;
-using false_type = integral_constant<bool, false>;
-
-template <typename T>
-struct remove_reference {
-	using type = T;
-};
-template <typename T>
-struct remove_reference<T&> {
-	using type = T;
-};
-template <typename T>
-struct remove_reference<T&&> {
-	using type = T;
-};
-
-template <typename T>
-struct is_lvalue_reference : false_type {
-};
-template <typename T>
-struct is_lvalue_reference<T&> : true_type {
-};
-
-template <typename T>
-struct is_rvalue_reference : false_type {
-};
-template <typename T>
-struct is_rvalue_reference<T&&> : true_type {
-};
-
-template <typename T>
-inline constexpr T &&forward(typename remove_reference<T>::type &value) noexcept {
-	return static_cast<T&&>(value);
-}
-template <typename T>
-inline constexpr T &&forward(typename remove_reference<T>::type &&value) noexcept {
-	static_assert(!is_lvalue_reference<T>::value, "bad forward call");
-	return static_cast<T&&>(value);
-}
-
-template <typename T>
-inline constexpr typename remove_reference<T>::type &&move(T &&value) noexcept {
-	return static_cast<typename remove_reference<T>::type&&>(value);
-}
-
-template <typename T>
-void swap_moveable(T &a, T &b) {
-	T tmp = move(a);
-	a = move(b);
-	b = move(tmp);
-}
-
-template <typename T>
-struct remove_const {
-	using type = T;
-};
-
-template <typename T>
-struct remove_const<const T> {
-	using type = T;
-};
-
-template <typename T>
-struct remove_volatile {
-	using type = T;
-};
-
-template <typename T>
-struct remove_volatile<volatile T> {
-	using type = T;
-};
-
-template <typename T>
-using decay_simple_t = typename remove_const<typename remove_volatile<typename remove_reference<T>::type>::type>::type;
-
-template <typename T1, typename T2>
-struct is_same : false_type {
-};
-
-template <typename T>
-struct is_same<T, T> : true_type {
-};
-
-template <bool,	typename T = void>
-struct enable_if {
-};
-
-template <typename T>
-struct enable_if<true, T> {
-	using type = T;
-};
-
-template <bool Test, typename T = void>
-using enable_if_t = typename enable_if<Test, T>::type;
-
-template <typename T>
-struct add_const {
-	using type = const T;
-};
-template <typename T>
-using add_const_t = typename add_const<T>::type;
-template <typename T>
-constexpr add_const_t<T> &as_const(T& t) noexcept {
-	return t;
-}
-template <typename T>
-void as_const(const T&&) = delete;
-
-// This is not full unique_ptr, but at least with std interface.
-template <typename T>
-class unique_ptr {
-public:
-	constexpr unique_ptr() noexcept = default;
-	unique_ptr(const unique_ptr<T> &) = delete;
-	unique_ptr<T> &operator=(const unique_ptr<T> &) = delete;
-
-	constexpr unique_ptr(std::nullptr_t) {
-	}
-	unique_ptr<T> &operator=(std::nullptr_t) noexcept {
-		reset();
-		return (*this);
-	}
-
-	explicit unique_ptr(T *p) noexcept : _p(p) {
-	}
-
-	template <typename U>
-	unique_ptr(unique_ptr<U> &&other) noexcept : _p(other.release()) {
-	}
-	template <typename U>
-	unique_ptr<T> &operator=(unique_ptr<U> &&other) noexcept {
-		reset(other.release());
-		return (*this);
-	}
-	unique_ptr<T> &operator=(unique_ptr<T> &&other) noexcept {
-		if (this != &other) {
-			reset(other.release());
-		}
-		return (*this);
-	}
-
-	void swap(unique_ptr<T> &other) noexcept {
-		std::swap(_p, other._p);
-	}
-	~unique_ptr() noexcept {
-		delete _p;
-	}
-
-	T &operator*() const {
-		return (*get());
-	}
-	T *operator->() const noexcept {
-		return get();
-	}
-	T *get() const noexcept {
-		return _p;
-	}
-	explicit operator bool() const noexcept {
-		return get() != nullptr;
-	}
-
-	T *release() noexcept {
-		return getPointerAndReset(_p);
-	}
-
-	void reset(T *p = nullptr) noexcept {
-		T *old = _p;
-		_p = p;
-		if (old) {
-			delete old;
-		}
-	}
-
-private:
-	T *_p = nullptr;
-
-};
-
-template <typename T, typename... Args>
-inline unique_ptr<T> make_unique(Args&&... args) {
-	return unique_ptr<T>(new T(forward<Args>(args)...));
-}
-
-template <typename T>
-inline bool operator==(const unique_ptr<T> &a, std::nullptr_t) noexcept {
-	return !a;
-}
-template <typename T>
-inline bool operator==(std::nullptr_t, const unique_ptr<T> &b) noexcept {
-	return !b;
-}
-template <typename T>
-inline bool operator!=(const unique_ptr<T> &a, std::nullptr_t b) noexcept {
-	return !(a == b);
-}
-template <typename T>
-inline bool operator!=(std::nullptr_t a, const unique_ptr<T> &b) noexcept {
-	return !(a == b);
-}
-
-using _yes = char(&)[1];
-using _no  = char(&)[2];
-
-template <typename Base, typename Derived>
-struct _host {
-	operator Base*() const;
-	operator Derived*();
-};
-
-template <typename Base, typename Derived>
-struct is_base_of {
-	template <typename T>
-	static _yes check(Derived*, T);
-	static _no check(Base*, int);
-
-	static constexpr bool value = sizeof(check(_host<Base, Derived>(), int())) == sizeof(_yes);
-};
-
-} // namespace std_
-
-template <typename T>
-T createAndSwap(T &value) {
-	T result = T();
-	std_::swap_moveable(result, value);
-	return std_::move(result);
-}
-
-#include "logs.h"
-
-static volatile int *t_assert_nullptr = nullptr;
-inline void t_noop() {}
-inline void t_assert_fail(const char *message, const char *file, int32 line) {
-	QString info(qsl("%1 %2:%3").arg(message).arg(file).arg(line));
-	LOG(("Assertion Failed! %1 %2:%3").arg(info));
-	SignalHandlers::setCrashAnnotation("Assertion", info);
-	*t_assert_nullptr = 0;
-}
-#define t_assert_full(condition, message, file, line) ((!(condition)) ? t_assert_fail(message, file, line) : t_noop())
-#define t_assert_c(condition, comment) t_assert_full(condition, "\"" #condition "\" (" comment ")", __FILE__, __LINE__)
-#define t_assert(condition) t_assert_full(condition, "\"" #condition "\"", __FILE__, __LINE__)
-
-class Exception : public exception {
-public:
-
-    Exception(const QString &msg, bool isFatal = true) : _fatal(isFatal), _msg(msg.toUtf8()) {
-		LOG(("Exception: %1").arg(msg));
-	}
-	bool fatal() const {
-		return _fatal;
-	}
-
-    virtual const char *what() const throw() {
-        return _msg.constData();
-    }
-    virtual ~Exception() throw() {
-    }
-
-private:
-	bool _fatal;
-    QByteArray _msg;
-};
-
-class MTPint;
-typedef int32 TimeId;
-TimeId myunixtime();
-void unixtimeInit();
-void unixtimeSet(TimeId servertime, bool force = false);
-TimeId unixtime();
-TimeId fromServerTime(const MTPint &serverTime);
-void toServerTime(const TimeId &clientTime, MTPint &outServerTime);
-uint64 msgid();
-int32 reqid();
-
-inline QDateTime date(int32 time = -1) {
-	QDateTime result;
-	if (time >= 0) result.setTime_t(time);
-	return result;
-}
-
-inline QDateTime dateFromServerTime(const MTPint &time) {
-	return date(fromServerTime(time));
-}
-
-inline QDateTime date(const MTPint &time) {
-	return dateFromServerTime(time);
-}
-
-QDateTime dateFromServerTime(TimeId time);
-
-inline void mylocaltime(struct tm * _Tm, const time_t * _Time) {
-#ifdef Q_OS_WIN
-    localtime_s(_Tm, _Time);
-#else
-    localtime_r(_Time, _Tm);
-#endif
-}
-
-namespace ThirdParty {
-
-	void start();
-	void finish();
-
-}
-
-bool checkms(); // returns true if time has changed
-uint64 getms(bool checked = false);
-
-class SingleTimer : public QTimer { // single shot timer with check
-	Q_OBJECT
-
-public:
-
-	SingleTimer();
-
-	void setSingleShot(bool); // is not available
-	void start(); // is not available
-
-public slots:
-
-	void start(int msec);
-	void startIfNotActive(int msec);
-	void adjust() {
-		uint64 n = getms(true);
-		if (isActive()) {
-			if (n >= _finishing) {
-				start(0);
-			} else {
-				start(_finishing - n);
-			}
-		}
-	}
-
-private:
-	uint64 _finishing;
-	bool _inited;
-
-};
-
-const static uint32 _md5_block_size = 64;
-class HashMd5 {
-public:
-
-	HashMd5(const void *input = 0, uint32 length = 0);
-	void feed(const void *input, uint32 length);
-	int32 *result();
-
-private:
-
-	void init();
-	void finalize();
-	void transform(const uchar *block);
-
-	bool _finalized;
-	uchar _buffer[_md5_block_size];
-	uint32 _count[2];
-	uint32 _state[4];
-	uchar _digest[16];
-
-};
-
-int32 hashCrc32(const void *data, uint32 len);
-int32 *hashSha1(const void *data, uint32 len, void *dest); // dest - ptr to 20 bytes, returns (int32*)dest
-int32 *hashSha256(const void *data, uint32 len, void *dest); // dest - ptr to 32 bytes, returns (int32*)dest
-int32 *hashMd5(const void *data, uint32 len, void *dest); // dest = ptr to 16 bytes, returns (int32*)dest
-char *hashMd5Hex(const int32 *hashmd5, void *dest); // dest = ptr to 32 bytes, returns (char*)dest
-inline char *hashMd5Hex(const void *data, uint32 len, void *dest) { // dest = ptr to 32 bytes, returns (char*)dest
-	return hashMd5Hex(HashMd5(data, len).result(), dest);
-}
-
-// good random (using openssl implementation)
-void memset_rand(void *data, uint32 len);
-template <typename T>
-T rand_value() {
-	T result;
-	memset_rand(&result, sizeof(result));
-	return result;
-}
-
-inline void memset_rand_bad(void *data, uint32 len) {
-	for (uchar *i = reinterpret_cast<uchar*>(data), *e = i + len; i != e; ++i) {
-		*i = uchar(rand() & 0xFF);
-	}
-}
-
-template <typename T>
-inline void memsetrnd_bad(T &value) {
-	memset_rand_bad(&value, sizeof(value));
-}
-
-class ReadLockerAttempt {
-public:
-
-    ReadLockerAttempt(QReadWriteLock *_lock) : success(_lock->tryLockForRead()), lock(_lock) {
-	}
-	~ReadLockerAttempt() {
-		if (success) {
-			lock->unlock();
-		}
-	}
-
-	operator bool() const {
-		return success;
-	}
-
-private:
-
-	bool success;
-	QReadWriteLock *lock;
-
-};
-
-inline QString fromUtf8Safe(const char *str, int32 size = -1) {
-	if (!str || !size) return QString();
-	if (size < 0) size = int32(strlen(str));
-	QString result(QString::fromUtf8(str, size));
-	QByteArray back = result.toUtf8();
-	if (back.size() != size || memcmp(back.constData(), str, size)) return QString::fromLocal8Bit(str, size);
-	return result;
-}
-
-inline QString fromUtf8Safe(const QByteArray &str) {
-	return fromUtf8Safe(str.constData(), str.size());
-}
-
-static const QRegularExpression::PatternOptions reMultiline(QRegularExpression::DotMatchesEverythingOption | QRegularExpression::MultilineOption);
-
-template <typename T>
-inline T snap(const T &v, const T &_min, const T &_max) {
-	return (v < _min) ? _min : ((v > _max) ? _max : v);
-}
-
-template <typename T>
-class ManagedPtr {
-public:
-	ManagedPtr() : ptr(0) {
-	}
-	ManagedPtr(T *p) : ptr(p) {
-	}
-	T *operator->() const {
-		return ptr;
-	}
-	T *v() const {
-		return ptr;
-	}
-
-protected:
-
-	T *ptr;
-	typedef ManagedPtr<T> Parent;
-};
-
-QString translitRusEng(const QString &rus);
-QString rusKeyboardLayoutSwitch(const QString &from);
-
-enum DBISendKey {
-	dbiskEnter = 0,
-	dbiskCtrlEnter = 1,
-};
-
-enum DBINotifyView {
-	dbinvShowPreview = 0,
-	dbinvShowName = 1,
-	dbinvShowNothing = 2,
-};
-
-enum DBIWorkMode {
-	dbiwmWindowAndTray = 0,
-	dbiwmTrayOnly = 1,
-	dbiwmWindowOnly = 2,
-};
-
-enum DBIConnectionType {
-	dbictAuto = 0,
-	dbictHttpAuto = 1, // not used
-	dbictHttpProxy = 2,
-	dbictTcpProxy = 3,
-};
-
-enum DBIDefaultAttach {
-	dbidaDocument = 0,
-	dbidaPhoto = 1,
-};
-
-struct ProxyData {
-	QString host;
-	uint32 port = 0;
-	QString user, password;
-};
-
-enum DBIScale {
-	dbisAuto          = 0,
-	dbisOne           = 1,
-	dbisOneAndQuarter = 2,
-	dbisOneAndHalf    = 3,
-	dbisTwo           = 4,
-
-	dbisScaleCount    = 5,
-};
-
-static const int MatrixRowShift = 40000;
-
-enum DBIEmojiTab {
-	dbietRecent   = -1,
-	dbietPeople   =  0,
-	dbietNature   =  1,
-	dbietFood     =  2,
-	dbietActivity =  3,
-	dbietTravel   =  4,
-	dbietObjects  =  5,
-	dbietSymbols  =  6,
-	dbietStickers =  666,
-};
-static const int emojiTabCount = 8;
-inline DBIEmojiTab emojiTabAtIndex(int index) {
-	return (index < 0 || index >= emojiTabCount) ? dbietRecent : DBIEmojiTab(index - 1);
-}
-
-enum DBIPlatform {
-    dbipWindows  = 0,
-    dbipMac      = 1,
-    dbipLinux64  = 2,
-    dbipLinux32  = 3,
-	dbipMacOld   = 4,
-};
-
-enum DBIPeerReportSpamStatus {
-	dbiprsNoButton   = 0, // hidden, but not in the cloud settings yet
-	dbiprsUnknown    = 1, // contacts not loaded yet
-	dbiprsShowButton = 2, // show report spam button, each show peer request setting from cloud
-	dbiprsReportSent = 3, // report sent, but the report spam panel is not hidden yet
-	dbiprsHidden     = 4, // hidden in the cloud or not needed (bots, contacts, etc), no more requests
-	dbiprsRequesting = 5, // requesting the cloud setting right now
-};
-
-typedef enum {
-	HitTestNone = 0,
-	HitTestClient,
-	HitTestSysButton,
-	HitTestIcon,
-	HitTestCaption,
-	HitTestTop,
-	HitTestTopRight,
-	HitTestRight,
-	HitTestBottomRight,
-	HitTestBottom,
-	HitTestBottomLeft,
-	HitTestLeft,
-	HitTestTopLeft,
-} HitTestType;
-
-inline QString strMakeFromLetters(const uint32 *letters, int32 len) {
-	QString result;
-	result.reserve(len);
-	for (int32 i = 0; i < len; ++i) {
-		result.push_back(QChar((((letters[i] >> 16) & 0xFF) << 8) | (letters[i] & 0xFF)));
-	}
-	return result;
-}
-
-class MimeType {
-public:
-
-	enum TypeEnum {
-		Unknown,
-		WebP,
-	};
-
-	MimeType(const QMimeType &type) : _typeStruct(type), _type(Unknown) {
-	}
-	MimeType(TypeEnum type) : _type(type) {
-	}
-	QStringList globPatterns() const;
-	QString filterString() const;
-	QString name() const;
-
-private:
-
-	QMimeType _typeStruct;
-	TypeEnum _type;
-
-};
-
-MimeType mimeTypeForName(const QString &mime);
-MimeType mimeTypeForFile(const QFileInfo &file);
-MimeType mimeTypeForData(const QByteArray &data);
-
-#include <cmath>
-
-inline int rowscount(int fullCount, int countPerRow) {
-	return (fullCount + countPerRow - 1) / countPerRow;
-}
-inline int floorclamp(int value, int step, int lowest, int highest) {
-	return qMin(qMax(value / step, lowest), highest);
-}
-inline int floorclamp(float64 value, int step, int lowest, int highest) {
-	return qMin(qMax(static_cast<int>(std::floor(value / step)), lowest), highest);
-}
-inline int ceilclamp(int value, int step, int lowest, int highest) {
-	return qMax(qMin((value + step - 1) / step, highest), lowest);
-}
-inline int ceilclamp(float64 value, int32 step, int32 lowest, int32 highest) {
-	return qMax(qMin(static_cast<int>(std::ceil(value / step)), highest), lowest);
-}
-
-enum ForwardWhatMessages {
-	ForwardSelectedMessages,
-	ForwardContextMessage,
-	ForwardPressedMessage,
-	ForwardPressedLinkMessage
-};
-
-enum ShowLayerOption {
-	CloseOtherLayers          = 0x00,
-	KeepOtherLayers           = 0x01,
-	ShowAfterOtherLayers      = 0x03,
-
-	AnimatedShowLayer         = 0x00,
-	ForceFastShowLayer        = 0x04,
-};
-Q_DECLARE_FLAGS(ShowLayerOptions, ShowLayerOption);
-Q_DECLARE_OPERATORS_FOR_FLAGS(ShowLayerOptions);
-
-static int32 FullArcLength = 360 * 16;
-static int32 QuarterArcLength = (FullArcLength / 4);
-static int32 MinArcLength = (FullArcLength / 360);
-static int32 AlmostFullArcLength = (FullArcLength - MinArcLength);
-
-template <typename T, typename... Args>
-inline QSharedPointer<T> MakeShared(Args&&... args) {
-	return QSharedPointer<T>(new T(std_::forward<Args>(args)...));
-}
-
-// This pointer is used for global non-POD variables that are allocated
-// on demand by createIfNull(lambda) and are never automatically freed.
-template <typename T>
-class NeverFreedPointer {
-public:
-	NeverFreedPointer() = default;
-	NeverFreedPointer(const NeverFreedPointer<T> &other) = delete;
-	NeverFreedPointer &operator=(const NeverFreedPointer<T> &other) = delete;
-
-	template <typename U>
-	void createIfNull(U creator) {
-		if (isNull()) {
-			reset(creator());
-		}
-	}
-
-	template <typename... Args>
-	void makeIfNull(Args&&... args) {
-		if (isNull()) {
-			reset(new T(std_::forward<Args>(args)...));
-		}
-	};
-
-	T *data() const {
-		return _p;
-	}
-	T *release() {
-		return getPointerAndReset(_p);
-	}
-	void reset(T *p = nullptr) {
-		delete _p;
-		_p = p;
-	}
-	bool isNull() const {
-		return data() == nullptr;
-	}
-
-	void clear() {
-		reset();
-	}
-	T *operator->() const {
-		return data();
-	}
-	T &operator*() const {
-		t_assert(!isNull());
-		return *data();
-	}
-	explicit operator bool() const {
-		return !isNull();
-	}
-
-private:
-	T *_p;
-
-};
-
-// This pointer is used for static non-POD variables that are allocated
-// on first use by constructor and are never automatically freed.
-template <typename T>
-class StaticNeverFreedPointer {
-public:
-	explicit StaticNeverFreedPointer(T *p) : _p(p) {
-	}
-	StaticNeverFreedPointer(const StaticNeverFreedPointer<T> &other) = delete;
-	StaticNeverFreedPointer &operator=(const StaticNeverFreedPointer<T> &other) = delete;
-
-	T *data() const {
-		return _p;
-	}
-	T *release() {
-		return getPointerAndReset(_p);
-	}
-	void reset(T *p = nullptr) {
-		delete _p;
-		_p = p;
-	}
-	bool isNull() const {
-		return data() == nullptr;
-	}
-
-	void clear() {
-		reset();
-	}
-	T *operator->() const {
-		return data();
-	}
-	T &operator*() const {
-		t_assert(!isNull());
-		return *data();
-	}
-	explicit operator bool() const {
-		return !isNull();
-	}
-
-private:
-	T *_p = nullptr;
-
-};
-
-class Composer;
-typedef void(*ComponentConstruct)(void *location, Composer *composer);
-typedef void(*ComponentDestruct)(void *location);
-typedef void(*ComponentMove)(void *location, void *waslocation);
-
-struct ComponentWrapStruct {
-	// don't init any fields, because it is only created in
-	// global scope, so it will be filled by zeros from the start
-	ComponentWrapStruct() {
-	}
-	ComponentWrapStruct(std::size_t size, std::size_t align, ComponentConstruct construct, ComponentDestruct destruct, ComponentMove move)
-	: Size(size)
-	, Align(align)
-	, Construct(construct)
-	, Destruct(destruct)
-	, Move(move) {
-	}
-	std::size_t Size;
-	std::size_t Align;
-	ComponentConstruct Construct;
-	ComponentDestruct Destruct;
-	ComponentMove Move;
-};
-
-template <int Value, int Denominator>
-struct CeilDivideMinimumOne {
-	static const int Result = ((Value / Denominator) + ((!Value || (Value % Denominator)) ? 1 : 0));
-};
-
-extern ComponentWrapStruct ComponentWraps[64];
-extern QAtomicInt ComponentIndexLast;
-
-template <typename Type>
-struct BaseComponent {
-	BaseComponent() {
-		static_assert(alignof(Type) <= alignof(SmallestSizeType), "Components should align to a pointer!");
-	}
-	BaseComponent(const BaseComponent &other) = delete;
-	BaseComponent &operator=(const BaseComponent &other) = delete;
-	BaseComponent(BaseComponent &&other) = delete;
-	BaseComponent &operator=(BaseComponent &&other) = default;
-
-	static int Index() {
-		static QAtomicInt _index(0);
-		if (int index = _index.loadAcquire()) {
-			return index - 1;
-		}
-		while (true) {
-			int last = ComponentIndexLast.loadAcquire();
-			if (ComponentIndexLast.testAndSetOrdered(last, last + 1)) {
-				t_assert(last < 64);
-				if (_index.testAndSetOrdered(0, last + 1)) {
-					ComponentWraps[last] = ComponentWrapStruct(
-						CeilDivideMinimumOne<sizeof(Type), sizeof(SmallestSizeType)>::Result * sizeof(SmallestSizeType),
-						alignof(Type),
-						Type::ComponentConstruct,
-						Type::ComponentDestruct,
-						Type::ComponentMove);
-				}
-				break;
-			}
-		}
-		return _index.loadAcquire() - 1;
-	}
-	static uint64 Bit() {
-		return (1ULL << Index());
-	}
-
-protected:
-	using SmallestSizeType = void*;
-
-	static void ComponentConstruct(void *location, Composer *composer) {
-		new (location) Type();
-	}
-	static void ComponentDestruct(void *location) {
-		((Type*)location)->~Type();
-	}
-	static void ComponentMove(void *location, void *waslocation) {
-		*(Type*)location = std_::move(*(Type*)waslocation);
-	}
-
-};
-
-class ComposerMetadata {
-public:
-	ComposerMetadata(uint64 mask) : size(0), last(64), _mask(mask) {
-		for (int i = 0; i < 64; ++i) {
-			uint64 m = (1ULL << i);
-			if (_mask & m) {
-				int s = ComponentWraps[i].Size;
-				if (s) {
-					offsets[i] = size;
-					size += s;
-				} else {
-					offsets[i] = -1;
-				}
-			} else if (_mask < m) {
-				last = i;
-				for (; i < 64; ++i) {
-					offsets[i] = -1;
-				}
-			} else {
-				offsets[i] = -1;
-			}
-		}
-	}
-
-	int size, last;
-	int offsets[64];
-
-	bool equals(uint64 mask) const {
-		return _mask == mask;
-	}
-	uint64 maskadd(uint64 mask) const {
-		return _mask | mask;
-	}
-	uint64 maskremove(uint64 mask) const {
-		return _mask & (~mask);
-	}
-
-private:
-	uint64 _mask;
-
-};
-
-const ComposerMetadata *GetComposerMetadata(uint64 mask);
-
-class Composer {
-public:
-	Composer(uint64 mask = 0) : _data(zerodata()) {
-		if (mask) {
-			const ComposerMetadata *meta = GetComposerMetadata(mask);
-			int size = sizeof(meta) + meta->size;
-
-			auto data = operator new(size);
-			t_assert(data != nullptr);
-
-			_data = data;
-			_meta() = meta;
-			for (int i = 0; i < meta->last; ++i) {
-				int offset = meta->offsets[i];
-				if (offset >= 0) {
-					try {
-						auto constructAt = _dataptrunsafe(offset);
-#ifndef OS_MAC_OLD
-						auto space = ComponentWraps[i].Size;
-						auto alignedAt = std::align(ComponentWraps[i].Align, space, constructAt, space);
-						t_assert(alignedAt == constructAt);
-#endif // OS_MAC_OLD
-						ComponentWraps[i].Construct(constructAt, this);
-					} catch (...) {
-						while (i > 0) {
-							--i;
-							offset = meta->offsets[--i];
-							if (offset >= 0) {
-								ComponentWraps[i].Destruct(_dataptrunsafe(offset));
-							}
-						}
-						throw;
-					}
-				}
-			}
-		}
-	}
-	Composer(const Composer &other) = delete;
-	Composer &operator=(const Composer &other) = delete;
-	~Composer() {
-		if (_data != zerodata()) {
-			auto meta = _meta();
-			for (int i = 0; i < meta->last; ++i) {
-				int offset = meta->offsets[i];
-				if (offset >= 0) {
-					ComponentWraps[i].Destruct(_dataptrunsafe(offset));
-				}
-			}
-			operator delete(_data);
-		}
-	}
-
-	template <typename Type>
-	bool Has() const {
-		return (_meta()->offsets[Type::Index()] >= 0);
-	}
-
-	template <typename Type>
-	Type *Get() {
-		return static_cast<Type*>(_dataptr(_meta()->offsets[Type::Index()]));
-	}
-	template <typename Type>
-	const Type *Get() const {
-		return static_cast<const Type*>(_dataptr(_meta()->offsets[Type::Index()]));
-	}
-
-protected:
-	void UpdateComponents(uint64 mask = 0) {
-		if (!_meta()->equals(mask)) {
-			Composer tmp(mask);
-			tmp.swap(*this);
-			if (_data != zerodata() && tmp._data != zerodata()) {
-				auto meta = _meta(), wasmeta = tmp._meta();
-				for (int i = 0; i < meta->last; ++i) {
-					int offset = meta->offsets[i], wasoffset = wasmeta->offsets[i];
-					if (offset >= 0 && wasoffset >= 0) {
-						ComponentWraps[i].Move(_dataptrunsafe(offset), tmp._dataptrunsafe(wasoffset));
-					}
-				}
-			}
-		}
-	}
-	void AddComponents(uint64 mask = 0) {
-		UpdateComponents(_meta()->maskadd(mask));
-	}
-	void RemoveComponents(uint64 mask = 0) {
-		UpdateComponents(_meta()->maskremove(mask));
-	}
-
-private:
-	static const ComposerMetadata *ZeroComposerMetadata;
-	static void *zerodata() {
-		return &ZeroComposerMetadata;
-	}
-
-	void *_dataptrunsafe(int skip) const {
-		return (char*)_data + sizeof(_meta()) + skip;
-	}
-	void *_dataptr(int skip) const {
-		return (skip >= 0) ? _dataptrunsafe(skip) : 0;
-	}
-	const ComposerMetadata *&_meta() const {
-		return *static_cast<const ComposerMetadata**>(_data);
-	}
-	void *_data;
-
-	void swap(Composer &other) {
-		std::swap(_data, other._data);
-	}
-
-};
-=======
-#define for_const(range_declaration, range_expression) for (range_declaration : std_::as_const(range_expression))
->>>>>>> 01a5aa30
+#define for_const(range_declaration, range_expression) for (range_declaration : std_::as_const(range_expression))