--- conflicted
+++ resolved
@@ -141,13 +141,8 @@
 
 	case ButtonType::RequestLocation: {
 		hideSingleUseKeyboard(msg);
-<<<<<<< HEAD
-		Ui::show(Box<InformBox>(
+		Ui::show(Box<Ui::InformBox>(
 			ktr("ktg_bot_share_location_unavailable")));
-=======
-		Ui::show(Box<Ui::InformBox>(
-			tr::lng_bot_share_location_unavailable(tr::now)));
->>>>>>> f55d3d1c
 	} break;
 
 	case ButtonType::RequestPhone: {
