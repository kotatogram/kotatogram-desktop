/*
This file is part of Telegram Desktop,
the official desktop version of Telegram messaging app, see https://telegram.org

Telegram Desktop is free software: you can redistribute it and/or modify
it under the terms of the GNU General Public License as published by
the Free Software Foundation, either version 3 of the License, or
(at your option) any later version.

It is distributed in the hope that it will be useful,
but WITHOUT ANY WARRANTY; without even the implied warranty of
MERCHANTABILITY or FITNESS FOR A PARTICULAR PURPOSE. See the
GNU General Public License for more details.

In addition, as a special exception, the copyright holders give permission
to link the code of portions of this program with the OpenSSL library.

Full license: https://github.com/telegramdesktop/tdesktop/blob/master/LICENSE
Copyright (c) 2014-2016 John Preston, https://desktop.telegram.org
*/
#include "stdafx.h"

#include "window.h"
#include "mainwidget.h"

#include "layerwidget.h"
#include "lang.h"

Q_DECLARE_METATYPE(TextLinkPtr);
Q_DECLARE_METATYPE(Qt::MouseButton);

namespace App {

	void sendBotCommand(const QString &cmd, MsgId replyTo) {
		if (MainWidget *m = main()) m->sendBotCommand(cmd, replyTo);
	}

	bool insertBotCommand(const QString &cmd, bool specialGif) {
		if (MainWidget *m = main()) return m->insertBotCommand(cmd, specialGif);
		return false;
	}

	void searchByHashtag(const QString &tag, PeerData *inPeer) {
		if (MainWidget *m = main()) m->searchMessages(tag + ' ', (inPeer && inPeer->isChannel()) ? inPeer : 0);
	}

	void openPeerByName(const QString &username, MsgId msgId, const QString &startToken) {
		if (MainWidget *m = main()) m->openPeerByName(username, msgId, startToken);
	}

	void joinGroupByHash(const QString &hash) {
		if (MainWidget *m = main()) m->joinGroupByHash(hash);
	}

	void stickersBox(const QString &name) {
		if (MainWidget *m = main()) m->stickersBox(MTP_inputStickerSetShortName(MTP_string(name)));
	}

	void openLocalUrl(const QString &url) {
		if (MainWidget *m = main()) m->openLocalUrl(url);
	}

	bool forward(const PeerId &peer, ForwardWhatMessages what) {
		if (MainWidget *m = main()) return m->onForward(peer, what);
		return false;
	}

	void removeDialog(History *history) {
		if (MainWidget *m = main()) {
			m->removeDialog(history);
		}
	}

	void showSettings() {
		if (Window *w = wnd()) {
			w->showSettings();
		}
	}

	void activateTextLink(TextLinkPtr link, Qt::MouseButton button) {
		if (Window *w = wnd()) {
			qRegisterMetaType<TextLinkPtr>();
			qRegisterMetaType<Qt::MouseButton>();
			QMetaObject::invokeMethod(w, "app_activateTextLink", Qt::QueuedConnection, Q_ARG(TextLinkPtr, link), Q_ARG(Qt::MouseButton, button));
		}
	}

}

namespace Ui {

	void showStickerPreview(DocumentData *sticker) {
		if (Window *w = App::wnd()) {
			w->ui_showStickerPreview(sticker);
		}
	}

	void hideStickerPreview() {
		if (Window *w = App::wnd()) {
			w->ui_hideStickerPreview();
		}
	}

	void showLayer(LayeredWidget *box, ShowLayerOptions options) {
		if (Window *w = App::wnd()) {
			w->ui_showLayer(box, options);
		} else {
			delete box;
		}
	}

	void hideLayer(bool fast) {
		if (Window *w = App::wnd()) w->ui_showLayer(0, ShowLayerOptions(CloseOtherLayers) | (fast ? ForceFastShowLayer : AnimatedShowLayer));
	}

	bool isLayerShown() {
		if (Window *w = App::wnd()) return w->ui_isLayerShown();
		return false;
	}

	bool isMediaViewShown() {
		if (Window *w = App::wnd()) return w->ui_isMediaViewShown();
		return false;
	}

	bool isInlineItemBeingChosen() {
		if (MainWidget *m = App::main()) return m->ui_isInlineItemBeingChosen();
		return false;
	}

	void repaintHistoryItem(const HistoryItem *item) {
		if (!item) return;
		if (MainWidget *m = App::main()) m->ui_repaintHistoryItem(item);
	}

	void repaintInlineItem(const LayoutInlineItem *layout) {
		if (!layout) return;
		if (MainWidget *m = App::main()) m->ui_repaintInlineItem(layout);
	}

	bool isInlineItemVisible(const LayoutInlineItem *layout) {
		if (MainWidget *m = App::main()) return m->ui_isInlineItemVisible(layout);
		return false;
	}

	void showPeerHistory(const PeerId &peer, MsgId msgId, bool back) {
		if (MainWidget *m = App::main()) m->ui_showPeerHistory(peer, msgId, back);
	}

	void showPeerHistoryAsync(const PeerId &peer, MsgId msgId) {
		if (MainWidget *m = App::main()) {
			QMetaObject::invokeMethod(m, "ui_showPeerHistoryAsync", Qt::QueuedConnection, Q_ARG(quint64, peer), Q_ARG(qint32, msgId));
		}
	}

	bool hideWindowNoQuit() {
		if (!App::quiting()) {
			if (Window *w = App::wnd()) {
				if (cWorkMode() == dbiwmTrayOnly || cWorkMode() == dbiwmWindowAndTray) {
					return w->minimizeToTray();
				} else if (cPlatform() == dbipMac || cPlatform() == dbipMacOld) {
					w->hide();
					w->updateIsActive(Global::OfflineBlurTimeout());
					w->updateGlobalMenu();
					return true;
				}
			}
		}
		return false;
	}

}

namespace Notify {

	void userIsBotChanged(UserData *user) {
		if (MainWidget *m = App::main()) m->notify_userIsBotChanged(user);
	}

	void userIsContactChanged(UserData *user, bool fromThisApp) {
		if (MainWidget *m = App::main()) m->notify_userIsContactChanged(user, fromThisApp);
	}

	void botCommandsChanged(UserData *user) {
		if (MainWidget *m = App::main()) m->notify_botCommandsChanged(user);
	}

	void inlineBotRequesting(bool requesting) {
		if (MainWidget *m = App::main()) m->notify_inlineBotRequesting(requesting);
	}

	void migrateUpdated(PeerData *peer) {
		if (MainWidget *m = App::main()) m->notify_migrateUpdated(peer);
	}

	void clipStopperHidden(ClipStopperType type) {
		if (MainWidget *m = App::main()) m->notify_clipStopperHidden(type);
	}

	void historyItemResized(const HistoryItem *item, bool scrollToIt) {
		if (MainWidget *m = App::main()) m->notify_historyItemResized(item, scrollToIt);
	}

	void historyItemLayoutChanged(const HistoryItem *item) {
		if (MainWidget *m = App::main()) m->notify_historyItemLayoutChanged(item);
	}

	void automaticLoadSettingsChangedGif() {
		if (MainWidget *m = App::main()) m->notify_automaticLoadSettingsChangedGif();
	}

}

#define DefineReadOnlyVar(Namespace, Type, Name) const Type &Name() { \
	t_assert_full(Namespace##Data != 0, #Namespace "Data is null in " #Namespace "::" #Name, __FILE__, __LINE__); \
	return Namespace##Data->Name; \
}
#define DefineRefVar(Namespace, Type, Name) DefineReadOnlyVar(Namespace, Type, Name) \
Type &Ref##Name() { \
	t_assert_full(Namespace##Data != 0, #Namespace "Data is null in Global::Ref" #Name, __FILE__, __LINE__); \
	return Namespace##Data->Name; \
}
#define DefineVar(Namespace, Type, Name) DefineRefVar(Namespace, Type, Name) \
void Set##Name(const Type &Name) { \
	t_assert_full(Namespace##Data != 0, #Namespace "Data is null in Global::Set" #Name, __FILE__, __LINE__); \
	Namespace##Data->Name = Name; \
}

struct SandboxDataStruct {
	QString LangSystemISO;
	int32 LangSystem = languageDefault;

	QByteArray LastCrashDump;
	ConnectionProxy PreLaunchProxy;
};
SandboxDataStruct *SandboxData = 0;
uint64 SandboxUserTag = 0;

namespace Sandbox {

	bool CheckBetaVersionDir() {
		QFile beta(cExeDir() + qsl("TelegramBeta_data/tdata/beta"));
		if (cBetaVersion()) {
			cForceWorkingDir(cExeDir() + qsl("TelegramBeta_data/"));
			QDir().mkpath(cWorkingDir() + qstr("tdata"));
			if (*BetaPrivateKey) {
				cSetBetaPrivateKey(QByteArray(BetaPrivateKey));
			}
			if (beta.open(QIODevice::WriteOnly)) {
				QDataStream dataStream(&beta);
				dataStream.setVersion(QDataStream::Qt_5_3);
				dataStream << quint64(cRealBetaVersion()) << cBetaPrivateKey();
			} else {
				LOG(("FATAL: Could not open '%1' for writing private key!").arg(beta.fileName()));
				return false;
			}
		} else if (beta.exists()) {
			cForceWorkingDir(cExeDir() + qsl("TelegramBeta_data/"));
			if (beta.open(QIODevice::ReadOnly)) {
				QDataStream dataStream(&beta);
				dataStream.setVersion(QDataStream::Qt_5_3);

				quint64 v;
				QByteArray k;
				dataStream >> v >> k;
				if (dataStream.status() == QDataStream::Ok) {
					cSetBetaVersion(qMax(v, AppVersion * 1000ULL));
					cSetBetaPrivateKey(k);
					cSetRealBetaVersion(v);
				} else {
					LOG(("FATAL: '%1' is corrupted, reinstall private beta!").arg(beta.fileName()));
					return false;
				}
			} else {
				LOG(("FATAL: could not open '%1' for reading private key!").arg(beta.fileName()));
				return false;
			}
		}
		return true;
	}

	void WorkingDirReady() {
		if (QFile(cWorkingDir() + qsl("tdata/withtestmode")).exists()) {
			cSetTestMode(true);
		}
		if (!cDebug() && QFile(cWorkingDir() + qsl("tdata/withdebug")).exists()) {
			cSetDebug(true);
		}
		if (cBetaVersion()) {
			cSetDevVersion(false);
		} else if (!cDevVersion() && QFile(cWorkingDir() + qsl("tdata/devversion")).exists()) {
			cSetDevVersion(true);
		} else if (DevVersion) {
			QFile f(cWorkingDir() + qsl("tdata/devversion"));
			if (!f.exists() && f.open(QIODevice::WriteOnly)) {
				f.write("1");
			}
		}

		srand((int32)time(NULL));

		SandboxUserTag = 0;
		QFile usertag(cWorkingDir() + qsl("tdata/usertag"));
		if (usertag.open(QIODevice::ReadOnly)) {
			if (usertag.read(reinterpret_cast<char*>(&SandboxUserTag), sizeof(uint64)) != sizeof(uint64)) {
				SandboxUserTag = 0;
			}
			usertag.close();
		}
		if (!SandboxUserTag) {
			do {
				memsetrnd_bad(SandboxUserTag);
			} while (!SandboxUserTag);

			if (usertag.open(QIODevice::WriteOnly)) {
				usertag.write(reinterpret_cast<char*>(&SandboxUserTag), sizeof(uint64));
				usertag.close();
			}
		}
	}

	void start() {
		SandboxData = new SandboxDataStruct();

		SandboxData->LangSystemISO = psCurrentLanguage();
		if (SandboxData->LangSystemISO.isEmpty()) SandboxData->LangSystemISO = qstr("en");
		QByteArray l = LangSystemISO().toLatin1();
		for (int32 i = 0; i < languageCount; ++i) {
			if (l.at(0) == LanguageCodes[i][0] && l.at(1) == LanguageCodes[i][1]) {
				SandboxData->LangSystem = i;
				break;
			}
		}
	}

	void finish() {
		delete SandboxData;
		SandboxData = 0;
	}

	uint64 UserTag() {
		return SandboxUserTag;
	}

	DefineReadOnlyVar(Sandbox, QString, LangSystemISO);
	DefineReadOnlyVar(Sandbox, int32, LangSystem);
	DefineVar(Sandbox, QByteArray, LastCrashDump);
	DefineVar(Sandbox, ConnectionProxy, PreLaunchProxy);

}

struct GlobalDataStruct {
	uint64 LaunchId = 0;
	Adaptive::Layout AdaptiveLayout = Adaptive::NormalLayout;
<<<<<<< HEAD

	// config
	int32 ChatSizeMax = 200;
	int32 MegagroupSizeMax = 1000;
	int32 ForwardedCountMax = 100;
	int32 OnlineUpdatePeriod = 120000;
	int32 OfflineBlurTimeout = 5000;
	int32 OfflineIdleTimeout = 30000;
	int32 OnlineFocusTimeout = 1000;
	int32 OnlineCloudTimeout = 300000;
	int32 NotifyCloudDelay = 30000;
	int32 NotifyDefaultDelay = 1500;
	int32 ChatBigSize = 10;
	int32 PushChatPeriod = 60000;
	int32 PushChatLimit = 2;
	int32 SavedGifsLimit = 200;
	int32 EditTimeLimit = 172800;
=======
	bool AdaptiveForWide = true;
>>>>>>> 4716c258
};
GlobalDataStruct *GlobalData = 0;

namespace Global {

	bool started() {
		return GlobalData != 0;
	}

	void start() {
		GlobalData = new GlobalDataStruct();

		memset_rand(&GlobalData->LaunchId, sizeof(GlobalData->LaunchId));
	}

	void finish() {
		delete GlobalData;
		GlobalData = 0;
	}

	DefineReadOnlyVar(Global, uint64, LaunchId);
	DefineVar(Global, Adaptive::Layout, AdaptiveLayout);
	DefineVar(Global, bool, AdaptiveForWide);

	// config
	DefineVar(Global, int32, ChatSizeMax);
	DefineVar(Global, int32, MegagroupSizeMax);
	DefineVar(Global, int32, ForwardedCountMax);
	DefineVar(Global, int32, OnlineUpdatePeriod);
	DefineVar(Global, int32, OfflineBlurTimeout);
	DefineVar(Global, int32, OfflineIdleTimeout);
	DefineVar(Global, int32, OnlineFocusTimeout);
	DefineVar(Global, int32, OnlineCloudTimeout);
	DefineVar(Global, int32, NotifyCloudDelay);
	DefineVar(Global, int32, NotifyDefaultDelay);
	DefineVar(Global, int32, ChatBigSize);
	DefineVar(Global, int32, PushChatPeriod);
	DefineVar(Global, int32, PushChatLimit);
	DefineVar(Global, int32, SavedGifsLimit);
	DefineVar(Global, int32, EditTimeLimit);

};<|MERGE_RESOLUTION|>--- conflicted
+++ resolved
@@ -351,8 +351,9 @@
 
 struct GlobalDataStruct {
 	uint64 LaunchId = 0;
+
 	Adaptive::Layout AdaptiveLayout = Adaptive::NormalLayout;
-<<<<<<< HEAD
+	bool AdaptiveForWide = true;
 
 	// config
 	int32 ChatSizeMax = 200;
@@ -370,9 +371,6 @@
 	int32 PushChatLimit = 2;
 	int32 SavedGifsLimit = 200;
 	int32 EditTimeLimit = 172800;
-=======
-	bool AdaptiveForWide = true;
->>>>>>> 4716c258
 };
 GlobalDataStruct *GlobalData = 0;
 
@@ -394,6 +392,7 @@
 	}
 
 	DefineReadOnlyVar(Global, uint64, LaunchId);
+
 	DefineVar(Global, Adaptive::Layout, AdaptiveLayout);
 	DefineVar(Global, bool, AdaptiveForWide);
 
