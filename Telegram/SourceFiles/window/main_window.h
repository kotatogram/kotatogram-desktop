/*
This file is part of Telegram Desktop,
the official desktop application for the Telegram messaging service.

For license and copyright information please follow this link:
https://github.com/telegramdesktop/tdesktop/blob/master/LEGAL
*/
#pragma once

#include "ui/widgets/rp_window.h"
#include "base/timer.h"
#include "base/object_ptr.h"
#include "core/core_settings.h"

#include <QtWidgets/QSystemTrayIcon>

namespace Main {
class Session;
class Account;
} // namespace Main

namespace Ui {
class BoxContent;
class PlainShadow;
} // namespace Ui

namespace Core {
struct WindowPosition;
} // namespace Core

namespace Window {

class Controller;
class SessionController;
class TitleWidget;
struct TermsLock;

QString LogoVariant(int variant = 0);
QImage LoadLogo(int variant = 0);
QImage LoadLogoNoMargin(int variant = 0);
QIcon CreateIcon(Main::Session *session = nullptr);
void ConvertIconToBlack(QImage &image);

class MainWindow : public Ui::RpWindow {
public:
	explicit MainWindow(not_null<Controller*> controller);
	virtual ~MainWindow();

	[[nodiscard]] Window::Controller &controller() const {
		return *_controller;
	}
	[[nodiscard]] Main::Account &account() const;
	[[nodiscard]] Window::SessionController *sessionController() const;

	bool hideNoQuit();

	void showFromTray();
	void quitFromTray();
	void activate();
	virtual void showFromTrayMenu() {
		showFromTray();
	}

	[[nodiscard]] QRect desktopRect() const;

	void init();

	void updateIsActive();

	[[nodiscard]] bool isActive() const {
		return _isActive;
	}
	[[nodiscard]] virtual bool isActiveForTrayMenu() {
		updateIsActive();
		return isActive();
	}

	bool positionInited() const {
		return _positionInited;
	}
	void positionUpdated();

	void reActivateWindow();

	void showRightColumn(object_ptr<TWidget> widget);
	int maximalExtendBy() const;
	bool canExtendNoMove(int extendBy) const;

	// Returns how much could the window get extended.
	int tryToExtendWidthBy(int addToWidth);

	virtual void updateTrayMenu() {
	}
	virtual void fixOrder() {
	}
	virtual void setInnerFocus() {
		setFocus();
	}

	Ui::RpWidget *bodyWidget() {
		return _body.data();
	}

	void launchDrag(std::unique_ptr<QMimeData> data, Fn<void()> &&callback);

	rpl::producer<> leaveEvents() const;

	virtual void updateWindowIcon();

	void clearWidgets();

	int computeMinWidth() const;
	int computeMinHeight() const;

	void recountGeometryConstraints();
	virtual void updateControlsGeometry();

	bool minimizeToTray();
	void updateGlobalMenu() {
		updateGlobalMenuHook();
	}

protected:
	void resizeEvent(QResizeEvent *e) override;
	void leaveEventHook(QEvent *e) override;

	void savePosition(Qt::WindowState state = Qt::WindowActive);
	void handleStateChanged(Qt::WindowState state);
	void handleActiveChanged();
	void handleVisibleChanged(bool visible);

	virtual void initHook() {
	}

	virtual void activeChangedHook() {
	}

	virtual void handleActiveChangedHook() {
	}

	virtual void handleVisibleChangedHook(bool visible) {
	}

	virtual void clearWidgetsHook() {
	}

	virtual void stateChangedHook(Qt::WindowState state) {
	}

	virtual void unreadCounterChangedHook() {
	}

	virtual void closeWithoutDestroy() {
		hide();
	}

	virtual void updateGlobalMenuHook() {
	}

	virtual void initTrayMenuHook() {
	}
	virtual bool hasTrayIcon() const {
		return false;
	}
	virtual void showTrayTooltip() {
	}

	virtual void workmodeUpdated(Core::Settings::WorkMode mode) {
	}

	virtual void createGlobalMenu() {
	}

	virtual bool initGeometryFromSystem() {
		return false;
	}

	// This one is overriden in Windows for historical reasons.
	virtual int32 screenNameChecksum(const QString &name) const;

	void setPositionInited();
	void attachToTrayIcon(not_null<QSystemTrayIcon*> icon);
	virtual void handleTrayIconActication(
		QSystemTrayIcon::ActivationReason reason) = 0;
	void updateUnreadCounter();

	virtual QRect computeDesktopRect() const;

private:
	void refreshTitleWidget();
	void updateMinimumSize();
	void updatePalette();

	[[nodiscard]] Core::WindowPosition positionFromSettings() const;
	[[nodiscard]] QRect countInitialGeometry(Core::WindowPosition position);
	void initGeometry();

	bool computeIsActive() const;

	not_null<Window::Controller*> _controller;

	base::Timer _positionUpdatedTimer;
	bool _positionInited = false;

	object_ptr<Ui::PlainShadow> _titleShadow = { nullptr };
	object_ptr<Ui::RpWidget> _outdated;
	object_ptr<Ui::RpWidget> _body;
	object_ptr<TWidget> _rightColumn = { nullptr };

	QIcon _icon;
	bool _usingSupportIcon = false;
<<<<<<< HEAD
	int _customIconId = 0;
	QString _titleText;
	style::margins _padding;
=======
>>>>>>> 60e43cfa

	bool _isActive = false;

	rpl::event_stream<> _leaveEvents;

	bool _maximizedBeforeHide = false;

	mutable QRect _monitorRect;
	mutable crl::time _monitorLastGot = 0;

};

} // namespace Window<|MERGE_RESOLUTION|>--- conflicted
+++ resolved
@@ -209,12 +209,7 @@
 
 	QIcon _icon;
 	bool _usingSupportIcon = false;
-<<<<<<< HEAD
 	int _customIconId = 0;
-	QString _titleText;
-	style::margins _padding;
-=======
->>>>>>> 60e43cfa
 
 	bool _isActive = false;
 
