/*
This file is part of Telegram Desktop,
the official desktop application for the Telegram messaging service.

For license and copyright information please follow this link:
https://github.com/telegramdesktop/tdesktop/blob/master/LEGAL
*/
#include "window/notifications_manager_default.h"

#include "platform/platform_notifications_manager.h"
#include "platform/platform_specific.h"
#include "core/application.h"
#include "lang/lang_keys.h"
#include "ui/widgets/buttons.h"
#include "ui/widgets/input_fields.h"
#include "ui/platform/ui_platform_utility.h"
#include "ui/text/text_options.h"
#include "ui/emoji_config.h"
#include "ui/empty_userpic.h"
#include "ui/ui_utility.h"
#include "dialogs/ui/dialogs_layout.h"
#include "window/window_controller.h"
#include "storage/file_download.h"
#include "main/main_session.h"
#include "main/main_account.h"
#include "history/history.h"
#include "history/history_item.h"
#include "base/platform/base_platform_last_input.h"
#include "base/call_delayed.h"
#include "facades.h"
#include "styles/style_dialogs.h"
#include "styles/style_layers.h"
#include "styles/style_window.h"

#include <QtGui/QGuiApplication>
#include <QtGui/QScreen>

namespace Window {
namespace Notifications {
namespace Default {
namespace {

QPoint notificationStartPosition() {
	const auto corner = Core::App().settings().notificationsCorner();
	const auto window = Core::App().activeWindow();
	const auto r = window
		? window->widget()->desktopRect()
		: QGuiApplication::primaryScreen()->availableGeometry();
	const auto isLeft = Core::Settings::IsLeftCorner(corner);
	const auto isTop = Core::Settings::IsTopCorner(corner);
	const auto x = (isLeft == rtl()) ? (r.x() + r.width() - st::notifyWidth - st::notifyDeltaX) : (r.x() + st::notifyDeltaX);
	const auto y = isTop ? r.y() : (r.y() + r.height());
	return QPoint(x, y);
}

internal::Widget::Direction notificationShiftDirection() {
	auto isTop = Core::Settings::IsTopCorner(Core::App().settings().notificationsCorner());
	return isTop ? internal::Widget::Direction::Down : internal::Widget::Direction::Up;
}

} // namespace

std::unique_ptr<Manager> Create(System *system) {
	return std::make_unique<Manager>(system);
}

Manager::Manager(System *system)
: Notifications::Manager(system)
, _inputCheckTimer([=] { checkLastInput(); }) {
	system->settingsChanged(
	) | rpl::start_with_next([=](ChangeType change) {
		settingsChanged(change);
	}, _lifetime);
}

Manager::QueuedNotification::QueuedNotification(
	not_null<HistoryItem*> item,
	int forwardedCount)
: history(item->history())
, peer(history->peer)
, author(item->notificationHeader())
, item((forwardedCount < 2) ? item.get() : nullptr)
, forwardedCount(forwardedCount)
, fromScheduled((item->out() || peer->isSelf()) && item->isFromScheduled()) {
}

QPixmap Manager::hiddenUserpicPlaceholder() const {
	if (_hiddenUserpicPlaceholder.isNull()) {
		_hiddenUserpicPlaceholder = Ui::PixmapFromImage(
<<<<<<< HEAD
			Core::App().logoNoMargin(cCustomAppIcon()).scaled(
=======
			LogoNoMargin().scaled(
>>>>>>> f55d3d1c
				st::notifyPhotoSize,
				st::notifyPhotoSize,
				Qt::IgnoreAspectRatio,
				Qt::SmoothTransformation));
		_hiddenUserpicPlaceholder.setDevicePixelRatio(cRetinaFactor());
	}
	return _hiddenUserpicPlaceholder;
}

bool Manager::hasReplyingNotification() const {
	for (const auto &notification : _notifications) {
		if (notification->isReplying()) {
			return true;
		}
	}
	return false;
}

void Manager::settingsChanged(ChangeType change) {
	if (change == ChangeType::Corner) {
		auto startPosition = notificationStartPosition();
		auto shiftDirection = notificationShiftDirection();
		for (const auto &notification : _notifications) {
			notification->updatePosition(startPosition, shiftDirection);
		}
		if (_hideAll) {
			_hideAll->updatePosition(startPosition, shiftDirection);
		}
	} else if (change == ChangeType::MaxCount) {
		int allow = Core::App().settings().notificationsCount();
		for (int i = _notifications.size(); i != 0;) {
			auto &notification = _notifications[--i];
			if (notification->isUnlinked()) continue;
			if (--allow < 0) {
				notification->unlinkHistory();
			}
		}
		if (allow > 0) {
			for (int i = 0; i != allow; ++i) {
				showNextFromQueue();
			}
		}
	} else if ((change == ChangeType::DemoIsShown)
			|| (change == ChangeType::DemoIsHidden)) {
		_demoIsShown = (change == ChangeType::DemoIsShown);
		_demoMasterOpacity.start(
			[=] { demoMasterOpacityCallback(); },
			_demoIsShown ? 1. : 0.,
			_demoIsShown ? 0. : 1.,
			st::notifyFastAnim);
	}
}

void Manager::demoMasterOpacityCallback() {
	for (const auto &notification : _notifications) {
		notification->updateOpacity();
	}
	if (_hideAll) {
		_hideAll->updateOpacity();
	}
}

float64 Manager::demoMasterOpacity() const {
	return _demoMasterOpacity.value(_demoIsShown ? 0. : 1.);
}

void Manager::checkLastInput() {
	auto replying = hasReplyingNotification();
	auto waiting = false;
	const auto lastInputTime = base::Platform::LastUserInputTimeSupported()
		? std::make_optional(Core::App().lastNonIdleTime())
		: std::nullopt;
	for (const auto &notification : _notifications) {
		if (!notification->checkLastInput(replying, lastInputTime)) {
			waiting = true;
		}
	}
	if (waiting) {
		_inputCheckTimer.callOnce(300);
	}
}

void Manager::startAllHiding() {
	if (!hasReplyingNotification()) {
		int notHidingCount = 0;
		for (const auto &notification : _notifications) {
			if (notification->isShowing()) {
				++notHidingCount;
			} else {
				notification->startHiding();
			}
		}
		notHidingCount += _queuedNotifications.size();
		if (_hideAll && notHidingCount < 2) {
			_hideAll->startHiding();
		}
	}
}

void Manager::stopAllHiding() {
	for (const auto &notification : _notifications) {
		notification->stopHiding();
	}
	if (_hideAll) {
		_hideAll->stopHiding();
	}
}

void Manager::showNextFromQueue() {
	auto guard = gsl::finally([this] {
		if (_positionsOutdated) {
			moveWidgets();
		}
	});
	if (_queuedNotifications.empty()) {
		return;
	}
	int count = Core::App().settings().notificationsCount();
	for (const auto &notification : _notifications) {
		if (notification->isUnlinked()) continue;
		--count;
	}
	if (count <= 0) {
		return;
	}

	auto startPosition = notificationStartPosition();
	auto startShift = 0;
	auto shiftDirection = notificationShiftDirection();
	do {
		auto queued = _queuedNotifications.front();
		_queuedNotifications.pop_front();

		subscribeToSession(&queued.history->session());
		_notifications.push_back(std::make_unique<Notification>(
			this,
			queued.history,
			queued.peer,
			queued.author,
			queued.item,
			queued.forwardedCount,
			queued.fromScheduled,
			startPosition,
			startShift,
			shiftDirection));
		--count;
	} while (count > 0 && !_queuedNotifications.empty());

	_positionsOutdated = true;
	checkLastInput();
}

void Manager::subscribeToSession(not_null<Main::Session*> session) {
	auto i = _subscriptions.find(session);
	if (i == _subscriptions.end()) {
		i = _subscriptions.emplace(session).first;
		session->account().sessionChanges(
		) | rpl::start_with_next([=] {
			_subscriptions.remove(session);
		}, i->second.lifetime);
	} else if (i->second.subscription) {
		return;
	}
	session->downloaderTaskFinished(
	) | rpl::start_with_next([=] {
		auto found = false;
		for (const auto &notification : _notifications) {
			if (const auto history = notification->maybeHistory()) {
				if (&history->session() == session) {
					notification->updatePeerPhoto();
					found = true;
				}
			}
		}
		if (!found) {
			_subscriptions[session].subscription.destroy();
		}
	}, i->second.subscription);
}

void Manager::moveWidgets() {
	auto shift = st::notifyDeltaY;
	int lastShift = 0, lastShiftCurrent = 0, count = 0;
	for (int i = _notifications.size(); i != 0;) {
		auto &notification = _notifications[--i];
		if (notification->isUnlinked()) continue;

		notification->changeShift(shift);
		shift += notification->height() + st::notifyDeltaY;

		lastShiftCurrent = notification->currentShift();
		lastShift = shift;

		++count;
	}

	if (count > 1 || !_queuedNotifications.empty()) {
		if (!_hideAll) {
			_hideAll = std::make_unique<HideAllButton>(this, notificationStartPosition(), lastShiftCurrent, notificationShiftDirection());
		}
		_hideAll->changeShift(lastShift);
		_hideAll->stopHiding();
	} else if (_hideAll) {
		_hideAll->startHidingFast();
	}
}

void Manager::changeNotificationHeight(Notification *notification, int newHeight) {
	auto deltaHeight = newHeight - notification->height();
	if (!deltaHeight) return;

	notification->addToHeight(deltaHeight);
	auto it = std::find_if(_notifications.cbegin(), _notifications.cend(), [notification](auto &item) {
		return (item.get() == notification);
	});
	if (it != _notifications.cend()) {
		for (auto i = _notifications.cbegin(); i != it; ++i) {
			auto &notification = *i;
			if (notification->isUnlinked()) continue;

			notification->addToShift(deltaHeight);
		}
	}
	if (_hideAll) {
		_hideAll->addToShift(deltaHeight);
	}
}

void Manager::unlinkFromShown(Notification *remove) {
	if (remove) {
		if (remove->unlinkHistory()) {
			_positionsOutdated = true;
		}
	}
	showNextFromQueue();
}

void Manager::removeWidget(internal::Widget *remove) {
	if (remove == _hideAll.get()) {
		_hideAll.reset();
	} else if (remove) {
		const auto it = ranges::find(
			_notifications,
			remove,
			&std::unique_ptr<Notification>::get);
		if (it != end(_notifications)) {
			_notifications.erase(it);
			_positionsOutdated = true;
		}
	}
	showNextFromQueue();
}

void Manager::doShowNotification(
		not_null<HistoryItem*> item,
		int forwardedCount) {
	_queuedNotifications.emplace_back(item, forwardedCount);
	showNextFromQueue();
}

void Manager::doClearAll() {
	_queuedNotifications.clear();
	for (const auto &notification : _notifications) {
		notification->unlinkHistory();
	}
	showNextFromQueue();
}

void Manager::doClearAllFast() {
	_queuedNotifications.clear();
	base::take(_notifications);
	base::take(_hideAll);
}

void Manager::doClearFromHistory(not_null<History*> history) {
	for (auto i = _queuedNotifications.begin(); i != _queuedNotifications.cend();) {
		if (i->history == history) {
			i = _queuedNotifications.erase(i);
		} else {
			++i;
		}
	}
	for (const auto &notification : _notifications) {
		if (notification->unlinkHistory(history)) {
			_positionsOutdated = true;
		}
	}
	showNextFromQueue();
}

void Manager::doClearFromSession(not_null<Main::Session*> session) {
	for (auto i = _queuedNotifications.begin(); i != _queuedNotifications.cend();) {
		if (&i->history->session() == session) {
			i = _queuedNotifications.erase(i);
		} else {
			++i;
		}
	}
	for (const auto &notification : _notifications) {
		if (notification->unlinkSession(session)) {
			_positionsOutdated = true;
		}
	}
	showNextFromQueue();
}

void Manager::doClearFromItem(not_null<HistoryItem*> item) {
	_queuedNotifications.erase(std::remove_if(_queuedNotifications.begin(), _queuedNotifications.end(), [&](auto &queued) {
		return (queued.item == item);
	}), _queuedNotifications.cend());

	auto showNext = false;
	for (const auto &notification : _notifications) {
		if (notification->unlinkItem(item)) {
			showNext = true;
		}
	}
	if (showNext) {
		// This call invalidates _notifications iterators.
		showNextFromQueue();
	}
}

bool Manager::doSkipAudio() const {
	return Platform::Notifications::SkipAudioForCustom();
}

bool Manager::doSkipToast() const {
	return Platform::Notifications::SkipToastForCustom();
}

bool Manager::doSkipFlashBounce() const {
	return Platform::Notifications::SkipFlashBounceForCustom();
}

void Manager::doUpdateAll() {
	for (const auto &notification : _notifications) {
		notification->updateNotifyDisplay();
	}
}

Manager::~Manager() {
	clearAllFast();
}

namespace internal {

Widget::Widget(
	not_null<Manager*> manager,
	QPoint startPosition,
	int shift,
	Direction shiftDirection)
: _manager(manager)
, _startPosition(startPosition)
, _direction(shiftDirection)
, _shift(shift)
, _shiftAnimation([=](crl::time now) {
	return shiftAnimationCallback(now);
}) {
	setWindowOpacity(0.);

	setWindowFlags(Qt::WindowFlags(Qt::FramelessWindowHint)
		| Qt::WindowStaysOnTopHint
		| Qt::BypassWindowManagerHint
		| Qt::NoDropShadowWindowHint
		| Qt::Tool);
	setAttribute(Qt::WA_MacAlwaysShowToolWindow);
	setAttribute(Qt::WA_OpaquePaintEvent);

	Ui::Platform::InitOnTopPanel(this);

	_a_opacity.start([this] { opacityAnimationCallback(); }, 0., 1., st::notifyFastAnim);
}

void Widget::destroyDelayed() {
	hide();
	if (_deleted) return;
	_deleted = true;

	// Ubuntu has a lag if a fully transparent widget is destroyed immediately.
	base::call_delayed(1000, this, [this] {
		manager()->removeWidget(this);
	});
}

void Widget::opacityAnimationCallback() {
	updateOpacity();
	update();
	if (!_a_opacity.animating() && _hiding) {
		destroyDelayed();
	}
}

bool Widget::shiftAnimationCallback(crl::time now) {
	if (anim::Disabled()) {
		now += st::notifyFastAnim;
	}
	const auto dt = (now - _shiftAnimation.started())
		/ float64(st::notifyFastAnim);
	if (dt >= 1.) {
		_shift.finish();
	} else {
		_shift.update(dt, anim::linear);
	}
	moveByShift();
	return (dt < 1.);
}

void Widget::hideSlow() {
	if (anim::Disabled()) {
		_hiding = true;
		base::call_delayed(
			st::notifySlowHide,
			this,
			[=, guard = _hidingDelayed.make_guard()] {
				if (guard && _hiding) {
					hideFast();
				}
			});
	} else {
		hideAnimated(st::notifySlowHide, anim::easeInCirc);
	}
}

void Widget::hideFast() {
	hideAnimated(st::notifyFastAnim, anim::linear);
}

void Widget::hideStop() {
	if (_hiding) {
		_hiding = false;
		_hidingDelayed = {};
		_a_opacity.start([this] { opacityAnimationCallback(); }, 0., 1., st::notifyFastAnim);
	}
}

void Widget::hideAnimated(float64 duration, const anim::transition &func) {
	_hiding = true;
	_a_opacity.start([this] { opacityAnimationCallback(); }, 1., 0., duration, func);
}

void Widget::updateOpacity() {
	setWindowOpacity(_a_opacity.value(_hiding ? 0. : 1.) * _manager->demoMasterOpacity());
}

void Widget::changeShift(int top) {
	_shift.start(top);
	_shiftAnimation.start();
}

void Widget::updatePosition(QPoint startPosition, Direction shiftDirection) {
	_startPosition = startPosition;
	_direction = shiftDirection;
	moveByShift();
}

void Widget::addToHeight(int add) {
	auto newHeight = height() + add;
	auto newPosition = computePosition(newHeight);
	updateGeometry(newPosition.x(), newPosition.y(), width(), newHeight);
	Ui::Platform::UpdateOverlayed(this);
}

void Widget::updateGeometry(int x, int y, int width, int height) {
	setGeometry(x, y, width, height);
	setMinimumSize(QSize(width, height));
	setMaximumSize(QSize(width, height));
	update();
}

void Widget::addToShift(int add) {
	_shift.add(add);
	moveByShift();
}

void Widget::moveByShift() {
	move(computePosition(height()));
}

QPoint Widget::computePosition(int height) const {
	auto realShift = qRound(_shift.current());
	if (_direction == Direction::Up) {
		realShift = -realShift - height;
	}
	return QPoint(_startPosition.x(), _startPosition.y() + realShift);
}

Background::Background(QWidget *parent) : TWidget(parent) {
	setAttribute(Qt::WA_OpaquePaintEvent);
}

void Background::paintEvent(QPaintEvent *e) {
	Painter p(this);

	p.fillRect(rect(), st::notificationBg);
	p.fillRect(0, 0, st::notifyBorderWidth, height(), st::notifyBorder);
	p.fillRect(width() - st::notifyBorderWidth, 0, st::notifyBorderWidth, height(), st::notifyBorder);
	p.fillRect(st::notifyBorderWidth, height() - st::notifyBorderWidth, width() - 2 * st::notifyBorderWidth, st::notifyBorderWidth, st::notifyBorder);
}

Notification::Notification(
	not_null<Manager*> manager,
	not_null<History*> history,
	not_null<PeerData*> peer,
	const QString &author,
	HistoryItem *item,
	int forwardedCount,
	bool fromScheduled,
	QPoint startPosition,
	int shift,
	Direction shiftDirection)
: Widget(manager, startPosition, shift, shiftDirection)
, _peer(peer)
, _started(crl::now())
, _history(history)
, _userpicView(_peer->createUserpicView())
, _author(author)
, _item(item)
, _forwardedCount(forwardedCount)
, _fromScheduled(fromScheduled)
, _close(this, st::notifyClose)
, _reply(this, tr::lng_notification_reply(), st::defaultBoxButton) {
	Lang::Updated(
	) | rpl::start_with_next([=] {
		refreshLang();
	}, lifetime());

	auto position = computePosition(st::notifyMinHeight);
	updateGeometry(position.x(), position.y(), st::notifyWidth, st::notifyMinHeight);

	_userpicLoaded = !_userpicView || (_userpicView->image() != nullptr);
	updateNotifyDisplay();

	_hideTimer.setSingleShot(true);
	connect(&_hideTimer, &QTimer::timeout, [=] { startHiding(); });

	_close->setClickedCallback([this] {
		unlinkHistoryInManager();
	});
	_close->setAcceptBoth(true);
	_close->moveToRight(st::notifyClosePos.x(), st::notifyClosePos.y());
	_close->show();

	_reply->setClickedCallback([this] {
		showReplyField();
	});
	_replyPadding = st::notifyMinHeight - st::notifyPhotoPos.y() - st::notifyPhotoSize;
	updateReplyGeometry();
	_reply->hide();

	prepareActionsCache();

	style::PaletteChanged(
	) | rpl::start_with_next([=] {
		updateNotifyDisplay();
		if (!_buttonsCache.isNull()) {
			prepareActionsCache();
		}
		update();
		if (_background) {
			_background->update();
		}
	}, lifetime());

	show();
}

void Notification::updateReplyGeometry() {
	_reply->moveToRight(_replyPadding, height() - _reply->height() - _replyPadding);
}

void Notification::refreshLang() {
	InvokeQueued(this, [this] { updateReplyGeometry(); });
}

void Notification::prepareActionsCache() {
	auto replyCache = Ui::GrabWidget(_reply);
	auto fadeWidth = st::notifyFadeRight.width();
	auto actionsTop = st::notifyTextTop + st::msgNameFont->height;
	auto replyRight = _replyPadding - st::notifyBorderWidth;
	auto actionsCacheWidth = _reply->width() + replyRight + fadeWidth;
	auto actionsCacheHeight = height() - actionsTop - st::notifyBorderWidth;
	auto actionsCacheImg = QImage(QSize(actionsCacheWidth, actionsCacheHeight) * cIntRetinaFactor(), QImage::Format_ARGB32_Premultiplied);
	actionsCacheImg.setDevicePixelRatio(cRetinaFactor());
	actionsCacheImg.fill(Qt::transparent);
	{
		Painter p(&actionsCacheImg);
		st::notifyFadeRight.fill(p, style::rtlrect(0, 0, fadeWidth, actionsCacheHeight, actionsCacheWidth));
		p.fillRect(style::rtlrect(fadeWidth, 0, actionsCacheWidth - fadeWidth, actionsCacheHeight, actionsCacheWidth), st::notificationBg);
		p.drawPixmapRight(replyRight, _reply->y() - actionsTop, actionsCacheWidth, replyCache);
	}
	_buttonsCache = Ui::PixmapFromImage(std::move(actionsCacheImg));
}

bool Notification::checkLastInput(
		bool hasReplyingNotifications,
		std::optional<crl::time> lastInputTime) {
	if (!_waitingForInput) return true;

	const auto waitForUserInput = lastInputTime.has_value()
		&& (*lastInputTime <= _started);

	if (!waitForUserInput) {
		_waitingForInput = false;
		if (!hasReplyingNotifications) {
			_hideTimer.start(st::notifyWaitLongHide);
		}
		return true;
	}
	return false;
}

void Notification::replyResized() {
	changeHeight(st::notifyMinHeight + _replyArea->height() + st::notifyBorderWidth);
}

void Notification::replyCancel() {
	unlinkHistoryInManager();
}

void Notification::updateGeometry(int x, int y, int width, int height) {
	if (height > st::notifyMinHeight) {
		if (!_background) {
			_background.create(this);
		}
		_background->setGeometry(0, st::notifyMinHeight, width, height - st::notifyMinHeight);
	} else if (_background) {
		_background.destroy();
	}
	Widget::updateGeometry(x, y, width, height);
}

void Notification::paintEvent(QPaintEvent *e) {
	Painter p(this);
	p.setClipRect(e->rect());
	p.drawPixmap(0, 0, _cache);

	auto buttonsTop = st::notifyTextTop + st::msgNameFont->height;
	if (a_actionsOpacity.animating()) {
		p.setOpacity(a_actionsOpacity.value(1.));
		p.drawPixmapRight(st::notifyBorderWidth, buttonsTop, width(), _buttonsCache);
	} else if (_actionsVisible) {
		p.drawPixmapRight(st::notifyBorderWidth, buttonsTop, width(), _buttonsCache);
	}
}

void Notification::actionsOpacityCallback() {
	update();
	if (!a_actionsOpacity.animating() && _actionsVisible) {
		_reply->show();
	}
}

void Notification::updateNotifyDisplay() {
	if (!_history || (!_item && _forwardedCount < 2)) return;

	const auto options = manager()->getNotificationOptions(_item);
	_hideReplyButton = options.hideReplyButton;

	int32 w = width(), h = height();
	QImage img(w * cIntRetinaFactor(), h * cIntRetinaFactor(), QImage::Format_ARGB32_Premultiplied);
	img.setDevicePixelRatio(cRetinaFactor());
	img.fill(st::notificationBg->c);

	{
		Painter p(&img);
		p.fillRect(0, 0, w - st::notifyBorderWidth, st::notifyBorderWidth, st::notifyBorder);
		p.fillRect(w - st::notifyBorderWidth, 0, st::notifyBorderWidth, h - st::notifyBorderWidth, st::notifyBorder);
		p.fillRect(st::notifyBorderWidth, h - st::notifyBorderWidth, w - st::notifyBorderWidth, st::notifyBorderWidth, st::notifyBorder);
		p.fillRect(0, st::notifyBorderWidth, st::notifyBorderWidth, h - st::notifyBorderWidth, st::notifyBorder);

		if (!options.hideNameAndPhoto) {
			if (_fromScheduled && _history->peer->isSelf()) {
				Ui::EmptyUserpic::PaintSavedMessages(p, st::notifyPhotoPos.x(), st::notifyPhotoPos.y(), width(), st::notifyPhotoSize);
				_userpicLoaded = true;
			} else if (_history->peer->isRepliesChat()) {
				Ui::EmptyUserpic::PaintRepliesMessages(p, st::notifyPhotoPos.x(), st::notifyPhotoPos.y(), width(), st::notifyPhotoSize);
				_userpicLoaded = true;
			} else {
				_userpicView = _history->peer->createUserpicView();
				_history->peer->loadUserpic();
				_history->peer->paintUserpicLeft(p, _userpicView, st::notifyPhotoPos.x(), st::notifyPhotoPos.y(), width(), st::notifyPhotoSize);
			}
		} else {
			p.drawPixmap(st::notifyPhotoPos.x(), st::notifyPhotoPos.y(), manager()->hiddenUserpicPlaceholder());
			_userpicLoaded = true;
		}

		int32 itemWidth = w - st::notifyPhotoPos.x() - st::notifyPhotoSize - st::notifyTextLeft - st::notifyClosePos.x() - st::notifyClose.width;

		QRect rectForName(st::notifyPhotoPos.x() + st::notifyPhotoSize + st::notifyTextLeft, st::notifyTextTop, itemWidth, st::msgNameFont->height);
		const auto reminder = _fromScheduled && _history->peer->isSelf();
		if (!options.hideNameAndPhoto) {
			if (_fromScheduled) {
				static const auto emoji = Ui::Emoji::Find(QString::fromUtf8("\xF0\x9F\x93\x85"));
				const auto size = Ui::Emoji::GetSizeNormal() / cIntRetinaFactor();
				const auto top = rectForName.top() + (st::msgNameFont->height - size) / 2;
				Ui::Emoji::Draw(p, emoji, Ui::Emoji::GetSizeNormal(), rectForName.left(), top);
				rectForName.setLeft(rectForName.left() + size + st::msgNameFont->spacew);
			}
			if (const auto chatTypeIcon = Dialogs::Ui::ChatTypeIcon(_history->peer, false, false)) {
				chatTypeIcon->paint(p, rectForName.topLeft(), w);
				rectForName.setLeft(rectForName.left() + st::dialogsChatTypeSkip);
			}
		}

		if (!options.hideMessageText) {
			auto itemTextCache = Ui::Text::String(itemWidth);
			auto r = QRect(
				st::notifyPhotoPos.x() + st::notifyPhotoSize + st::notifyTextLeft,
				st::notifyItemTop + st::msgNameFont->height,
				itemWidth,
				2 * st::dialogsTextFont->height);
			p.setTextPalette(st::dialogsTextPalette);
			p.setPen(st::dialogsTextFg);
			p.setFont(st::dialogsTextFont);
			const auto text = _item
				? _item->toPreview({
					.hideSender = reminder,
					.generateImages = false,
				}).text
				: ((!_author.isEmpty()
					? textcmdLink(1, _author)
					: QString())
					+ (_forwardedCount > 1
						? ('\n' + tr::lng_forward_messages(
							tr::now,
							lt_count,
							_forwardedCount))
						: QString()));
			const auto Options = TextParseOptions{
				TextParseRichText
				| (_forwardedCount > 1 ? TextParseMultiline : 0),
				0,
				0,
				Qt::LayoutDirectionAuto,
			};
			itemTextCache.setText(st::dialogsTextStyle, text, Options);
			itemTextCache.drawElided(
				p,
				r.left(),
				r.top(),
				r.width(),
				r.height() / st::dialogsTextFont->height);
			p.restoreTextPalette();
		} else {
			p.setFont(st::dialogsTextFont);
			p.setPen(st::dialogsTextFgService);
			p.drawText(
				st::notifyPhotoPos.x() + st::notifyPhotoSize + st::notifyTextLeft,
				st::notifyItemTop + st::msgNameFont->height + st::dialogsTextFont->ascent,
				st::dialogsTextFont->elided(
					tr::lng_notification_preview(tr::now),
					itemWidth));
		}

		p.setPen(st::dialogsNameFg);
		Ui::Text::String titleText;
		const auto title = options.hideNameAndPhoto
			? qsl("Kotatogram Desktop")
			: reminder
			? tr::lng_notification_reminder(tr::now)
			: _history->peer->nameText().toString();
		const auto fullTitle = manager()->addTargetAccountName(
			title,
			&_history->session());
		titleText.setText(st::msgNameStyle, fullTitle, Ui::NameTextOptions());
		titleText.drawElided(p, rectForName.left(), rectForName.top(), rectForName.width());
	}

	_cache = Ui::PixmapFromImage(std::move(img));
	if (!canReply()) {
		toggleActionButtons(false);
	}
	update();
}

void Notification::updatePeerPhoto() {
	if (_userpicLoaded) {
		return;
	}
	_userpicView = _peer->createUserpicView();
	if (_userpicView && !_userpicView->image()) {
		return;
	}
	_userpicLoaded = true;

	auto img = _cache.toImage();
	{
		Painter p(&img);
		_peer->paintUserpicLeft(
			p,
			_userpicView,
			st::notifyPhotoPos.x(),
			st::notifyPhotoPos.y(),
			width(),
			st::notifyPhotoSize);
	}
	_cache = Ui::PixmapFromImage(std::move(img));
	_userpicView = nullptr;
	update();
}

bool Notification::unlinkItem(HistoryItem *deleted) {
	auto unlink = (_item && _item == deleted);
	if (unlink) {
		_item = nullptr;
		unlinkHistory();
	}
	return unlink;
}

bool Notification::canReply() const {
	return !_hideReplyButton
		&& (_item != nullptr)
		&& !Core::App().passcodeLocked()
		&& (Core::App().settings().notifyView()
			<= Core::Settings::NotifyView::ShowPreview);
}

void Notification::unlinkHistoryInManager() {
	manager()->unlinkFromShown(this);
}

void Notification::toggleActionButtons(bool visible) {
	if (_actionsVisible != visible) {
		_actionsVisible = visible;
		a_actionsOpacity.start([this] { actionsOpacityCallback(); }, _actionsVisible ? 0. : 1., _actionsVisible ? 1. : 0., st::notifyActionsDuration);
		_reply->clearState();
		_reply->hide();
	}
}

void Notification::showReplyField() {
	if (!_item) {
		return;
	}
	raise();
	activateWindow();

	if (_replyArea) {
		_replyArea->setFocus();
		return;
	}
	stopHiding();

	_background.create(this);
	_background->setGeometry(0, st::notifyMinHeight, width(), st::notifySendReply.height + st::notifyBorderWidth);
	_background->show();

	_replyArea.create(
		this,
		st::notifyReplyArea,
		Ui::InputField::Mode::MultiLine,
		tr::lng_message_ph());
	_replyArea->resize(width() - st::notifySendReply.width - 2 * st::notifyBorderWidth, st::notifySendReply.height);
	_replyArea->moveToLeft(st::notifyBorderWidth, st::notifyMinHeight);
	_replyArea->show();
	_replyArea->setFocus();
	_replyArea->setMaxLength(MaxMessageSize);
	_replyArea->setSubmitSettings(Ui::InputField::SubmitSettings::Both);
	_replyArea->setInstantReplaces(Ui::InstantReplaces::Default());
	_replyArea->setInstantReplacesEnabled(
		Core::App().settings().replaceEmojiValue());
	_replyArea->setMarkdownReplacesEnabled(rpl::single(true));

	// Catch mouse press event to activate the window.
	QCoreApplication::instance()->installEventFilter(this);
	connect(_replyArea, &Ui::InputField::resized, [=] { replyResized(); });
	connect(_replyArea, &Ui::InputField::submitted, [=] { sendReply(); });
	connect(_replyArea, &Ui::InputField::cancelled, [=] { replyCancel(); });

	_replySend.create(this, st::notifySendReply);
	_replySend->moveToRight(st::notifyBorderWidth, st::notifyMinHeight);
	_replySend->show();
	_replySend->setClickedCallback([this] { sendReply(); });

	toggleActionButtons(false);

	replyResized();
	update();
}

void Notification::sendReply() {
	if (!_history) return;

	manager()->notificationReplied(
		myId(),
		_replyArea->getTextWithAppliedMarkdown());

	manager()->startAllHiding();
}

Notifications::Manager::NotificationId Notification::myId() const {
	if (!_history) {
		return {};
	}
	return { .full = {
		.sessionId = _history->session().uniqueId(),
		.peerId = _history->peer->id
	}, .msgId = _item ? _item->id : ShowAtUnreadMsgId };
}

void Notification::changeHeight(int newHeight) {
	manager()->changeNotificationHeight(this, newHeight);
}

bool Notification::unlinkHistory(History *history) {
	const auto unlink = _history && (history == _history || !history);
	if (unlink) {
		hideFast();
		_history = nullptr;
		_item = nullptr;
	}
	return unlink;
}

bool Notification::unlinkSession(not_null<Main::Session*> session) {
	const auto unlink = _history && (&_history->session() == session);
	if (unlink) {
		hideFast();
		_history = nullptr;
		_item = nullptr;
	}
	return unlink;
}

void Notification::enterEventHook(QEnterEvent *e) {
	if (!_history) return;
	manager()->stopAllHiding();
	if (!_replyArea && canReply()) {
		toggleActionButtons(true);
	}
}

void Notification::leaveEventHook(QEvent *e) {
	if (!_history) return;
	manager()->startAllHiding();
	toggleActionButtons(false);
}

void Notification::startHiding() {
	if (!_history) return;
	hideSlow();
}

void Notification::mousePressEvent(QMouseEvent *e) {
	if (!_history) return;

	if (e->button() == Qt::RightButton) {
		unlinkHistoryInManager();
	} else {
		e->ignore();
		manager()->notificationActivated(myId());
	}
}

bool Notification::eventFilter(QObject *o, QEvent *e) {
	if (e->type() == QEvent::MouseButtonPress) {
		if (auto receiver = qobject_cast<QWidget*>(o)) {
			if (isAncestorOf(receiver)) {
				raise();
				activateWindow();
			}
		}
	}
	return false;
}

void Notification::stopHiding() {
	if (!_history) return;
	_hideTimer.stop();
	Widget::hideStop();
}

HideAllButton::HideAllButton(
	not_null<Manager*> manager,
	QPoint startPosition,
	int shift,
	Direction shiftDirection)
: Widget(manager, startPosition, shift, shiftDirection) {
	setCursor(style::cur_pointer);

	auto position = computePosition(st::notifyHideAllHeight);
	updateGeometry(position.x(), position.y(), st::notifyWidth, st::notifyHideAllHeight);
	hide();
	createWinId();

	style::PaletteChanged(
	) | rpl::start_with_next([=] {
		update();
	}, lifetime());

	show();
}

void HideAllButton::startHiding() {
	hideSlow();
}

void HideAllButton::startHidingFast() {
	hideFast();
}

void HideAllButton::stopHiding() {
	hideStop();
}

void HideAllButton::enterEventHook(QEnterEvent *e) {
	_mouseOver = true;
	update();
}

void HideAllButton::leaveEventHook(QEvent *e) {
	_mouseOver = false;
	update();
}

void HideAllButton::mousePressEvent(QMouseEvent *e) {
	_mouseDown = true;
}

void HideAllButton::mouseReleaseEvent(QMouseEvent *e) {
	auto mouseDown = base::take(_mouseDown);
	if (mouseDown && _mouseOver) {
		manager()->clearAll();
	}
}

void HideAllButton::paintEvent(QPaintEvent *e) {
	Painter p(this);
	p.setClipRect(e->rect());

	p.fillRect(rect(), _mouseOver ? st::lightButtonBgOver : st::lightButtonBg);
	p.fillRect(0, 0, width(), st::notifyBorderWidth, st::notifyBorder);
	p.fillRect(0, height() - st::notifyBorderWidth, width(), st::notifyBorderWidth, st::notifyBorder);
	p.fillRect(0, st::notifyBorderWidth, st::notifyBorderWidth, height() - 2 * st::notifyBorderWidth, st::notifyBorder);
	p.fillRect(width() - st::notifyBorderWidth, st::notifyBorderWidth, st::notifyBorderWidth, height() - 2 * st::notifyBorderWidth, st::notifyBorder);

	p.setFont(st::defaultLinkButton.font);
	p.setPen(_mouseOver ? st::lightButtonFgOver : st::lightButtonFg);
	p.drawText(rect(), tr::lng_notification_hide_all(tr::now), style::al_center);
}

} // namespace internal
} // namespace Default
} // namespace Notifications
} // namespace Window<|MERGE_RESOLUTION|>--- conflicted
+++ resolved
@@ -87,11 +87,7 @@
 QPixmap Manager::hiddenUserpicPlaceholder() const {
 	if (_hiddenUserpicPlaceholder.isNull()) {
 		_hiddenUserpicPlaceholder = Ui::PixmapFromImage(
-<<<<<<< HEAD
-			Core::App().logoNoMargin(cCustomAppIcon()).scaled(
-=======
-			LogoNoMargin().scaled(
->>>>>>> f55d3d1c
+			LogoNoMargin(cCustomAppIcon()).scaled(
 				st::notifyPhotoSize,
 				st::notifyPhotoSize,
 				Qt::IgnoreAspectRatio,
