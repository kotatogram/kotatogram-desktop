--- conflicted
+++ resolved
@@ -21,27 +21,22 @@
 #include "ui/widgets/labels.h"
 #include "ui/widgets/checkbox.h"
 #include "ui/layers/generic_box.h"
-<<<<<<< HEAD
+#include "ui/toasts/common_toasts.h"
 #include "core/application.h"
-=======
-#include "ui/toasts/common_toasts.h"
->>>>>>> 744eccc5
 #include "main/main_session.h"
 #include "main/main_session_settings.h"
 #include "apiwrap.h"
 #include "mainwidget.h"
 #include "mainwindow.h"
 #include "api/api_chat_filters.h"
-<<<<<<< HEAD
+#include "api/api_updates.h"
 #include "api/api_text_entities.h"
-=======
-#include "api/api_updates.h"
->>>>>>> 744eccc5
 #include "mtproto/mtproto_config.h"
 #include "history/history.h"
 #include "history/history_item.h"
 #include "history/history_message.h" // GetErrorTextForSending.
 #include "history/history_widget.h"
+#include "history/view/history_view_element.h"
 #include "history/view/history_view_context_menu.h" // CopyPostLink.
 #include "window/window_session_controller.h"
 #include "window/window_controller.h"
@@ -1169,7 +1164,10 @@
 	auto copyCallback = [=]() {
 		if (const auto item = owner->message(data->msgIds[0])) {
 			if (item->hasDirectLink()) {
-				HistoryView::CopyPostLink(session, item->fullId());
+				HistoryView::CopyPostLink(
+					session,
+					item->fullId(),
+					HistoryView::Context::History);
 			} else if (const auto bot = item->getMessageBot()) {
 				if (const auto media = item->media()) {
 					if (const auto game = media->game()) {
@@ -1232,7 +1230,6 @@
 			| (options.scheduled
 				? MTPmessages_ForwardMessages::Flag::f_schedule_date
 				: MTPmessages_ForwardMessages::Flag(0));
-		const auto groupedSendFlags = sendFlags | MTPmessages_ForwardMessages::Flag::f_grouped;
 
 		// Regroup messages if needed
 		auto groupedMsgIds = QVector<MsgIdsGroup>();
@@ -1501,8 +1498,8 @@
 			for (auto &group : groupedMsgIds) {
 				if (cForwardQuoted()) {
 					// Forward regrouped messages as is
-					const auto flags = group.grouped ? groupedSendFlags : sendFlags;
-					forwardQuoted(std::move(group), history, flags);
+					const auto flags = sendFlags;
+					forwardQuoted(std::move(group), history, sendFlags);
 				} else if (group.grouped) {
 					// Sending albums without author
 					forwardAlbumUnquoted(std::move(group), history);
