--- conflicted
+++ resolved
@@ -7,11 +7,8 @@
 */
 #include "window/window_peer_menu.h"
 
-<<<<<<< HEAD
 #include "kotato/kotato_lang.h"
-=======
 #include "api/api_chat_participants.h"
->>>>>>> 9f117cd6
 #include "lang/lang_keys.h"
 #include "boxes/delete_messages_box.h"
 #include "boxes/max_invite_box.h"
@@ -1227,18 +1224,17 @@
 
 		for (const auto peer : result) {
 			const auto history = owner->history(peer);
-			if (!comment.text.isEmpty()) {
-				auto message = ApiWrap::MessageToSend(history);
-				message.textWithTags = comment;
-				message.action.options = options;
-				message.action.clearDraft = false;
-				api.sendMessage(std::move(message));
-			}
-
-			data->requestsLeft++;
 			auto action = Api::SendAction(history);
 			action.options = options;
 			action.clearDraft = false;
+
+			if (!comment.text.isEmpty()) {
+				auto message = ApiWrap::MessageToSend(action);
+				message.textWithTags = comment;
+				api.sendMessage(std::move(message));
+			}
+
+			data->requestsLeft++;
 			auto resolved = history->resolveForwardDraft(data->draft);
 
 			api.forwardMessages(std::move(resolved), action, [=] {
