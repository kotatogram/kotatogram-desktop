--- conflicted
+++ resolved
@@ -117,15 +117,9 @@
 
 QIcon CreateIcon(Main::Account *account) {
 	auto result = CreateOfficialIcon(account);
-<<<<<<< HEAD
-	if (Platform::IsLinux()) {
-		return QIcon::fromTheme("kotatogram", result);
-	}
-=======
 #ifdef Q_OS_LINUX
 	return QIcon::fromTheme(Platform::GetIconName(), result);
 #endif
->>>>>>> fec6a8dd
 	return result;
 }
 
