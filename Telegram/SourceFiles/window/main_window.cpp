--- conflicted
+++ resolved
@@ -116,8 +116,7 @@
 	}
 }
 
-<<<<<<< HEAD
-QIcon CreateOfficialIcon(Main::Account *account) {
+QIcon CreateOfficialIcon(Main::Session *session) {
 	const auto customIcon = QImage(cWorkingDir() + "tdata/icon.png");
 
 	auto image = customIcon.isNull()
@@ -126,28 +125,16 @@
 			: LoadLogo(cCustomAppIcon())
 		: customIcon;
 
-	if (account
-		&& account->sessionExists()
-		&& account->session().supportMode()) {
-=======
-QIcon CreateOfficialIcon(Main::Session *session) {
-	auto image = Core::IsAppLaunched() ? Core::App().logo() : LoadLogo();
 	if (session && session->supportMode()) {
->>>>>>> a9eedf00
 		ConvertIconToBlack(image);
 	}
 
 	return QIcon(App::pixmapFromImageInPlace(std::move(image)));
 }
 
-<<<<<<< HEAD
-QIcon CreateIcon(Main::Account *account) {
-	auto result = CreateOfficialIcon(account);
-
-=======
 QIcon CreateIcon(Main::Session *session) {
 	auto result = CreateOfficialIcon(session);
->>>>>>> a9eedf00
+
 #if defined Q_OS_UNIX && !defined Q_OS_MAC
 	if (
 		(!account
@@ -245,19 +232,12 @@
 }
 
 void MainWindow::updateWindowIcon() {
-<<<<<<< HEAD
-	const auto supportIcon = account().sessionExists()
-		&& account().session().supportMode();
-	if (supportIcon != _usingSupportIcon || _icon.isNull() || _customIconId != cCustomAppIcon()) {
-		_icon = CreateIcon(&account());
-=======
 	const auto session = sessionController()
 		? &sessionController()->session()
 		: nullptr;
 	const auto supportIcon = session && session->supportMode();
-	if (supportIcon != _usingSupportIcon || _icon.isNull()) {
+	if (supportIcon != _usingSupportIcon || _icon.isNull() || _customIconId != cCustomAppIcon()) {
 		_icon = CreateIcon(session);
->>>>>>> a9eedf00
 		_usingSupportIcon = supportIcon;
 		_customIconId = cCustomAppIcon();
 	}
@@ -495,15 +475,8 @@
 		return;
 	}
 
-<<<<<<< HEAD
-	const auto counter = account().sessionExists()
-		? account().session().data().unreadBadge()
-		: 0;
+	const auto counter = Core::App().unreadBadge();
 	_titleText = (counter > 0) ? qsl("Kotatogram (%1)").arg(counter) : qsl("Kotatogram");
-=======
-	const auto counter = Core::App().unreadBadge();
-	_titleText = (counter > 0) ? qsl("Telegram (%1)").arg(counter) : qsl("Telegram");
->>>>>>> a9eedf00
 
 	unreadCounterChangedHook();
 }
