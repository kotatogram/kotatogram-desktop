--- conflicted
+++ resolved
@@ -136,9 +136,6 @@
 	});
 }
 
-<<<<<<< HEAD
-void FiltersMenu::refresh(bool firstLoad) {
-=======
 void FiltersMenu::scrollToButton(not_null<Ui::RpWidget*> widget) {
 	const auto globalPosition = widget->mapToGlobal(QPoint(0, 0));
 	const auto localTop = _scroll.mapFromGlobal(globalPosition).y();
@@ -165,8 +162,7 @@
 		anim::sineInOut);
 }
 
-void FiltersMenu::refresh() {
->>>>>>> f4822cf5
+void FiltersMenu::refresh(bool firstLoad) {
 	const auto filters = &_session->session().data().chatsFilters();
 	if (filters->list().empty() || _ignoreRefresh) {
 		return;
@@ -203,7 +199,6 @@
 		tr::lng_filters_all(tr::now),
 		Ui::FilterIcon::All);
 	_list = _container->add(object_ptr<Ui::VerticalLayout>(_container));
-<<<<<<< HEAD
 	if (!cHideFilterEditButton()) {
 		_setup = prepareButton(
 			_container,
@@ -211,15 +206,7 @@
 			tr::lng_filters_setup(tr::now),
 			Ui::FilterIcon::Setup);
 	}
-	_reorder = std::make_unique<Ui::VerticalLayoutReorder>(_list);
-=======
-	_setup = prepareButton(
-		_container,
-		-1,
-		tr::lng_filters_setup(tr::now),
-		Ui::FilterIcon::Setup);
 	_reorder = std::make_unique<Ui::VerticalLayoutReorder>(_list, &_scroll);
->>>>>>> f4822cf5
 
 	_reorder->updates(
 		) | rpl::start_with_next([=](Ui::VerticalLayoutReorder::Single data) {
