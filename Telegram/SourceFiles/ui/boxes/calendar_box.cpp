--- conflicted
+++ resolved
@@ -47,11 +47,8 @@
 
 	void skipMonth(int skip);
 	void showMonth(QDate month);
-<<<<<<< HEAD
 	void skipDays(int skip);
-=======
 	[[nodiscard]] bool showsMonthOf(QDate date) const;
->>>>>>> 9f117cd6
 
 	[[nodiscard]] int highlightedIndex() const {
 		return _highlightedIndex;
@@ -71,15 +68,9 @@
 	[[nodiscard]] bool isEnabled(int index) const {
 		return (index >= _minDayIndex) && (index <= _maxDayIndex);
 	}
-<<<<<<< HEAD
-	bool atBeginning() const {
-		return _highlighted == _min;
-	}
 	QDate highlighted() const {
 		return _highlighted;
 	}
-=======
->>>>>>> 9f117cd6
 
 	[[nodiscard]] QDate month() const {
 		return _month.current();
@@ -109,14 +100,9 @@
 	};
 	void applyMonth(const QDate &month, bool forced = false);
 
-<<<<<<< HEAD
-	static int daysShiftForMonth(QDate month);
-	static int rowsCountForMonth(QDate month);
-	void setHighlightedDate(QDate highlighted);
-=======
 	static int DaysShiftForMonth(QDate month, QDate min);
 	static int RowsCountForMonth(QDate month, QDate min, QDate max);
->>>>>>> 9f117cd6
+	void setHighlightedDate(QDate highlighted);
 
 	bool _allowsSelection = false;
 
@@ -215,22 +201,21 @@
 	showMonth(QDate(year, month, 1));
 }
 
-<<<<<<< HEAD
 void CalendarBox::Context::skipDays(int skip) {
 	auto date = _highlighted;
 
-	if (_month.value().month() == _highlighted.month()
-		&& _month.value().year() == _highlighted.year()) {
+	if (_month.current().month() == _highlighted.month()
+		&& _month.current().year() == _highlighted.year()) {
 		date = date.addDays(skip);
 	} else if (skip < 0) {
 		date = QDate(
-			_month.value().year(),
-			_month.value().month(),
-			_month.value().daysInMonth());
+			_month.current().year(),
+			_month.current().month(),
+			_month.current().daysInMonth());
 	} else {
 		date = QDate(
-			_month.value().year(),
-			_month.value().month(),
+			_month.current().year(),
+			_month.current().month(),
 			1);
 	}
 
@@ -246,13 +231,9 @@
 	}
 }
 
-int CalendarBox::Context::daysShiftForMonth(QDate month) {
-	Assert(!month.isNull());
-=======
 int CalendarBox::Context::DaysShiftForMonth(QDate month, QDate min) {
 	Expects(!month.isNull());
 
->>>>>>> 9f117cd6
 	constexpr auto kMaxRows = 6;
 	const auto inMonthIndex = month.day() - 1;
 	const auto inWeekIndex = month.dayOfWeek() - 1;
@@ -300,8 +281,8 @@
 
 void CalendarBox::Context::setHighlightedDate(QDate highlighted) {
 	_highlighted = highlighted;
-	_highlightedIndex = _month.value().daysTo(_highlighted);
-	applyMonth(_month.value(), true);
+	_highlightedIndex = _month.current().daysTo(_highlighted);
+	applyMonth(_month.current(), true);
 }
 
 QDate CalendarBox::Context::dateFromIndex(int index) const {
@@ -408,12 +389,9 @@
 
 	[[nodiscard]] int countMaxHeight() const;
 	void setDateChosenCallback(Fn<void(QDate)> callback);
-<<<<<<< HEAD
 	void selectBeginning();
 	void selectEnd();
 	void selectHighlighted();
-=======
->>>>>>> 9f117cd6
 
 	~Inner();
 
@@ -786,7 +764,6 @@
 	_dateChosenCallback = std::move(callback);
 }
 
-<<<<<<< HEAD
 void CalendarBox::Inner::selectBeginning() {
 	_dateChosenCallback(_context->dateFromIndex(_context->minDayIndex()));
 }
@@ -799,8 +776,6 @@
 	_dateChosenCallback(_context->highlighted());
 }
 
-=======
->>>>>>> 9f117cd6
 CalendarBox::Inner::~Inner() = default;
 
 class CalendarBox::Title final : public RpWidget {
@@ -1183,21 +1158,12 @@
 	if (e->key() == Qt::Key_Escape) {
 		e->ignore();
 	} else if (e->key() == Qt::Key_Home) {
-<<<<<<< HEAD
 		_inner->selectBeginning();
 	} else if (e->key() == Qt::Key_End) {
 		_inner->selectEnd();
 	} else if (e->key() == Qt::Key_PageUp) {
 		goPreviousMonth();
 	} else if (e->key() == Qt::Key_PageDown) {
-=======
-		jump(_previous.data());
-	} else if (e->key() == Qt::Key_End) {
-		jump(_next.data());
-	} else if (e->key() == Qt::Key_Left || e->key() == Qt::Key_Up) {
-		goPreviousMonth();
-	} else if (e->key() == Qt::Key_Right || e->key() == Qt::Key_Down) {
->>>>>>> 9f117cd6
 		goNextMonth();
 	} else if (e->key() == Qt::Key_Left) {
 		_context->skipDays(-1);
