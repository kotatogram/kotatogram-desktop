/*
This file is part of Telegram Desktop,
the official desktop application for the Telegram messaging service.

For license and copyright information please follow this link:
https://github.com/telegramdesktop/tdesktop/blob/master/LEGAL
*/
#pragma once

namespace Main {
class Session;
} // namespace Main

class History;
class PhotoData;
class DocumentData;
struct FileLoadResult;

namespace MTP {
class Error;
} // namespace MTP

namespace Data {
class LocationPoint;
} // namespace Data

namespace Api {

struct MessageToSend;
struct SendAction;

void SendWebDocument(
	Api::MessageToSend &&message,
	not_null<DocumentData*> document,
	Fn<void()> doneCallback = nullptr,
	bool forwarding = false);

void SendExistingDocument(
<<<<<<< HEAD
	Api::MessageToSend &&message,
	not_null<DocumentData*> document,
	Fn<void()> doneCallback = nullptr,
	bool forwarding = false);

void SendExistingPhoto(
	Api::MessageToSend &&message,
	not_null<PhotoData*> photo,
	Fn<void()> doneCallback = nullptr,
	bool forwarding = false);

bool SendDice(
	Api::MessageToSend &message,
	Fn<void(const MTPUpdates &, mtpRequestId)> doneCallback = nullptr,
	bool forwarding = false);
=======
	MessageToSend &&message,
	not_null<DocumentData*> document);

void SendExistingPhoto(
	MessageToSend &&message,
	not_null<PhotoData*> photo);

bool SendDice(MessageToSend &message);
>>>>>>> 9f117cd6

void FillMessagePostFlags(
	const SendAction &action,
	not_null<PeerData*> peer,
	MessageFlags &flags);

void SendConfirmedFile(
	not_null<Main::Session*> session,
	const std::shared_ptr<FileLoadResult> &file);

void SendLocationPoint(
	const Data::LocationPoint &data,
	const SendAction &action,
	Fn<void()> done,
	Fn<void(const MTP::Error &error)> fail);

} // namespace Api<|MERGE_RESOLUTION|>--- conflicted
+++ resolved
@@ -30,38 +30,27 @@
 struct SendAction;
 
 void SendWebDocument(
-	Api::MessageToSend &&message,
+	MessageToSend &&message,
 	not_null<DocumentData*> document,
 	Fn<void()> doneCallback = nullptr,
 	bool forwarding = false);
 
 void SendExistingDocument(
-<<<<<<< HEAD
-	Api::MessageToSend &&message,
+	MessageToSend &&message,
 	not_null<DocumentData*> document,
 	Fn<void()> doneCallback = nullptr,
 	bool forwarding = false);
 
 void SendExistingPhoto(
-	Api::MessageToSend &&message,
+	MessageToSend &&message,
 	not_null<PhotoData*> photo,
 	Fn<void()> doneCallback = nullptr,
 	bool forwarding = false);
 
 bool SendDice(
-	Api::MessageToSend &message,
+	MessageToSend &message,
 	Fn<void(const MTPUpdates &, mtpRequestId)> doneCallback = nullptr,
 	bool forwarding = false);
-=======
-	MessageToSend &&message,
-	not_null<DocumentData*> document);
-
-void SendExistingPhoto(
-	MessageToSend &&message,
-	not_null<PhotoData*> photo);
-
-bool SendDice(MessageToSend &message);
->>>>>>> 9f117cd6
 
 void FillMessagePostFlags(
 	const SendAction &action,
