/*
This file is part of Telegram Desktop,
the official desktop application for the Telegram messaging service.

For license and copyright information please follow this link:
https://github.com/telegramdesktop/tdesktop/blob/master/LEGAL
*/
#include "api/api_sending.h"

#include "api/api_text_entities.h"
#include "base/random.h"
#include "base/unixtime.h"
#include "data/data_document.h"
#include "data/data_photo.h"
#include "data/data_location.h"
#include "data/data_channel.h" // ChannelData::addsSignature.
#include "data/data_user.h" // UserData::name
#include "data/data_session.h"
#include "data/data_file_origin.h"
#include "data/data_histories.h"
#include "data/data_changes.h"
#include "data/stickers/data_stickers.h"
#include "history/history.h"
#include "history/history_message.h" // NewMessageFlags.
#include "chat_helpers/message_field.h" // ConvertTextTagsToEntities.
#include "chat_helpers/stickers_dice_pack.h" // DicePacks::kDiceString.
#include "ui/text/text_entity.h" // TextWithEntities.
#include "ui/item_text_options.h" // Ui::ItemTextOptions.
#include "main/main_session.h"
#include "main/main_account.h"
#include "main/main_app_config.h"
#include "storage/localimageloader.h"
#include "storage/file_upload.h"
#include "mainwidget.h"
#include "apiwrap.h"

namespace Api {
namespace {

void InnerFillMessagePostFlags(
		const Api::SendOptions &options,
		not_null<PeerData*> peer,
		MessageFlags &flags) {
	const auto anonymousPost = peer->amAnonymous();
	if (!anonymousPost) {
		flags |= MessageFlag::HasFromId;
		return;
	} else if (peer->asMegagroup()) {
		return;
	}
	flags |= MessageFlag::Post;
	// Don't display views and author of a new post when it's scheduled.
	if (options.scheduled) {
		return;
	}
	flags |= MessageFlag::HasViews;
	if (peer->asChannel()->addsSignature()) {
		flags |= MessageFlag::HasPostAuthor;
	}
}

template <typename MediaData>
void SendExistingMedia(
		Api::MessageToSend &&message,
		not_null<MediaData*> media,
		Fn<MTPInputMedia()> inputMedia,
		Data::FileOrigin origin,
		Fn<void()> doneCallback = nullptr,
		bool forwarding = false) {
	const auto history = message.action.history;
	const auto peer = history->peer;
	const auto session = &history->session();
	const auto api = &session->api();

	message.action.clearDraft = false;
	message.action.generateLocal = true;
	api->sendAction(message.action);

	const auto newId = FullMsgId(
		peerToChannel(peer->id),
		session->data().nextLocalMessageId());
	const auto randomId = base::RandomValue<uint64>();

	auto flags = NewMessageFlags(peer);
	auto sendFlags = MTPmessages_SendMedia::Flags(0);
	if (message.action.replyTo) {
		flags |= MessageFlag::HasReplyInfo;
		sendFlags |= MTPmessages_SendMedia::Flag::f_reply_to_msg_id;
	}
	const auto anonymousPost = peer->amAnonymous();
	const auto silentPost = ShouldSendSilent(peer, message.action.options);
	InnerFillMessagePostFlags(message.action.options, peer, flags);
	if (silentPost) {
		sendFlags |= MTPmessages_SendMedia::Flag::f_silent;
	}
	auto messageFromId = anonymousPost ? 0 : session->userPeerId();
	auto messagePostAuthor = peer->isBroadcast() ? session->user()->name : QString();

	auto caption = TextWithEntities{
		message.textWithTags.text,
		TextUtilities::ConvertTextTagsToEntities(message.textWithTags.tags)
	};
	TextUtilities::Trim(caption);
	auto sentEntities = EntitiesToMTP(
		session,
		caption.entities,
		ConvertOption::SkipLocal);
	if (!sentEntities.v.isEmpty()) {
		sendFlags |= MTPmessages_SendMedia::Flag::f_entities;
	}
	const auto replyTo = message.action.replyTo;
	const auto captionText = caption.text;

	if (message.action.options.scheduled) {
		flags |= MessageFlag::IsOrWasScheduled;
		sendFlags |= MTPmessages_SendMedia::Flag::f_schedule_date;
	}

	session->data().registerMessageRandomId(randomId, newId);

	const auto viaBotId = UserId();
	history->addNewLocalMessage(
		newId.msg,
		flags,
		viaBotId,
		replyTo,
		HistoryItem::NewMessageDate(message.action.options.scheduled),
		messageFromId,
		messagePostAuthor,
		media,
		caption,
		HistoryMessageMarkupData());

	auto performRequest = [=](const auto &repeatRequest) -> void {
		auto &histories = history->owner().histories();
		const auto requestType = Data::Histories::RequestType::Send;
		histories.sendRequest(history, requestType, [=](Fn<void()> finish) {
			history->sendRequestId = api->request(MTPmessages_SendMedia(
				MTP_flags(sendFlags),
				peer->input,
				MTP_int(replyTo),
				inputMedia(),
				MTP_string(captionText),
				MTP_long(randomId),
				MTPReplyMarkup(),
				sentEntities,
				MTP_int(message.action.options.scheduled)
			)).done([=](const MTPUpdates &result, mtpRequestId requestId) {
				api->applyUpdates(result, randomId);
				if (doneCallback) {
					doneCallback();
				}
				finish();
			}).fail([=](const MTP::Error &error) {
				if (error.code() == 400
					&& error.type().startsWith(qstr("FILE_REFERENCE_"))) {
					const auto usedFileReference = media->fileReference();
					api->refreshFileReference(origin, [=](const auto &result) {
						if (media->fileReference() != usedFileReference) {
							repeatRequest(repeatRequest);
						} else {
							api->sendMessageFail(error, peer, randomId, newId);
						}
						});
				} else {
					api->sendMessageFail(error, peer, randomId, newId);
				}
				finish();
			}).afterRequest(history->sendRequestId
			).send();
			return history->sendRequestId;
		});
	};
	performRequest(performRequest);

	if (!forwarding) {
		api->finishForwarding(message.action);
	}
}

} // namespace

void SendWebDocument(
		Api::MessageToSend &&message,
		not_null<DocumentData*> document,
		Fn<void()> doneCallback,
		bool forwarding) {
	const auto inputMedia = [=] {
		return MTP_inputMediaDocumentExternal(
			MTP_flags(0),
			MTP_string(document->url()),
			MTPint()); // ttl_seconds
	};
	SendExistingMedia(
		std::move(message),
		document,
		inputMedia,
		document->stickerOrGifOrigin(),
		(doneCallback ? std::move(doneCallback) : nullptr),
		forwarding);
}

void SendExistingDocument(
		Api::MessageToSend &&message,
		not_null<DocumentData*> document,
		Fn<void()> doneCallback,
		bool forwarding) {
	const auto inputMedia = [=] {
		return MTP_inputMediaDocument(
			MTP_flags(0),
			document->mtpInput(),
			MTPint(), // ttl_seconds
			MTPstring()); // query
	};
	SendExistingMedia(
		std::move(message),
		document,
		inputMedia,
		document->stickerOrGifOrigin(),
		(doneCallback ? std::move(doneCallback) : nullptr),
		forwarding);

	if (document->sticker()) {
		document->owner().stickers().incrementSticker(document);
	}
}

void SendExistingPhoto(
		Api::MessageToSend &&message,
		not_null<PhotoData*> photo,
		Fn<void()> doneCallback,
		bool forwarding) {
	const auto inputMedia = [=] {
		return MTP_inputMediaPhoto(
			MTP_flags(0),
			photo->mtpInput(),
			MTPint());
	};
	SendExistingMedia(
		std::move(message),
		photo,
		inputMedia,
		Data::FileOrigin(),
		(doneCallback ? std::move(doneCallback) : nullptr),
		forwarding);
}

<<<<<<< HEAD
bool SendDice(
		Api::MessageToSend &message,
		Fn<void(const MTPUpdates &, mtpRequestId)> doneCallback,
		bool forwarding) {
	const auto full = message.textWithTags.text.midRef(0).trimmed();
=======
bool SendDice(Api::MessageToSend &message) {
	const auto full = QStringView(message.textWithTags.text).trimmed();
>>>>>>> f55d3d1c
	auto length = 0;
	if (!Ui::Emoji::Find(full.data(), full.data() + full.size(), &length)
		|| length != full.size()) {
		return false;
	}
	auto &account = message.action.history->session().account();
	auto &config = account.appConfig();
	static const auto hardcoded = std::vector<QString>{
		Stickers::DicePacks::kDiceString,
		Stickers::DicePacks::kDartString,
		Stickers::DicePacks::kSlotString,
		Stickers::DicePacks::kFballString,
		Stickers::DicePacks::kFballString + QChar(0xFE0F),
		Stickers::DicePacks::kBballString,
	};
	const auto list = config.get<std::vector<QString>>(
		"emojies_send_dice",
		hardcoded);
	const auto emoji = full.toString();
	if (!ranges::contains(list, emoji)) {
		return false;
	}
	const auto history = message.action.history;
	const auto peer = history->peer;
	const auto session = &history->session();
	const auto api = &session->api();

	message.textWithTags = TextWithTags();
	message.action.clearDraft = false;
	message.action.generateLocal = true;
	api->sendAction(message.action);

	const auto newId = FullMsgId(
		peerToChannel(peer->id),
		session->data().nextLocalMessageId());
	const auto randomId = base::RandomValue<uint64>();

	auto &histories = history->owner().histories();
	auto flags = NewMessageFlags(peer);
	auto sendFlags = MTPmessages_SendMedia::Flags(0);
	if (message.action.replyTo) {
		flags |= MessageFlag::HasReplyInfo;
		sendFlags |= MTPmessages_SendMedia::Flag::f_reply_to_msg_id;
	}
	const auto replyHeader = NewMessageReplyHeader(message.action);
	const auto anonymousPost = peer->amAnonymous();
	const auto silentPost = ShouldSendSilent(peer, message.action.options);
	InnerFillMessagePostFlags(message.action.options, peer, flags);
	if (silentPost) {
		sendFlags |= MTPmessages_SendMedia::Flag::f_silent;
	}
	auto messageFromId = anonymousPost ? 0 : session->userPeerId();
	auto messagePostAuthor = peer->isBroadcast() ? session->user()->name : QString();
	const auto replyTo = message.action.replyTo;

	if (message.action.options.scheduled) {
		flags |= MessageFlag::IsOrWasScheduled;
		sendFlags |= MTPmessages_SendMedia::Flag::f_schedule_date;
	}

	session->data().registerMessageRandomId(randomId, newId);

	const auto viaBotId = UserId();
	history->addNewLocalMessage(
		newId.msg,
		flags,
		viaBotId,
		message.action.replyTo,
		HistoryItem::NewMessageDate(message.action.options.scheduled),
		messageFromId,
		messagePostAuthor,
		TextWithEntities(),
		MTP_messageMediaDice(MTP_int(0), MTP_string(emoji)),
		HistoryMessageMarkupData());

	const auto requestType = Data::Histories::RequestType::Send;
	histories.sendRequest(history, requestType, [=](Fn<void()> finish) {
		history->sendRequestId = api->request(MTPmessages_SendMedia(
			MTP_flags(sendFlags),
			peer->input,
			MTP_int(replyTo),
			MTP_inputMediaDice(MTP_string(emoji)),
			MTP_string(),
			MTP_long(randomId),
			MTPReplyMarkup(),
			MTP_vector<MTPMessageEntity>(),
			MTP_int(message.action.options.scheduled)
		)).done([=](const MTPUpdates &result, mtpRequestId requestId) {
			api->applyUpdates(result, randomId);
			if (doneCallback) {
				doneCallback(result, requestId);
			}
			finish();
		}).fail([=](const MTP::Error &error) {
			api->sendMessageFail(error, peer, randomId, newId);
			finish();
		}).afterRequest(history->sendRequestId
		).send();
		return history->sendRequestId;
	});
	if (!forwarding) {
		api->finishForwarding(message.action);
	}
	return true;
}

void FillMessagePostFlags(
		const Api::SendAction &action,
		not_null<PeerData*> peer,
		MessageFlags &flags) {
	InnerFillMessagePostFlags(action.options, peer, flags);
}

void SendConfirmedFile(
		not_null<Main::Session*> session,
		const std::shared_ptr<FileLoadResult> &file) {
	const auto isEditing = (file->type != SendMediaType::Audio)
		&& (file->to.replaceMediaOf != 0);
	const auto channelId = peerToChannel(file->to.peer);

	const auto newId = FullMsgId(
		channelId,
		isEditing
			? file->to.replaceMediaOf
			: session->data().nextLocalMessageId());
	const auto groupId = file->album ? file->album->groupId : uint64(0);
	if (file->album) {
		const auto proj = [](const SendingAlbum::Item &item) {
			return item.taskId;
		};
		const auto it = ranges::find(file->album->items, file->taskId, proj);
		Assert(it != file->album->items.end());

		it->msgId = newId;
	}
	session->uploader().upload(newId, file);

	const auto itemToEdit = isEditing
		? session->data().message(newId)
		: nullptr;

	const auto history = session->data().history(file->to.peer);
	const auto peer = history->peer;

	auto action = Api::SendAction(history);
	action.options = file->to.options;
	action.clearDraft = false;
	action.replyTo = file->to.replyTo;
	action.generateLocal = true;
	session->api().sendAction(action);

	auto caption = TextWithEntities{
		file->caption.text,
		TextUtilities::ConvertTextTagsToEntities(file->caption.tags)
	};
	const auto prepareFlags = Ui::ItemTextOptions(
		history,
		session->user()).flags;
	TextUtilities::PrepareForSending(caption, prepareFlags);
	TextUtilities::Trim(caption);

	auto flags = isEditing ? MessageFlags() : NewMessageFlags(peer);
	if (file->to.replyTo) {
		flags |= MessageFlag::HasReplyInfo;
	}
	const auto replyHeader = NewMessageReplyHeader(action);
	const auto anonymousPost = peer->amAnonymous();
	const auto silentPost = ShouldSendSilent(peer, file->to.options);
	FillMessagePostFlags(action, peer, flags);
	if (silentPost) {
		flags |= MessageFlag::Silent;
	}
	if (file->to.options.scheduled) {
		flags |= MessageFlag::IsOrWasScheduled;

		// Scheduled messages have no the 'edited' badge.
		flags |= MessageFlag::HideEdited;
	}
	if (file->type == SendMediaType::Audio) {
		if (!peer->isChannel() || peer->isMegagroup()) {
			flags |= MessageFlag::MediaIsUnread;
		}
	}

	const auto messageFromId = anonymousPost ? 0 : session->userPeerId();
	const auto messagePostAuthor = peer->isBroadcast()
		? session->user()->name
		: QString();

	const auto media = MTPMessageMedia([&] {
		if (file->type == SendMediaType::Photo) {
			return MTP_messageMediaPhoto(
				MTP_flags(MTPDmessageMediaPhoto::Flag::f_photo),
				file->photo,
				MTPint());
		} else if (file->type == SendMediaType::File) {
			return MTP_messageMediaDocument(
				MTP_flags(MTPDmessageMediaDocument::Flag::f_document),
				file->document,
				MTPint());
		} else if (file->type == SendMediaType::Audio) {
			return MTP_messageMediaDocument(
				MTP_flags(MTPDmessageMediaDocument::Flag::f_document),
				file->document,
				MTPint());
		} else {
			Unexpected("Type in sendFilesConfirmed.");
		}
	}());

	if (itemToEdit) {
		itemToEdit->savePreviousMedia();
		auto edition = HistoryMessageEdition();
		edition.isEditHide = (flags & MessageFlag::HideEdited);
		edition.editDate = 0;
		edition.views = 0;
		edition.forwards = 0;
		edition.ttl = 0;
		edition.mtpMedia = &media;
		edition.textWithEntities = caption;
		edition.useSameMarkup = true;
		edition.useSameReplies = true;
		itemToEdit->applyEdition(std::move(edition));
	} else {
		const auto viaBotId = UserId();
		history->addNewLocalMessage(
			newId.msg,
			flags,
			viaBotId,
			file->to.replyTo,
			HistoryItem::NewMessageDate(file->to.options.scheduled),
			messageFromId,
			messagePostAuthor,
			caption,
			media,
			HistoryMessageMarkupData(),
			groupId);
	}

	if (isEditing) {
		return;
	}

	session->data().sendHistoryChangeNotifications();
	if (!itemToEdit) {
		session->changes().historyUpdated(
			history,
			(action.options.scheduled
				? Data::HistoryUpdate::Flag::ScheduledSent
				: Data::HistoryUpdate::Flag::MessageSent));
	}
}

void SendLocationPoint(
		const Data::LocationPoint &data,
		const SendAction &action,
		Fn<void()> done,
		Fn<void(const MTP::Error &error)> fail) {
	const auto history = action.history;
	const auto session = &history->session();
	const auto api = &session->api();
	const auto peer = history->peer;
	api->sendAction(action);

	auto sendFlags = MTPmessages_SendMedia::Flags(0);
	if (action.replyTo) {
		sendFlags |= MTPmessages_SendMedia::Flag::f_reply_to_msg_id;
	}
	if (action.clearDraft) {
		sendFlags |= MTPmessages_SendMedia::Flag::f_clear_draft;
		history->clearLocalDraft();
		history->clearCloudDraft();
	}
	const auto silentPost = action.options.silent
		|| (peer->isBroadcast() && session->data().notifySilentPosts(peer));
	if (silentPost) {
		sendFlags |= MTPmessages_SendMedia::Flag::f_silent;
	}
	if (action.options.scheduled) {
		sendFlags |= MTPmessages_SendMedia::Flag::f_schedule_date;
	}
	auto &histories = history->owner().histories();
	const auto requestType = Data::Histories::RequestType::Send;
	histories.sendRequest(history, requestType, [=](Fn<void()> finish) {
		const auto replyTo = action.replyTo;
		history->sendRequestId = api->request(MTPmessages_SendMedia(
			MTP_flags(sendFlags),
			peer->input,
			MTP_int(replyTo),
			MTP_inputMediaGeoPoint(
				MTP_inputGeoPoint(
					MTP_flags(0),
					MTP_double(data.lat()),
					MTP_double(data.lon()),
					MTP_int(0))),
			MTP_string(),
			MTP_long(base::RandomValue<uint64>()),
			MTPReplyMarkup(),
			MTPVector<MTPMessageEntity>(),
			MTP_int(action.options.scheduled)
		)).done([=](const MTPUpdates &result) mutable {
			api->applyUpdates(result);
			done();
			finish();
		}).fail([=](const MTP::Error &error) mutable {
			if (fail) {
				fail(error);
			}
			finish();
		}).afterRequest(history->sendRequestId
		).send();
		return history->sendRequestId;
	});
}

} // namespace Api<|MERGE_RESOLUTION|>--- conflicted
+++ resolved
@@ -245,16 +245,11 @@
 		forwarding);
 }
 
-<<<<<<< HEAD
 bool SendDice(
 		Api::MessageToSend &message,
 		Fn<void(const MTPUpdates &, mtpRequestId)> doneCallback,
 		bool forwarding) {
-	const auto full = message.textWithTags.text.midRef(0).trimmed();
-=======
-bool SendDice(Api::MessageToSend &message) {
 	const auto full = QStringView(message.textWithTags.text).trimmed();
->>>>>>> f55d3d1c
 	auto length = 0;
 	if (!Ui::Emoji::Find(full.data(), full.data() + full.size(), &length)
 		|| length != full.size()) {
