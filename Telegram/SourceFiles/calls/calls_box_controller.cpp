/*
This file is part of Telegram Desktop,
the official desktop application for the Telegram messaging service.

For license and copyright information please follow this link:
https://github.com/telegramdesktop/tdesktop/blob/master/LEGAL
*/
#include "calls/calls_box_controller.h"

#include "boxes/confirm_box.h"
#include "styles/style_calls.h"
#include "styles/style_boxes.h"
#include "lang/lang_keys.h"
#include "ui/effects/ripple_animation.h"
#include "core/application.h"
#include "calls/calls_instance.h"
#include "history/history.h"
#include "history/history_item.h"
#include "mainwidget.h"
#include "window/window_session_controller.h"
#include "main/main_session.h"
#include "data/data_session.h"
#include "data/data_changes.h"
#include "data/data_media_types.h"
#include "data/data_user.h"
#include "app.h"

namespace Calls {
namespace {

constexpr auto kFirstPageCount = 20;
constexpr auto kPerPageCount = 100;

} // namespace

class BoxController::Row : public PeerListRow {
public:
	Row(not_null<HistoryItem*> item);

	enum class Type {
		Out,
		In,
		Missed,
	};

	enum class CallType {
		Voice,
		Video,
	};

	bool canAddItem(not_null<const HistoryItem*> item) const {
		return (ComputeType(item) == _type)
			&& (ItemDateTime(item).date() == _date);
	}
	void addItem(not_null<HistoryItem*> item) {
		Expects(canAddItem(item));

		_items.push_back(item);
		ranges::sort(_items, [](not_null<HistoryItem*> a, auto b) {
			return (a->id > b->id);
		});
		refreshStatus();
	}
	void itemRemoved(not_null<const HistoryItem*> item) {
		if (hasItems() && item->id >= minItemId() && item->id <= maxItemId()) {
			_items.erase(std::remove(_items.begin(), _items.end(), item), _items.end());
			refreshStatus();
		}
	}
	bool hasItems() const {
		return !_items.empty();
	}

	MsgId minItemId() const {
		Expects(hasItems());
		return _items.back()->id;
	}

	MsgId maxItemId() const {
		Expects(hasItems());
		return _items.front()->id;
	}

	void paintStatusText(
		Painter &p,
		const style::PeerListItem &st,
		int x,
		int y,
		int availableWidth,
		int outerWidth,
		bool selected) override;
	void addActionRipple(QPoint point, Fn<void()> updateCallback) override;
	void stopLastActionRipple() override;

	int nameIconWidth() const override {
		return 0;
	}
	QSize actionSize() const override {
		return peer()->isUser() ? QSize(_st->width, _st->height) : QSize();
	}
	QMargins actionMargins() const override {
		return QMargins(
			0,
			0,
			st::defaultPeerListItem.photoPosition.x(),
			0);
	}
	void paintAction(
		Painter &p,
		int x,
		int y,
		int outerWidth,
		bool selected,
		bool actionSelected) override;

private:
	void refreshStatus() override;
	static Type ComputeType(not_null<const HistoryItem*> item);
	static CallType ComputeCallType(not_null<const HistoryItem*> item);

	std::vector<not_null<HistoryItem*>> _items;
	QDate _date;
	Type _type;
	not_null<const style::IconButton*> _st;

	std::unique_ptr<Ui::RippleAnimation> _actionRipple;

};

BoxController::Row::Row(not_null<HistoryItem*> item)
: PeerListRow(item->history()->peer, item->id)
, _items(1, item)
, _date(ItemDateTime(item).date())
, _type(ComputeType(item))
, _st(ComputeCallType(item) == CallType::Voice
		? &st::callReDial
		: &st::callCameraReDial) {
	refreshStatus();
}

void BoxController::Row::paintStatusText(Painter &p, const style::PeerListItem &st, int x, int y, int availableWidth, int outerWidth, bool selected) {
	auto icon = ([this] {
		switch (_type) {
		case Type::In: return &st::callArrowIn;
		case Type::Out: return &st::callArrowOut;
		case Type::Missed: return &st::callArrowMissed;
		}
		Unexpected("_type in Calls::BoxController::Row::paintStatusText().");
	})();
	icon->paint(p, x + st::callArrowPosition.x(), y + st::callArrowPosition.y(), outerWidth);
	auto shift = st::callArrowPosition.x() + icon->width() + st::callArrowSkip;
	x += shift;
	availableWidth -= shift;

	PeerListRow::paintStatusText(p, st, x, y, availableWidth, outerWidth, selected);
}

void BoxController::Row::paintAction(
		Painter &p,
		int x,
		int y,
		int outerWidth,
		bool selected,
		bool actionSelected) {
	auto size = actionSize();
	if (_actionRipple) {
		_actionRipple->paint(
			p,
			x + _st->rippleAreaPosition.x(),
			y + _st->rippleAreaPosition.y(),
			outerWidth);
		if (_actionRipple->empty()) {
			_actionRipple.reset();
		}
	}
	_st->icon.paintInCenter(
		p,
		style::rtlrect(x, y, size.width(), size.height(), outerWidth));
}

void BoxController::Row::refreshStatus() {
	if (!hasItems()) {
		return;
	}
	auto text = [this] {
		auto time = ItemDateTime(_items.front()).time().toString(cTimeFormat());
		auto today = QDateTime::currentDateTime().date();
		if (_date == today) {
			return tr::lng_call_box_status_today(tr::now, lt_time, time);
		} else if (_date.addDays(1) == today) {
			return tr::lng_call_box_status_yesterday(tr::now, lt_time, time);
		}
		return tr::lng_call_box_status_date(tr::now, lt_date, langDayOfMonthFull(_date), lt_time, time);
	};
	setCustomStatus((_items.size() > 1)
		? tr::lng_call_box_status_group(
			tr::now,
			lt_amount,
			QString::number(_items.size()),
			lt_status,
			text())
		: text());
}

BoxController::Row::Type BoxController::Row::ComputeType(
		not_null<const HistoryItem*> item) {
	if (item->out()) {
		return Type::Out;
	} else if (auto media = item->media()) {
		if (const auto call = media->call()) {
			const auto reason = call->finishReason;
			if (reason == Data::Call::FinishReason::Busy
				|| reason == Data::Call::FinishReason::Missed) {
				return Type::Missed;
			}
		}
	}
	return Type::In;
}

BoxController::Row::CallType BoxController::Row::ComputeCallType(
		not_null<const HistoryItem*> item) {
	if (auto media = item->media()) {
		if (const auto call = media->call()) {
			if (call->video) {
				return CallType::Video;
			}
		}
	}
	return CallType::Voice;
}

void BoxController::Row::addActionRipple(QPoint point, Fn<void()> updateCallback) {
	if (!_actionRipple) {
		auto mask = Ui::RippleAnimation::ellipseMask(
			QSize(_st->rippleAreaSize, _st->rippleAreaSize));
		_actionRipple = std::make_unique<Ui::RippleAnimation>(
			_st->ripple,
			std::move(mask),
			std::move(updateCallback));
	}
	_actionRipple->add(point - _st->rippleAreaPosition);
}

void BoxController::Row::stopLastActionRipple() {
	if (_actionRipple) {
		_actionRipple->lastStop();
	}
}

BoxController::BoxController(not_null<Window::SessionController*> window)
: _window(window)
, _api(&_window->session().mtp()) {
}

Main::Session &BoxController::session() const {
	return _window->session();
}

void BoxController::prepare() {
	session().data().itemRemoved(
	) | rpl::start_with_next([=](not_null<const HistoryItem*> item) {
		if (const auto row = rowForItem(item)) {
			row->itemRemoved(item);
			if (!row->hasItems()) {
				delegate()->peerListRemoveRow(row);
				if (!delegate()->peerListFullRowsCount()) {
					refreshAbout();
				}
			}
			delegate()->peerListRefreshRows();
		}
	}, lifetime());

	session().changes().messageUpdates(
		Data::MessageUpdate::Flag::CallAdded
	) | rpl::start_with_next([=](const Data::MessageUpdate &update) {
		insertRow(update.item, InsertWay::Prepend);
	}, lifetime());

	delegate()->peerListSetTitle(tr::lng_call_box_title());
	setDescriptionText(tr::lng_contacts_loading(tr::now));
	delegate()->peerListRefreshRows();

	loadMoreRows();
}

void BoxController::loadMoreRows() {
	if (_loadRequestId || _allLoaded) {
		return;
	}

	_loadRequestId = _api.request(MTPmessages_Search(
		MTP_flags(0),
		MTP_inputPeerEmpty(),
		MTP_string(),
		MTP_inputUserEmpty(),
		MTP_inputMessagesFilterPhoneCalls(MTP_flags(0)),
		MTP_int(0),
		MTP_int(0),
		MTP_int(_offsetId),
		MTP_int(0),
		MTP_int(_offsetId ? kFirstPageCount : kPerPageCount),
		MTP_int(0),
		MTP_int(0),
		MTP_int(0)
	)).done([this](const MTPmessages_Messages &result) {
		_loadRequestId = 0;

		auto handleResult = [&](auto &data) {
			session().data().processUsers(data.vusers());
			session().data().processChats(data.vchats());
			receivedCalls(data.vmessages().v);
		};

		switch (result.type()) {
		case mtpc_messages_messages: handleResult(result.c_messages_messages()); _allLoaded = true; break;
		case mtpc_messages_messagesSlice: handleResult(result.c_messages_messagesSlice()); break;
		case mtpc_messages_channelMessages: {
			LOG(("API Error: received messages.channelMessages! (Calls::BoxController::preloadRows)"));
			handleResult(result.c_messages_channelMessages());
		} break;
		case mtpc_messages_messagesNotModified: {
			LOG(("API Error: received messages.messagesNotModified! (Calls::BoxController::preloadRows)"));
		} break;
		default: Unexpected("Type of messages.Messages (Calls::BoxController::preloadRows)");
		}
	}).fail([this](const RPCError &error) {
		_loadRequestId = 0;
	}).send();
}

void BoxController::refreshAbout() {
	setDescriptionText(delegate()->peerListFullRowsCount() ? QString() : tr::lng_call_box_about(tr::now));
}

void BoxController::rowClicked(not_null<PeerListRow*> row) {
	const auto itemsRow = static_cast<Row*>(row.get());
	const auto itemId = itemsRow->maxItemId();
	const auto window = _window;
	crl::on_main(window, [=, peer = row->peer()] {
		window->showPeerHistory(
			peer,
			Window::SectionShow::Way::ClearStack,
			itemId);
	});
}

void BoxController::rowActionClicked(not_null<PeerListRow*> row) {
	auto user = row->peer()->asUser();
	Assert(user != nullptr);

<<<<<<< HEAD
	if (cConfirmBeforeCall()) {
		Ui::show(Box<ConfirmBox>(tr::ktg_call_sure(tr::now), tr::ktg_call_button(tr::now), [=] {
			Ui::hideLayer();
			Core::App().calls().startOutgoingCall(user);
		}));
	} else {
		Core::App().calls().startOutgoingCall(user);
	}
=======
	Core::App().calls().startOutgoingCall(user, false);
>>>>>>> d34eabdc
}

void BoxController::receivedCalls(const QVector<MTPMessage> &result) {
	if (result.empty()) {
		_allLoaded = true;
	}

	for (const auto &message : result) {
		const auto msgId = IdFromMessage(message);
		const auto peerId = PeerFromMessage(message);
		if (const auto peer = session().data().peerLoaded(peerId)) {
			const auto item = session().data().addNewMessage(
				message,
				MTPDmessage_ClientFlags(),
				NewMessageType::Existing);
			insertRow(item, InsertWay::Append);
		} else {
			LOG(("API Error: a search results with not loaded peer %1").arg(peerId));
		}
		_offsetId = msgId;
	}

	refreshAbout();
	delegate()->peerListRefreshRows();
}

bool BoxController::insertRow(
		not_null<HistoryItem*> item,
		InsertWay way) {
	if (auto row = rowForItem(item)) {
		if (row->canAddItem(item)) {
			row->addItem(item);
			return false;
		}
	}
	(way == InsertWay::Append)
		? delegate()->peerListAppendRow(createRow(item))
		: delegate()->peerListPrependRow(createRow(item));
	delegate()->peerListSortRows([](
			const PeerListRow &a,
			const PeerListRow &b) {
		return static_cast<const Row&>(a).maxItemId()
			> static_cast<const Row&>(b).maxItemId();
	});
	return true;
}

BoxController::Row *BoxController::rowForItem(not_null<const HistoryItem*> item) {
	auto v = delegate();
	if (auto fullRowsCount = v->peerListFullRowsCount()) {
		auto itemId = item->id;
		auto lastRow = static_cast<Row*>(v->peerListRowAt(fullRowsCount - 1).get());
		if (itemId < lastRow->minItemId()) {
			return lastRow;
		}
		auto firstRow = static_cast<Row*>(v->peerListRowAt(0).get());
		if (itemId > firstRow->maxItemId()) {
			return firstRow;
		}

		// Binary search. Invariant:
		// 1. rowAt(left)->maxItemId() >= itemId.
		// 2. (left + 1 == fullRowsCount) OR rowAt(left + 1)->maxItemId() < itemId.
		auto left = 0;
		auto right = fullRowsCount;
		while (left + 1 < right) {
			auto middle = (right + left) / 2;
			auto middleRow = static_cast<Row*>(v->peerListRowAt(middle).get());
			if (middleRow->maxItemId() >= itemId) {
				left = middle;
			} else {
				right = middle;
			}
		}
		auto result = static_cast<Row*>(v->peerListRowAt(left).get());
		// Check for rowAt(left)->minItemId > itemId > rowAt(left + 1)->maxItemId.
		// In that case we sometimes need to return rowAt(left + 1), not rowAt(left).
		if (result->minItemId() > itemId && left + 1 < fullRowsCount) {
			auto possibleResult = static_cast<Row*>(v->peerListRowAt(left + 1).get());
			Assert(possibleResult->maxItemId() < itemId);
			if (possibleResult->canAddItem(item)) {
				return possibleResult;
			}
		}
		return result;
	}
	return nullptr;
}

std::unique_ptr<PeerListRow> BoxController::createRow(
		not_null<HistoryItem*> item) const {
	return std::make_unique<Row>(item);
}

} // namespace Calls<|MERGE_RESOLUTION|>--- conflicted
+++ resolved
@@ -350,18 +350,14 @@
 	auto user = row->peer()->asUser();
 	Assert(user != nullptr);
 
-<<<<<<< HEAD
 	if (cConfirmBeforeCall()) {
 		Ui::show(Box<ConfirmBox>(tr::ktg_call_sure(tr::now), tr::ktg_call_button(tr::now), [=] {
 			Ui::hideLayer();
-			Core::App().calls().startOutgoingCall(user);
+			Core::App().calls().startOutgoingCall(user, false);
 		}));
 	} else {
-		Core::App().calls().startOutgoingCall(user);
-	}
-=======
-	Core::App().calls().startOutgoingCall(user, false);
->>>>>>> d34eabdc
+		Core::App().calls().startOutgoingCall(user, false);
+	}
 }
 
 void BoxController::receivedCalls(const QVector<MTPMessage> &result) {
