/*
This file is part of Telegram Desktop,
the official desktop application for the Telegram messaging service.

For license and copyright information please follow this link:
https://github.com/telegramdesktop/tdesktop/blob/master/LEGAL
*/
#pragma once

#include "storage/file_download.h"
#include "storage/localimageloader.h"

#include <QtCore/QTimer>

class History;

namespace Data {
class WallPaper;
class DocumentMedia;
} // namespace Data

namespace Lang {
struct Language;
} // namespace Lang

namespace Storage {
namespace details {
struct ReadSettingsContext;
} // namespace details
class EncryptionKey;
} // namespace Storage

namespace Window {
namespace Theme {
struct Object;
struct Saved;
} // namespace Theme
} // namespace Window

namespace Export {
struct Settings;
} // namespace Export

namespace MTP {
class AuthKey;
using AuthKeyPtr = std::shared_ptr<AuthKey>;
} // namespace MTP

namespace Local {

void start();
void finish();

void writeSettings();
void rewriteSettingsIfNeeded();

void writeAutoupdatePrefix(const QString &prefix);
QString readAutoupdatePrefix();

void writeBackground(const Data::WallPaper &paper, const QImage &image);
bool readBackground();
void moveLegacyBackground(
	const QString &fromBasePath,
	const MTP::AuthKeyPtr &fromLocalKey,
	uint64 legacyBackgroundKeyDay,
	uint64 legacyBackgroundKeyNight);

void reset();

int32 oldSettingsVersion();

<<<<<<< HEAD
int32 oldKotatoVersion();

struct MessageDraft {
	MessageDraft(MsgId msgId = 0, TextWithTags textWithTags = TextWithTags(), bool previewCancelled = false)
		: msgId(msgId)
		, textWithTags(textWithTags)
		, previewCancelled(previewCancelled) {
	}
	MsgId msgId;
	TextWithTags textWithTags;
	bool previewCancelled;
};
void writeDrafts(const PeerId &peer, const MessageDraft &localDraft, const MessageDraft &editDraft);
void readDraftsWithCursors(History *h);
void writeDraftCursors(const PeerId &peer, const MessageCursor &localCursor, const MessageCursor &editCursor);
bool hasDraftCursors(const PeerId &peer);
bool hasDraft(const PeerId &peer);

void writeFileLocation(MediaKey location, const FileLocation &local);
FileLocation readFileLocation(MediaKey location);
void removeFileLocation(MediaKey location);

Storage::EncryptionKey cacheKey();
QString cachePath();
Storage::Cache::Database::Settings cacheSettings();
void updateCacheSettings(
	Storage::Cache::Database::SettingsUpdate &update,
	Storage::Cache::Database::SettingsUpdate &updateBig);

Storage::EncryptionKey cacheBigFileKey();
QString cacheBigFilePath();
Storage::Cache::Database::Settings cacheBigFileSettings();

=======
>>>>>>> a9eedf00
void countVoiceWaveform(not_null<Data::DocumentMedia*> media);

void cancelTask(TaskId id);

void writeTheme(const Window::Theme::Saved &saved);
void clearTheme();
[[nodiscard]] Window::Theme::Saved readThemeAfterSwitch();

[[nodiscard]] Window::Theme::Object ReadThemeContent();

void writeLangPack();
void pushRecentLanguage(const Lang::Language &language);
std::vector<Lang::Language> readRecentLanguages();
void saveRecentLanguages(const std::vector<Lang::Language> &list);
void removeRecentLanguage(const QString &id);
void incrementRecentHashtag(RecentHashtagPack &recent, const QString &tag);

<<<<<<< HEAD
void writeRecentHashtagsAndBots();
void readRecentHashtagsAndBots();
void saveRecentSentHashtags(const QString &text);
void saveRecentSearchHashtags(const QString &text);

void WriteExportSettings(const Export::Settings &settings);
Export::Settings ReadExportSettings();

void writeSelf();
void readSelf(const QByteArray &serialized, int32 streamVersion);

void makeBotTrusted(UserData *bot);
bool isBotTrusted(UserData *bot);

bool encrypt(const void *src, void *dst, uint32 len, const void *key128);
bool decrypt(const void *src, void *dst, uint32 len, const void *key128);

qint32 readKotatoVersion();
void writeKotatoVersion(int version);

namespace internal {

class Manager : public QObject {
	Q_OBJECT

public:
	Manager();

	void writeMap(bool fast);
	void writingMap();
	void writeLocations(bool fast);
	void writingLocations();
	void finish();

public slots:
	void mapWriteTimeout();
	void locationsWriteTimeout();

private:
	QTimer _mapWriteTimer;
	QTimer _locationsWriteTimer;

};
=======
bool readOldMtpData(
	bool remove,
	Storage::details::ReadSettingsContext &context);
bool readOldUserSettings(
	bool remove,
	Storage::details::ReadSettingsContext &context);
>>>>>>> a9eedf00

} // namespace Local<|MERGE_RESOLUTION|>--- conflicted
+++ resolved
@@ -68,43 +68,8 @@
 void reset();
 
 int32 oldSettingsVersion();
-
-<<<<<<< HEAD
 int32 oldKotatoVersion();
 
-struct MessageDraft {
-	MessageDraft(MsgId msgId = 0, TextWithTags textWithTags = TextWithTags(), bool previewCancelled = false)
-		: msgId(msgId)
-		, textWithTags(textWithTags)
-		, previewCancelled(previewCancelled) {
-	}
-	MsgId msgId;
-	TextWithTags textWithTags;
-	bool previewCancelled;
-};
-void writeDrafts(const PeerId &peer, const MessageDraft &localDraft, const MessageDraft &editDraft);
-void readDraftsWithCursors(History *h);
-void writeDraftCursors(const PeerId &peer, const MessageCursor &localCursor, const MessageCursor &editCursor);
-bool hasDraftCursors(const PeerId &peer);
-bool hasDraft(const PeerId &peer);
-
-void writeFileLocation(MediaKey location, const FileLocation &local);
-FileLocation readFileLocation(MediaKey location);
-void removeFileLocation(MediaKey location);
-
-Storage::EncryptionKey cacheKey();
-QString cachePath();
-Storage::Cache::Database::Settings cacheSettings();
-void updateCacheSettings(
-	Storage::Cache::Database::SettingsUpdate &update,
-	Storage::Cache::Database::SettingsUpdate &updateBig);
-
-Storage::EncryptionKey cacheBigFileKey();
-QString cacheBigFilePath();
-Storage::Cache::Database::Settings cacheBigFileSettings();
-
-=======
->>>>>>> a9eedf00
 void countVoiceWaveform(not_null<Data::DocumentMedia*> media);
 
 void cancelTask(TaskId id);
@@ -122,57 +87,14 @@
 void removeRecentLanguage(const QString &id);
 void incrementRecentHashtag(RecentHashtagPack &recent, const QString &tag);
 
-<<<<<<< HEAD
-void writeRecentHashtagsAndBots();
-void readRecentHashtagsAndBots();
-void saveRecentSentHashtags(const QString &text);
-void saveRecentSearchHashtags(const QString &text);
-
-void WriteExportSettings(const Export::Settings &settings);
-Export::Settings ReadExportSettings();
-
-void writeSelf();
-void readSelf(const QByteArray &serialized, int32 streamVersion);
-
-void makeBotTrusted(UserData *bot);
-bool isBotTrusted(UserData *bot);
-
-bool encrypt(const void *src, void *dst, uint32 len, const void *key128);
-bool decrypt(const void *src, void *dst, uint32 len, const void *key128);
-
 qint32 readKotatoVersion();
 void writeKotatoVersion(int version);
 
-namespace internal {
-
-class Manager : public QObject {
-	Q_OBJECT
-
-public:
-	Manager();
-
-	void writeMap(bool fast);
-	void writingMap();
-	void writeLocations(bool fast);
-	void writingLocations();
-	void finish();
-
-public slots:
-	void mapWriteTimeout();
-	void locationsWriteTimeout();
-
-private:
-	QTimer _mapWriteTimer;
-	QTimer _locationsWriteTimer;
-
-};
-=======
 bool readOldMtpData(
 	bool remove,
 	Storage::details::ReadSettingsContext &context);
 bool readOldUserSettings(
 	bool remove,
 	Storage::details::ReadSettingsContext &context);
->>>>>>> a9eedf00
 
 } // namespace Local