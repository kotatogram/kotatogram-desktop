/*
This file is part of Telegram Desktop,
the official desktop application for the Telegram messaging service.

For license and copyright information please follow this link:
https://github.com/telegramdesktop/tdesktop/blob/master/LEGAL
*/
#include "storage/file_download_web.h"

#include "storage/cache/storage_cache_types.h"
#include "base/qt_adapters.h"
#include "base/weak_ptr.h"

#include <QtNetwork/QAuthenticator>

namespace {

constexpr auto kMaxWebFileQueries = 8;
constexpr auto kMaxHttpRedirects = 5;
constexpr auto kResetDownloadPrioritiesTimeout = crl::time(200);

std::weak_ptr<WebLoadManager> GlobalLoadManager;

[[nodiscard]] std::shared_ptr<WebLoadManager> GetManager() {
	auto result = GlobalLoadManager.lock();
	if (!result) {
		GlobalLoadManager = result = std::make_shared<WebLoadManager>();
	}
	return result;
}

enum class ProcessResult {
	Error,
	Progress,
	Finished,
};

enum class Error {
};

struct Progress {
	qint64 ready = 0;
	qint64 total = 0;
};

using Update = std::variant<Progress, QByteArray, Error>;

struct UpdateForLoader {
	not_null<webFileLoader*> loader;
	Update data;
};

} // namespace

class WebLoadManager final : public base::has_weak_ptr {
public:
	WebLoadManager();
	~WebLoadManager();

	void enqueue(not_null<webFileLoader*> loader);
	void remove(not_null<webFileLoader*> loader);

	[[nodiscard]] rpl::producer<Update> updates(
		not_null<webFileLoader*> loader) const;

private:
	struct Enqueued {
		int id = 0;
		QString url;
	};
	struct Sent {
		QString url;
		not_null<QNetworkReply*> reply;
		QByteArray data;
		int64 ready = 0;
		int64 total = 0;
		int redirectsLeft = kMaxHttpRedirects;
	};

	// Constructor.
	void handleNetworkErrors();

	// Worker thread.
	void enqueue(int id, const QString &url);
	void remove(int id);
	void resetGeneration();
	void checkSendNext();
	void send(const Enqueued &entry);
	[[nodiscard]] not_null<QNetworkReply*> send(int id, const QString &url);
	[[nodiscard]] Sent *findSent(int id, not_null<QNetworkReply*> reply);
	void removeSent(int id);
	void progress(
		int id,
		not_null<QNetworkReply*> reply,
		int64 ready,
		int64 total);
	void failed(
		int id,
		not_null<QNetworkReply*> reply,
		QNetworkReply::NetworkError error);
	void redirect(int id, not_null<QNetworkReply*> reply);
	void notify(
		int id,
		not_null<QNetworkReply*> reply,
		int64 ready,
		int64 total);
	void failed(int id, not_null<QNetworkReply*> reply);
	void finished(int id, not_null<QNetworkReply*> reply);
	void deleteDeferred(not_null<QNetworkReply*> reply);
	void queueProgressUpdate(int id, int64 ready, int64 total);
	void queueFailedUpdate(int id);
	void queueFinishedUpdate(int id, const QByteArray &data);
	void clear();

	// Main thread.
	void sendUpdate(int id, Update &&data);

	QThread _thread;
	std::unique_ptr<QNetworkAccessManager> _network;
	base::Timer _resetGenerationTimer;

	// Main thread.
	rpl::event_stream<UpdateForLoader> _updates;
	int _autoincrement = 0;
	base::flat_map<not_null<webFileLoader*>, int> _ids;

	// Worker thread.
	std::deque<Enqueued> _queue;
	std::deque<Enqueued> _previousGeneration;
	base::flat_map<int, Sent> _sent;
	std::vector<QPointer<QNetworkReply>> _repliesBeingDeleted;

};

WebLoadManager::WebLoadManager()
: _network(std::make_unique<QNetworkAccessManager>())
, _resetGenerationTimer(&_thread, [=] { resetGeneration(); }) {
	handleNetworkErrors();

	const auto original = QThread::currentThread();
	_network->moveToThread(&_thread);
	QObject::connect(&_thread, &QThread::finished, [=] {
		clear();
		_network = nullptr;
	});
	_thread.start();
}

void WebLoadManager::handleNetworkErrors() {
	const auto fail = [=](QNetworkReply *reply) {
		for (const auto &[id, sent] : _sent) {
			if (sent.reply == reply) {
				failed(id, reply);
				return;
			}
		}
	};
	QObject::connect(
		_network.get(),
		&QNetworkAccessManager::authenticationRequired,
		fail);
	QObject::connect(
		_network.get(),
		&QNetworkAccessManager::sslErrors,
		fail);
}

WebLoadManager::~WebLoadManager() {
	_thread.quit();
	_thread.wait();
}

[[nodiscard]] rpl::producer<Update> WebLoadManager::updates(
		not_null<webFileLoader*> loader) const {
	return _updates.events(
	) | rpl::filter([=](const UpdateForLoader &update) {
		return (update.loader == loader);
	}) | rpl::map([=](UpdateForLoader &&update) {
		return std::move(update.data);
	});
}

void WebLoadManager::enqueue(not_null<webFileLoader*> loader) {
	const auto id = [&] {
		const auto i = _ids.find(loader);
		return (i != end(_ids))
			? i->second
			: _ids.emplace(loader, ++_autoincrement).first->second;
	}();
	const auto url = loader->url();
	InvokeQueued(_network.get(), [=] {
		enqueue(id, url);
	});
}

void WebLoadManager::remove(not_null<webFileLoader*> loader) {
	const auto i = _ids.find(loader);
	if (i == end(_ids)) {
		return;
	}
	const auto id = i->second;
	_ids.erase(i);
	InvokeQueued(_network.get(), [=] {
		remove(id);
	});
}

void WebLoadManager::enqueue(int id, const QString &url) {
	const auto i = ranges::find(_queue, id, &Enqueued::id);
	if (i != end(_queue)) {
		return;
	}
	_previousGeneration.erase(
		ranges::remove(_previousGeneration, id, &Enqueued::id),
		end(_previousGeneration));
	_queue.push_back(Enqueued{ id, url });
	if (!_resetGenerationTimer.isActive()) {
		_resetGenerationTimer.callOnce(kResetDownloadPrioritiesTimeout);
	}
	checkSendNext();
}

void WebLoadManager::remove(int id) {
	_queue.erase(ranges::remove(_queue, id, &Enqueued::id), end(_queue));
	_previousGeneration.erase(
		ranges::remove(_previousGeneration, id, &Enqueued::id),
		end(_previousGeneration));
	removeSent(id);
}

void WebLoadManager::resetGeneration() {
	if (!_previousGeneration.empty()) {
		std::copy(
			begin(_previousGeneration),
			end(_previousGeneration),
			std::back_inserter(_queue));
		_previousGeneration.clear();
	}
	std::swap(_queue, _previousGeneration);
}

void WebLoadManager::checkSendNext() {
	if (_sent.size() >= kMaxWebFileQueries
		|| (_queue.empty() && _previousGeneration.empty())) {
		return;
	}
	const auto entry = _queue.empty()
		? _previousGeneration.front()
		: _queue.front();
	(_queue.empty() ? _previousGeneration : _queue).pop_front();
	send(entry);
}

void WebLoadManager::send(const Enqueued &entry) {
	const auto id = entry.id;
	const auto url = entry.url;
	_sent.emplace(id, Sent{ url, send(id, url) });
}

void WebLoadManager::removeSent(int id) {
	if (const auto i = _sent.find(id); i != end(_sent)) {
		deleteDeferred(i->second.reply);
		_sent.erase(i);
		checkSendNext();
	}
}

not_null<QNetworkReply*> WebLoadManager::send(int id, const QString &url) {
	const auto result = _network->get(QNetworkRequest(url));
	const auto handleProgress = [=](qint64 ready, qint64 total) {
		progress(id, result, ready, total);
	};
	const auto handleError = [=](QNetworkReply::NetworkError error) {
		failed(id, result, error);
	};
	QObject::connect(
		result,
		&QNetworkReply::downloadProgress,
		handleProgress);
	QObject::connect(result, base::QNetworkReply_error, handleError);
	return result;
}

WebLoadManager::Sent *WebLoadManager::findSent(
		int id,
		not_null<QNetworkReply*> reply) {
	const auto i = _sent.find(id);
	return (i != end(_sent) && i->second.reply == reply)
		? &i->second
		: nullptr;
}

void WebLoadManager::progress(
		int id,
		not_null<QNetworkReply*> reply,
		int64 ready,
		int64 total) {
	const auto statusCode = reply->attribute(
		QNetworkRequest::HttpStatusCodeAttribute);
	const auto status = statusCode.isValid() ? statusCode.toInt() : 200;
	if (status == 301 || status == 302) {
		redirect(id, reply);
	} else if (status != 200 && status != 206 && status != 416) {
		LOG(("Network Error: "
			"Bad HTTP status received in WebLoadManager::onProgress() %1"
			).arg(status));
		failed(id, reply);
	} else {
		notify(id, reply, ready, total);
	}
}

void WebLoadManager::redirect(int id, not_null<QNetworkReply*> reply) {
	const auto header = reply->header(QNetworkRequest::LocationHeader);
	const auto url = header.toString();
	if (url.isEmpty()) {
		return;
	}

	if (const auto sent = findSent(id, reply)) {
		if (!sent->redirectsLeft--) {
			LOG(("Network Error: "
				"Too many HTTP redirects in onFinished() "
				"for web file loader: %1").arg(url));
			failed(id, reply);
			return;
		}
		deleteDeferred(reply);
		sent->url = url;
		sent->reply = send(id, url);
	}
}

void WebLoadManager::notify(
		int id,
		not_null<QNetworkReply*> reply,
		int64 ready,
		int64 total) {
	if (const auto sent = findSent(id, reply)) {
		sent->ready = ready;
		sent->total = std::max(total, int64(0));
		sent->data.append(reply->readAll());
		if (total == 0
			|| total > Storage::kMaxFileInMemory
			|| sent->data.size() > Storage::kMaxFileInMemory) {
			LOG(("Network Error: "
				"Bad size received for HTTP download progress "
				"in WebLoadManager::onProgress(): %1 / %2 (bytes %3)"
				).arg(ready
				).arg(total
				).arg(sent->data.size()));
			failed(id, reply);
		} else if (total > 0 && ready >= total) {
			finished(id, reply);
		} else {
			queueProgressUpdate(id, sent->ready, sent->total);
		}
	}
}

void WebLoadManager::failed(
		int id,
		not_null<QNetworkReply*> reply,
		QNetworkReply::NetworkError error) {
	if (const auto sent = findSent(id, reply)) {
		LOG(("Network Error: "
			"Failed to request '%1', error %2 (%3)"
			).arg(sent->url
			).arg(int(error)
			).arg(reply->errorString()));
		failed(id, reply);
	}
}

void WebLoadManager::failed(int id, not_null<QNetworkReply*> reply) {
	if (const auto sent = findSent(id, reply)) {
		removeSent(id);
		queueFailedUpdate(id);
	}
}

void WebLoadManager::deleteDeferred(not_null<QNetworkReply*> reply) {
	reply->deleteLater();
	_repliesBeingDeleted.erase(
		ranges::remove(_repliesBeingDeleted, nullptr),
		end(_repliesBeingDeleted));
	_repliesBeingDeleted.emplace_back(reply.get());
}

void WebLoadManager::finished(int id, not_null<QNetworkReply*> reply) {
	if (const auto sent = findSent(id, reply)) {
		const auto data = base::take(sent->data);
		removeSent(id);
		queueFinishedUpdate(id, data);
	}
}

void WebLoadManager::clear() {
	for (const auto &[id, sent] : base::take(_sent)) {
		sent.reply->abort();
		delete sent.reply;
	}
	for (const auto &reply : base::take(_repliesBeingDeleted)) {
		if (reply) {
			delete reply;
		}
	}
}

void WebLoadManager::queueProgressUpdate(int id, int64 ready, int64 total) {
	crl::on_main(this, [=] {
		sendUpdate(id, Progress{ ready, total });
	});
}

void WebLoadManager::queueFailedUpdate(int id) {
	crl::on_main(this, [=] {
		sendUpdate(id, Error{});
	});
}

void WebLoadManager::queueFinishedUpdate(int id, const QByteArray &data) {
	crl::on_main(this, [=] {
<<<<<<< HEAD
		DEBUG_LOG(("FINISHED UPDATE FOR: %1").arg(id));
		for (const auto &[loader, loaderId] : _ids) {
			if (loaderId == id) {
				DEBUG_LOG(("LOADER ID: %2").arg(quintptr(loader.get())));
				break;
			}
		}
		DEBUG_LOG(("SENT"));
=======
		for (const auto &[loader, loaderId] : _ids) {
			if (loaderId == id) {
				break;
			}
		}
>>>>>>> ffdcda5a
		sendUpdate(id, QByteArray(data));
	});
}

void WebLoadManager::sendUpdate(int id, Update &&data) {
	for (const auto &[loader, loaderId] : _ids) {
		if (loaderId == id) {
			_updates.fire(UpdateForLoader{ loader, std::move(data) });
			return;
		}
	}
}

webFileLoader::webFileLoader(
	not_null<Main::Session*> session,
	const QString &url,
	const QString &to,
	LoadFromCloudSetting fromCloud,
	bool autoLoading,
	uint8 cacheTag)
: FileLoader(
	session,
	QString(),
	0,
	0,
	UnknownFileLocation,
	LoadToCacheAsWell,
	fromCloud,
	autoLoading,
	cacheTag)
, _url(url) {
}

webFileLoader::~webFileLoader() {
	if (!_finished) {
		cancel();
	}
}

QString webFileLoader::url() const {
	return _url;
}

void webFileLoader::startLoading() {
	if (_finished) {
		return;
	} else if (!_manager) {
		_manager = GetManager();
		_manager->updates(
			this
		) | rpl::start_with_next([=](const Update &data) {
			if (const auto progress = std::get_if<Progress>(&data)) {
				loadProgress(progress->ready, progress->total);
			} else if (const auto bytes = std::get_if<QByteArray>(&data)) {
				loadFinished(*bytes);
			} else {
				loadFailed();
			}
		}, _managerLifetime);
	}
	_manager->enqueue(this);
}

int webFileLoader::currentOffset() const {
	return _ready;
}

void webFileLoader::loadProgress(qint64 ready, qint64 total) {
	_fullSize = _loadSize = total;
	_ready = ready;
	notifyAboutProgress();
}

void webFileLoader::loadFinished(const QByteArray &data) {
	cancelRequest();
	if (writeResultPart(0, bytes::make_span(data))) {
		finalizeResult();
	}
}

void webFileLoader::loadFailed() {
	cancel(true);
}

Storage::Cache::Key webFileLoader::cacheKey() const {
	return Data::UrlCacheKey(_url);
}

std::optional<MediaKey> webFileLoader::fileLocationKey() const {
	return std::nullopt;
}

void webFileLoader::cancelHook() {
	cancelRequest();
}

void webFileLoader::cancelRequest() {
	if (!_manager) {
		return;
	}
	_managerLifetime.destroy();
	_manager->remove(this);
	_manager = nullptr;
}<|MERGE_RESOLUTION|>--- conflicted
+++ resolved
@@ -421,22 +421,11 @@
 
 void WebLoadManager::queueFinishedUpdate(int id, const QByteArray &data) {
 	crl::on_main(this, [=] {
-<<<<<<< HEAD
-		DEBUG_LOG(("FINISHED UPDATE FOR: %1").arg(id));
-		for (const auto &[loader, loaderId] : _ids) {
-			if (loaderId == id) {
-				DEBUG_LOG(("LOADER ID: %2").arg(quintptr(loader.get())));
-				break;
-			}
-		}
-		DEBUG_LOG(("SENT"));
-=======
 		for (const auto &[loader, loaderId] : _ids) {
 			if (loaderId == id) {
 				break;
 			}
 		}
->>>>>>> ffdcda5a
 		sendUpdate(id, QByteArray(data));
 	});
 }
