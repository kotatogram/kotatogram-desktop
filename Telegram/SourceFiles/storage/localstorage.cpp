--- conflicted
+++ resolved
@@ -81,6 +81,7 @@
 bool _backgroundCanWrite = true;
 
 int32 _oldSettingsVersion = 0;
+int32 _oldKotatoVersion = 0;
 bool _settingsRewritten = false;
 bool _settingsRewriteNeeded = false;
 bool _settingsWriteAllowed = false;
@@ -336,2128 +337,8 @@
 
 } // namespace
 
-<<<<<<< HEAD
-	decrypted.resize(dataLen);
-	result.data = decrypted;
-	decrypted = QByteArray();
-
-	result.buffer.setBuffer(&result.data);
-	result.buffer.open(QIODevice::ReadOnly);
-	result.buffer.seek(sizeof(uint32)); // skip len
-	result.stream.setDevice(&result.buffer);
-	result.stream.setVersion(QDataStream::Qt_5_1);
-
-	return true;
-}
-
-bool ReadEncryptedFile(
-		FileReadDescriptor &result,
-		const QString &name,
-		FileOwner owner = FileOwner::User,
-		const MTP::AuthKeyPtr &key = LocalKey) {
-	if (!ReadFile(result, name, owner)) {
-		return false;
-	}
-	QByteArray encrypted;
-	result.stream >> encrypted;
-
-	EncryptedDescriptor data;
-	if (!decryptLocal(data, encrypted, key)) {
-		result.stream.setDevice(nullptr);
-		if (result.buffer.isOpen()) result.buffer.close();
-		result.buffer.setBuffer(nullptr);
-		result.data = QByteArray();
-		result.version = 0;
-		return false;
-	}
-
-	result.stream.setDevice(0);
-	if (result.buffer.isOpen()) result.buffer.close();
-	result.buffer.setBuffer(0);
-	result.data = data.data;
-	result.buffer.setBuffer(&result.data);
-	result.buffer.open(QIODevice::ReadOnly);
-	result.buffer.seek(data.buffer.pos());
-	result.stream.setDevice(&result.buffer);
-	result.stream.setVersion(QDataStream::Qt_5_1);
-
-	return true;
-}
-
-bool ReadEncryptedFile(
-		FileReadDescriptor &result,
-		const FileKey &fkey,
-		FileOwner owner = FileOwner::User,
-		const MTP::AuthKeyPtr &key = LocalKey) {
-	return ReadEncryptedFile(result, toFilePart(fkey), owner, key);
-}
-
-FileKey _dataNameKey = 0;
-
-enum { // Local Storage Keys
-	lskUserMap = 0x00,
-	lskDraft = 0x01, // data: PeerId peer
-	lskDraftPosition = 0x02, // data: PeerId peer
-	lskLegacyImages = 0x03, // legacy
-	lskLocations = 0x04, // no data
-	lskLegacyStickerImages = 0x05, // legacy
-	lskLegacyAudios = 0x06, // legacy
-	lskRecentStickersOld = 0x07, // no data
-	lskBackgroundOld = 0x08, // no data
-	lskUserSettings = 0x09, // no data
-	lskRecentHashtagsAndBots = 0x0a, // no data
-	lskStickersOld = 0x0b, // no data
-	lskSavedPeersOld = 0x0c, // no data
-	lskReportSpamStatusesOld = 0x0d, // no data
-	lskSavedGifsOld = 0x0e, // no data
-	lskSavedGifs = 0x0f, // no data
-	lskStickersKeys = 0x10, // no data
-	lskTrustedBots = 0x11, // no data
-	lskFavedStickers = 0x12, // no data
-	lskExportSettings = 0x13, // no data
-	lskBackground = 0x14, // no data
-	lskSelfSerialized = 0x15, // serialized self
-};
-
-enum {
-	dbiKey = 0x00,
-	dbiUser = 0x01,
-	dbiDcOptionOldOld = 0x02,
-	dbiChatSizeMax = 0x03,
-	dbiMutePeer = 0x04,
-	dbiSendKeyOld = 0x05,
-	dbiAutoStart = 0x06,
-	dbiStartMinimized = 0x07,
-	dbiSoundFlashBounceNotify = 0x08,
-	dbiWorkMode = 0x09,
-	dbiSeenTrayTooltip = 0x0a,
-	dbiDesktopNotify = 0x0b,
-	dbiAutoUpdate = 0x0c,
-	dbiLastUpdateCheck = 0x0d,
-	dbiWindowPosition = 0x0e,
-	dbiConnectionTypeOld = 0x0f,
-	// 0x10 reserved
-	dbiDefaultAttach = 0x11,
-	dbiCatsAndDogs = 0x12,
-	dbiReplaceEmojiOld = 0x13,
-	dbiAskDownloadPath = 0x14,
-	dbiDownloadPathOld = 0x15,
-	dbiScaleOld = 0x16,
-	dbiEmojiTabOld = 0x17,
-	dbiRecentEmojiOldOld = 0x18,
-	dbiLoggedPhoneNumber = 0x19,
-	dbiMutedPeers = 0x1a,
-	// 0x1b reserved
-	dbiNotifyView = 0x1c,
-	dbiSendToMenu = 0x1d,
-	dbiCompressPastedImage = 0x1e,
-	dbiLangOld = 0x1f,
-	dbiLangFileOld = 0x20,
-	dbiTileBackgroundOld = 0x21,
-	dbiAutoLock = 0x22,
-	dbiDialogLastPath = 0x23,
-	dbiRecentEmojiOld = 0x24,
-	dbiEmojiVariantsOld = 0x25,
-	dbiRecentStickers = 0x26,
-	dbiDcOptionOld = 0x27,
-	dbiTryIPv6 = 0x28,
-	dbiSongVolume = 0x29,
-	dbiWindowsNotificationsOld = 0x30,
-	dbiIncludeMutedOld = 0x31,
-	dbiMegagroupSizeMax = 0x32,
-	dbiDownloadPath = 0x33,
-	dbiAutoDownloadOld = 0x34,
-	dbiSavedGifsLimit = 0x35,
-	dbiShowingSavedGifsOld = 0x36,
-	dbiAutoPlayOld = 0x37,
-	dbiAdaptiveForWide = 0x38,
-	dbiHiddenPinnedMessages = 0x39,
-	dbiRecentEmoji = 0x3a,
-	dbiEmojiVariants = 0x3b,
-	dbiDialogsModeOld = 0x40,
-	dbiModerateMode = 0x41,
-	dbiVideoVolume = 0x42,
-	dbiStickersRecentLimit = 0x43,
-	dbiNativeNotifications = 0x44,
-	dbiNotificationsCount  = 0x45,
-	dbiNotificationsCorner = 0x46,
-	dbiThemeKeyOld = 0x47,
-	dbiDialogsWidthRatioOld = 0x48,
-	dbiUseExternalVideoPlayer = 0x49,
-	dbiDcOptions = 0x4a,
-	dbiMtpAuthorization = 0x4b,
-	dbiLastSeenWarningSeenOld = 0x4c,
-	dbiSessionSettings = 0x4d,
-	dbiLangPackKey = 0x4e,
-	dbiConnectionType = 0x4f,
-	dbiStickersFavedLimit = 0x50,
-	dbiSuggestStickersByEmojiOld = 0x51,
-	dbiSuggestEmojiOld = 0x52,
-	dbiTxtDomainStringOld = 0x53,
-	dbiThemeKey = 0x54,
-	dbiTileBackground = 0x55,
-	dbiCacheSettingsOld = 0x56,
-	dbiAnimationsDisabled = 0x57,
-	dbiScalePercent = 0x58,
-	dbiPlaybackSpeed = 0x59,
-	dbiLanguagesKey = 0x5a,
-	dbiCallSettings = 0x5b,
-	dbiCacheSettings = 0x5c,
-	dbiTxtDomainString = 0x5d,
-	dbiApplicationSettings = 0x5e,
-	dbiDialogsFilters = 0x5f,
-
-	dbiEncryptedWithSalt = 333,
-	dbiEncrypted = 444,
-
-	// 500-600 reserved
-
-	dbiVersion = 666,
-};
-
-enum {
-	dbictAuto = 0,
-	dbictHttpAuto = 1, // not used
-	dbictHttpProxy = 2,
-	dbictTcpProxy = 3,
-	dbictProxiesListOld = 4,
-	dbictProxiesList = 5,
-};
-
-typedef QMap<PeerId, FileKey> DraftsMap;
-DraftsMap _draftsMap, _draftCursorsMap;
-typedef QMap<PeerId, bool> DraftsNotReadMap;
-DraftsNotReadMap _draftsNotReadMap;
-
-typedef QPair<FileKey, qint32> FileDesc; // file, size
-
-typedef QMultiMap<MediaKey, FileLocation> FileLocations;
-FileLocations _fileLocations;
-typedef QPair<MediaKey, FileLocation> FileLocationPair;
-typedef QMap<QString, FileLocationPair> FileLocationPairs;
-FileLocationPairs _fileLocationPairs;
-typedef QMap<MediaKey, MediaKey> FileLocationAliases;
-FileLocationAliases _fileLocationAliases;
-FileKey _locationsKey = 0, _trustedBotsKey = 0;
-
-using TrustedBots = OrderedSet<uint64>;
-TrustedBots _trustedBots;
-bool _trustedBotsRead = false;
-
-FileKey _recentStickersKeyOld = 0;
-FileKey _installedStickersKey = 0, _featuredStickersKey = 0, _recentStickersKey = 0, _favedStickersKey = 0, _archivedStickersKey = 0;
-FileKey _savedGifsKey = 0;
-
-FileKey _backgroundKeyDay = 0;
-FileKey _backgroundKeyNight = 0;
-bool _backgroundCanWrite = true;
-
-FileKey _themeKeyDay = 0;
-FileKey _themeKeyNight = 0;
-
-// Theme key legacy may be read in start() with settings.
-// But it should be moved to keyDay or keyNight inside InitialLoadTheme()
-// and never used after.
-FileKey _themeKeyLegacy = 0;
-
-bool _readingUserSettings = false;
-FileKey _userSettingsKey = 0;
-FileKey _recentHashtagsAndBotsKey = 0;
-bool _recentHashtagsAndBotsWereRead = false;
-qint64 _cacheTotalSizeLimit = Database::Settings().totalSizeLimit;
-qint32 _cacheTotalTimeLimit = Database::Settings().totalTimeLimit;
-qint64 _cacheBigFileTotalSizeLimit = Database::Settings().totalSizeLimit;
-qint32 _cacheBigFileTotalTimeLimit = Database::Settings().totalTimeLimit;
-
-bool NoTimeLimit(qint32 storedLimitValue) {
-	// This is a workaround for a bug in storing the cache time limit.
-	// See https://github.com/telegramdesktop/tdesktop/issues/5611
-	return !storedLimitValue
-		|| (storedLimitValue == qint32(std::numeric_limits<int32>::max()))
-		|| (storedLimitValue == qint32(std::numeric_limits<int64>::max()));
-}
-
-FileKey _exportSettingsKey = 0;
-
-FileKey _langPackKey = 0;
-FileKey _languagesKey = 0;
-
-bool _mapChanged = false;
-int32 _oldMapVersion = 0, _oldSettingsVersion = 0;
-int32 _oldKotatoVersion = 0;
-
-enum class WriteMapWhen {
-	Now,
-	Fast,
-	Soon,
-};
-
-std::unique_ptr<Main::Settings> StoredSessionSettings;
-Main::Settings &GetStoredSessionSettings() {
-	if (!StoredSessionSettings) {
-		StoredSessionSettings = std::make_unique<Main::Settings>();
-	}
-	return *StoredSessionSettings;
-}
-
-void _writeMap(WriteMapWhen when = WriteMapWhen::Soon);
-
-void _writeLocations(WriteMapWhen when = WriteMapWhen::Soon) {
-	Expects(_manager != nullptr);
-
-	if (when != WriteMapWhen::Now) {
-		_manager->writeLocations(when == WriteMapWhen::Fast);
-		return;
-	}
-	if (!_working()) return;
-
-	_manager->writingLocations();
-	if (_fileLocations.isEmpty()) {
-		if (_locationsKey) {
-			ClearKey(_locationsKey);
-			_locationsKey = 0;
-			_mapChanged = true;
-			_writeMap();
-		}
-	} else {
-		if (!_locationsKey) {
-			_locationsKey = GenerateKey();
-			_mapChanged = true;
-			_writeMap(WriteMapWhen::Fast);
-		}
-		quint32 size = 0;
-		for (FileLocations::const_iterator i = _fileLocations.cbegin(), e = _fileLocations.cend(); i != e; ++i) {
-			// location + type + namelen + name
-			size += sizeof(quint64) * 2 + sizeof(quint32) + Serialize::stringSize(i.value().name());
-			if (AppVersion > 9013) {
-				// bookmark
-				size += Serialize::bytearraySize(i.value().bookmark());
-			}
-			// date + size
-			size += Serialize::dateTimeSize() + sizeof(quint32);
-		}
-
-		//end mark
-		size += sizeof(quint64) * 2 + sizeof(quint32) + Serialize::stringSize(QString());
-		if (AppVersion > 9013) {
-			size += Serialize::bytearraySize(QByteArray());
-		}
-		size += Serialize::dateTimeSize() + sizeof(quint32);
-
-		size += sizeof(quint32); // aliases count
-		for (FileLocationAliases::const_iterator i = _fileLocationAliases.cbegin(), e = _fileLocationAliases.cend(); i != e; ++i) {
-			// alias + location
-			size += sizeof(quint64) * 2 + sizeof(quint64) * 2;
-		}
-
-		EncryptedDescriptor data(size);
-		auto legacyTypeField = 0;
-		for (FileLocations::const_iterator i = _fileLocations.cbegin(); i != _fileLocations.cend(); ++i) {
-			data.stream << quint64(i.key().first) << quint64(i.key().second) << quint32(legacyTypeField) << i.value().name();
-			if (AppVersion > 9013) {
-				data.stream << i.value().bookmark();
-			}
-			data.stream << i.value().modified << quint32(i.value().size);
-		}
-
-		data.stream << quint64(0) << quint64(0) << quint32(0) << QString();
-		if (AppVersion > 9013) {
-			data.stream << QByteArray();
-		}
-		data.stream << QDateTime::currentDateTime() << quint32(0);
-
-		data.stream << quint32(_fileLocationAliases.size());
-		for (FileLocationAliases::const_iterator i = _fileLocationAliases.cbegin(), e = _fileLocationAliases.cend(); i != e; ++i) {
-			data.stream << quint64(i.key().first) << quint64(i.key().second) << quint64(i.value().first) << quint64(i.value().second);
-		}
-
-		FileWriteDescriptor file(_locationsKey);
-		file.writeEncrypted(data);
-	}
-}
-
-void _readLocations() {
-	FileReadDescriptor locations;
-	if (!ReadEncryptedFile(locations, _locationsKey)) {
-		ClearKey(_locationsKey);
-		_locationsKey = 0;
-		_writeMap();
-		return;
-	}
-
-	bool endMarkFound = false;
-	while (!locations.stream.atEnd()) {
-		quint64 first, second;
-		QByteArray bookmark;
-		FileLocation loc;
-		quint32 legacyTypeField = 0;
-		locations.stream >> first >> second >> legacyTypeField >> loc.fname;
-		if (locations.version > 9013) {
-			locations.stream >> bookmark;
-		}
-		locations.stream >> loc.modified >> loc.size;
-		loc.setBookmark(bookmark);
-
-		if (!first && !second && !legacyTypeField && loc.fname.isEmpty() && !loc.size) { // end mark
-			endMarkFound = true;
-			break;
-		}
-
-		MediaKey key(first, second);
-
-		_fileLocations.insert(key, loc);
-		if (!loc.inMediaCache()) {
-			_fileLocationPairs.insert(loc.fname, FileLocationPair(key, loc));
-		}
-	}
-
-	if (endMarkFound) {
-		quint32 cnt;
-		locations.stream >> cnt;
-		for (quint32 i = 0; i < cnt; ++i) {
-			quint64 kfirst, ksecond, vfirst, vsecond;
-			locations.stream >> kfirst >> ksecond >> vfirst >> vsecond;
-			_fileLocationAliases.insert(MediaKey(kfirst, ksecond), MediaKey(vfirst, vsecond));
-		}
-
-		if (!locations.stream.atEnd()) {
-			quint32 webLocationsCount;
-			locations.stream >> webLocationsCount;
-			for (quint32 i = 0; i < webLocationsCount; ++i) {
-				QString url;
-				quint64 key;
-				qint32 size;
-				locations.stream >> url >> key >> size;
-				ClearKey(key, FileOwner::User);
-			}
-		}
-	}
-}
-
-struct ReadSettingsContext {
-	MTP::DcOptions dcOptions;
-};
-
-void applyReadContext(ReadSettingsContext &&context) {
-	Core::App().dcOptions()->addFromOther(std::move(context.dcOptions));
-}
-
-QByteArray serializeCallSettings(){
-	QByteArray result=QByteArray();
-	uint32 size = 3*sizeof(qint32) + Serialize::stringSize(Global::CallOutputDeviceID()) + Serialize::stringSize(Global::CallInputDeviceID());
-	result.reserve(size);
-	QDataStream stream(&result, QIODevice::WriteOnly);
-	stream.setVersion(QDataStream::Qt_5_1);
-	stream << Global::CallOutputDeviceID();
-	stream << qint32(Global::CallOutputVolume());
-	stream << Global::CallInputDeviceID();
-	stream << qint32(Global::CallInputVolume());
-	stream << qint32(Global::CallAudioDuckingEnabled() ? 1 : 0);
-	return result;
-}
-
-void deserializeCallSettings(QByteArray& settings){
-	QDataStream stream(&settings, QIODevice::ReadOnly);
-	stream.setVersion(QDataStream::Qt_5_1);
-	QString outputDeviceID;
-	QString inputDeviceID;
-	qint32 outputVolume;
-	qint32 inputVolume;
-	qint32 duckingEnabled;
-
-	stream >> outputDeviceID;
-	stream >> outputVolume;
-	stream >> inputDeviceID;
-	stream >> inputVolume;
-	stream >> duckingEnabled;
-	if(_checkStreamStatus(stream)){
-		Global::SetCallOutputDeviceID(outputDeviceID);
-		Global::SetCallOutputVolume(outputVolume);
-		Global::SetCallInputDeviceID(inputDeviceID);
-		Global::SetCallInputVolume(inputVolume);
-		Global::SetCallAudioDuckingEnabled(duckingEnabled);
-	}
-}
-
-bool _readSetting(quint32 blockId, QDataStream &stream, int version, ReadSettingsContext &context) {
-	switch (blockId) {
-	case dbiDcOptionOldOld: {
-		quint32 dcId, port;
-		QString host, ip;
-		stream >> dcId >> host >> ip >> port;
-		if (!_checkStreamStatus(stream)) return false;
-
-		context.dcOptions.constructAddOne(
-			dcId,
-			0,
-			ip.toStdString(),
-			port,
-			{});
-	} break;
-
-	case dbiDcOptionOld: {
-		quint32 dcIdWithShift, port;
-		qint32 flags;
-		QString ip;
-		stream >> dcIdWithShift >> flags >> ip >> port;
-		if (!_checkStreamStatus(stream)) return false;
-
-		context.dcOptions.constructAddOne(
-			dcIdWithShift,
-			MTPDdcOption::Flags::from_raw(flags),
-			ip.toStdString(),
-			port,
-			{});
-	} break;
-
-	case dbiDcOptions: {
-		auto serialized = QByteArray();
-		stream >> serialized;
-		if (!_checkStreamStatus(stream)) return false;
-
-		context.dcOptions.constructFromSerialized(serialized);
-	} break;
-
-	case dbiApplicationSettings: {
-		auto serialized = QByteArray();
-		stream >> serialized;
-		if (!_checkStreamStatus(stream)) return false;
-
-		Core::App().settings().constructFromSerialized(serialized);
-	} break;
-
-	case dbiChatSizeMax: {
-		qint32 maxSize;
-		stream >> maxSize;
-		if (!_checkStreamStatus(stream)) return false;
-
-		Global::SetChatSizeMax(maxSize);
-	} break;
-
-	case dbiSavedGifsLimit: {
-		qint32 limit;
-		stream >> limit;
-		if (!_checkStreamStatus(stream)) return false;
-
-		Global::SetSavedGifsLimit(limit);
-	} break;
-
-	case dbiStickersRecentLimit: {
-		qint32 limit;
-		stream >> limit;
-		if (!_checkStreamStatus(stream)) return false;
-
-		Global::SetStickersRecentLimit(limit);
-	} break;
-
-	case dbiStickersFavedLimit: {
-		qint32 limit;
-		stream >> limit;
-		if (!_checkStreamStatus(stream)) return false;
-
-		Global::SetStickersFavedLimit(limit);
-	} break;
-
-	case dbiMegagroupSizeMax: {
-		qint32 maxSize;
-		stream >> maxSize;
-		if (!_checkStreamStatus(stream)) return false;
-
-		Global::SetMegagroupSizeMax(maxSize);
-	} break;
-
-	case dbiUser: {
-		quint32 dcId;
-		qint32 userId;
-		stream >> userId >> dcId;
-		if (!_checkStreamStatus(stream)) return false;
-
-		DEBUG_LOG(("MTP Info: user found, dc %1, uid %2").arg(dcId).arg(userId));
-		Core::App().activeAccount().setMtpMainDcId(dcId);
-		Core::App().activeAccount().setSessionUserId(userId);
-	} break;
-
-	case dbiKey: {
-		qint32 dcId;
-		stream >> dcId;
-		auto key = Serialize::read<MTP::AuthKey::Data>(stream);
-		if (!_checkStreamStatus(stream)) return false;
-
-		Core::App().activeAccount().setMtpKey(dcId, key);
-	} break;
-
-	case dbiMtpAuthorization: {
-		auto serialized = QByteArray();
-		stream >> serialized;
-		if (!_checkStreamStatus(stream)) return false;
-
-		Core::App().activeAccount().setMtpAuthorization(serialized);
-	} break;
-
-	case dbiAutoStart: {
-		qint32 v;
-		stream >> v;
-		if (!_checkStreamStatus(stream)) return false;
-
-		cSetAutoStart(v == 1);
-	} break;
-
-	case dbiStartMinimized: {
-		qint32 v;
-		stream >> v;
-		if (!_checkStreamStatus(stream)) return false;
-
-		cSetStartMinimized(v == 1);
-	} break;
-
-	case dbiSendToMenu: {
-		qint32 v;
-		stream >> v;
-		if (!_checkStreamStatus(stream)) return false;
-
-		cSetSendToMenu(v == 1);
-	} break;
-
-	case dbiUseExternalVideoPlayer: {
-		qint32 v;
-		stream >> v;
-		if (!_checkStreamStatus(stream)) return false;
-
-		cSetUseExternalVideoPlayer(v == 1);
-	} break;
-
-	case dbiCacheSettingsOld: {
-		qint64 size;
-		qint32 time;
-		stream >> size >> time;
-		if (!_checkStreamStatus(stream)
-			|| size <= Database::Settings().maxDataSize
-			|| (!NoTimeLimit(time) && time < 0)) {
-			return false;
-		}
-		_cacheTotalSizeLimit = size;
-		_cacheTotalTimeLimit = NoTimeLimit(time) ? 0 : time;
-		_cacheBigFileTotalSizeLimit = size;
-		_cacheBigFileTotalTimeLimit = NoTimeLimit(time) ? 0 : time;
-	} break;
-
-	case dbiCacheSettings: {
-		qint64 size, sizeBig;
-		qint32 time, timeBig;
-		stream >> size >> time >> sizeBig >> timeBig;
-		if (!_checkStreamStatus(stream)
-			|| size <= Database::Settings().maxDataSize
-			|| sizeBig <= Database::Settings().maxDataSize
-			|| (!NoTimeLimit(time) && time < 0)
-			|| (!NoTimeLimit(timeBig) && timeBig < 0)) {
-			return false;
-		}
-
-		_cacheTotalSizeLimit = size;
-		_cacheTotalTimeLimit = NoTimeLimit(time) ? 0 : time;
-		_cacheBigFileTotalSizeLimit = sizeBig;
-		_cacheBigFileTotalTimeLimit = NoTimeLimit(timeBig) ? 0 : timeBig;
-	} break;
-
-	case dbiAnimationsDisabled: {
-		qint32 disabled;
-		stream >> disabled;
-		if (!_checkStreamStatus(stream)) {
-			return false;
-		}
-
-		anim::SetDisabled(disabled == 1);
-	} break;
-
-	case dbiSoundFlashBounceNotify: {
-		qint32 v;
-		stream >> v;
-		if (!_checkStreamStatus(stream)) return false;
-
-		Global::SetSoundNotify((v & 0x01) == 0x01);
-		Global::SetFlashBounceNotify((v & 0x02) == 0x00);
-		if (App::wnd()) App::wnd()->updateTrayMenu();
-	} break;
-
-	case dbiAutoDownloadOld: {
-		qint32 photo, audio, gif;
-		stream >> photo >> audio >> gif;
-		if (!_checkStreamStatus(stream)) return false;
-
-		using namespace Data::AutoDownload;
-		auto &settings = GetStoredSessionSettings().autoDownload();
-		const auto disabled = [](qint32 value, qint32 mask) {
-			return (value & mask) != 0;
-		};
-		const auto set = [&](Type type, qint32 value) {
-			constexpr auto kNoPrivate = qint32(0x01);
-			constexpr auto kNoGroups = qint32(0x02);
-			if (disabled(value, kNoPrivate)) {
-				settings.setBytesLimit(Source::User, type, 0);
-			}
-			if (disabled(value, kNoGroups)) {
-				settings.setBytesLimit(Source::Group, type, 0);
-				settings.setBytesLimit(Source::Channel, type, 0);
-			}
-		};
-		set(Type::Photo, photo);
-		set(Type::VoiceMessage, audio);
-		set(Type::AutoPlayGIF, gif);
-		set(Type::AutoPlayVideoMessage, gif);
-	} break;
-
-	case dbiAutoPlayOld: {
-		qint32 gif;
-		stream >> gif;
-		if (!_checkStreamStatus(stream)) return false;
-
-		if (!gif) {
-			using namespace Data::AutoDownload;
-			auto &settings = GetStoredSessionSettings().autoDownload();
-			const auto types = {
-				Type::AutoPlayGIF,
-				Type::AutoPlayVideo,
-				Type::AutoPlayVideoMessage,
-			};
-			const auto sources = {
-				Source::User,
-				Source::Group,
-				Source::Channel
-			};
-			for (const auto source : sources) {
-				for (const auto type : types) {
-					settings.setBytesLimit(source, type, 0);
-				}
-			}
-		}
-	} break;
-
-	case dbiDialogsModeOld: {
-		qint32 enabled, modeInt;
-		stream >> enabled >> modeInt;
-		if (!_checkStreamStatus(stream)) return false;
-	} break;
-
-	case dbiDialogsFilters: {
-		qint32 enabled;
-		stream >> enabled;
-		if (!_checkStreamStatus(stream)) return false;
-
-		Global::SetDialogsFiltersEnabled(enabled == 1);
-	} break;
-
-	case dbiModerateMode: {
-		qint32 enabled;
-		stream >> enabled;
-		if (!_checkStreamStatus(stream)) return false;
-
-		Global::SetModerateModeEnabled(enabled == 1);
-	} break;
-
-	case dbiIncludeMutedOld: {
-		qint32 v;
-		stream >> v;
-		if (!_checkStreamStatus(stream)) return false;
-
-		GetStoredSessionSettings().setIncludeMutedCounter(v == 1);
-	} break;
-
-	case dbiShowingSavedGifsOld: {
-		qint32 v;
-		stream >> v;
-		if (!_checkStreamStatus(stream)) return false;
-	} break;
-
-	case dbiDesktopNotify: {
-		qint32 v;
-		stream >> v;
-		if (!_checkStreamStatus(stream)) return false;
-
-		Global::SetDesktopNotify(v == 1);
-		if (App::wnd()) App::wnd()->updateTrayMenu();
-	} break;
-
-	case dbiWindowsNotificationsOld: {
-		qint32 v;
-		stream >> v;
-		if (!_checkStreamStatus(stream)) return false;
-	} break;
-
-	case dbiNativeNotifications: {
-		qint32 v;
-		stream >> v;
-		if (!_checkStreamStatus(stream)) return false;
-
-		Global::SetNativeNotifications(v == 1);
-	} break;
-
-	case dbiNotificationsCount: {
-		qint32 v;
-		stream >> v;
-		if (!_checkStreamStatus(stream)) return false;
-
-		Global::SetNotificationsCount((v > 0 ? v : 3));
-	} break;
-
-	case dbiNotificationsCorner: {
-		qint32 v;
-		stream >> v;
-		if (!_checkStreamStatus(stream)) return false;
-
-		Global::SetNotificationsCorner(static_cast<Notify::ScreenCorner>((v >= 0 && v < 4) ? v : 2));
-	} break;
-
-	case dbiDialogsWidthRatioOld: {
-		qint32 v;
-		stream >> v;
-		if (!_checkStreamStatus(stream)) return false;
-
-		GetStoredSessionSettings().setDialogsWidthRatio(v / 1000000.);
-	} break;
-
-	case dbiLastSeenWarningSeenOld: {
-		qint32 v;
-		stream >> v;
-		if (!_checkStreamStatus(stream)) return false;
-
-		GetStoredSessionSettings().setLastSeenWarningSeen(v == 1);
-	} break;
-
-	case dbiSessionSettings: {
-		QByteArray v;
-		stream >> v;
-		if (!_checkStreamStatus(stream)) return false;
-
-		GetStoredSessionSettings().constructFromSerialized(v);
-	} break;
-
-	case dbiWorkMode: {
-		qint32 v;
-		stream >> v;
-		if (!_checkStreamStatus(stream)) return false;
-
-		auto newMode = [v] {
-			switch (v) {
-			case dbiwmTrayOnly: return dbiwmTrayOnly;
-			case dbiwmWindowOnly: return dbiwmWindowOnly;
-			};
-			return dbiwmWindowAndTray;
-		};
-		Global::RefWorkMode().set(newMode());
-	} break;
-
-	case dbiTxtDomainStringOld: {
-		QString v;
-		stream >> v;
-		if (!_checkStreamStatus(stream)) return false;
-	} break;
-
-	case dbiTxtDomainString: {
-		QString v;
-		stream >> v;
-		if (!_checkStreamStatus(stream)) return false;
-
-		Global::SetTxtDomainString(v);
-	} break;
-
-	case dbiConnectionTypeOld: {
-		qint32 v;
-		stream >> v;
-		if (!_checkStreamStatus(stream)) return false;
-
-		MTP::ProxyData proxy;
-		switch (v) {
-		case dbictHttpProxy:
-		case dbictTcpProxy: {
-			qint32 port;
-			stream >> proxy.host >> port >> proxy.user >> proxy.password;
-			if (!_checkStreamStatus(stream)) return false;
-
-			proxy.port = uint32(port);
-			proxy.type = (v == dbictTcpProxy)
-				? MTP::ProxyData::Type::Socks5
-				: MTP::ProxyData::Type::Http;
-		} break;
-		};
-		Global::SetSelectedProxy(proxy ? proxy : MTP::ProxyData());
-		Global::SetProxySettings(proxy
-			? MTP::ProxyData::Settings::Enabled
-			: MTP::ProxyData::Settings::System);
-		if (proxy) {
-			Global::SetProxiesList({ 1, proxy });
-		} else {
-			Global::SetProxiesList({});
-		}
-		Core::App().refreshGlobalProxy();
-	} break;
-
-	case dbiConnectionType: {
-		qint32 connectionType;
-		stream >> connectionType;
-		if (!_checkStreamStatus(stream)) {
-			return false;
-		}
-
-		const auto readProxy = [&] {
-			qint32 proxyType, port;
-			MTP::ProxyData proxy;
-			stream >> proxyType >> proxy.host >> port >> proxy.user >> proxy.password;
-			proxy.port = port;
-			proxy.type = (proxyType == dbictTcpProxy)
-				? MTP::ProxyData::Type::Socks5
-				: (proxyType == dbictHttpProxy)
-				? MTP::ProxyData::Type::Http
-				: (proxyType == kProxyTypeShift + int(MTP::ProxyData::Type::Socks5))
-				? MTP::ProxyData::Type::Socks5
-				: (proxyType == kProxyTypeShift + int(MTP::ProxyData::Type::Http))
-				? MTP::ProxyData::Type::Http
-				: (proxyType == kProxyTypeShift + int(MTP::ProxyData::Type::Mtproto))
-				? MTP::ProxyData::Type::Mtproto
-				: MTP::ProxyData::Type::None;
-			return proxy;
-		};
-		if (connectionType == dbictProxiesListOld
-			|| connectionType == dbictProxiesList) {
-			qint32 count = 0, index = 0;
-			stream >> count >> index;
-			qint32 settings = 0, calls = 0;
-			if (connectionType == dbictProxiesList) {
-				stream >> settings >> calls;
-			} else if (std::abs(index) > count) {
-				calls = 1;
-				index -= (index > 0 ? count : -count);
-			}
-
-			auto list = std::vector<MTP::ProxyData>();
-			for (auto i = 0; i < count; ++i) {
-				const auto proxy = readProxy();
-				if (proxy) {
-					list.push_back(proxy);
-				} else if (index < -list.size()) {
-					++index;
-				} else if (index > list.size()) {
-					--index;
-				}
-			}
-			if (!_checkStreamStatus(stream)) {
-				return false;
-			}
-			Global::SetProxiesList(list);
-			if (connectionType == dbictProxiesListOld) {
-				settings = static_cast<qint32>(
-					(index > 0 && index <= list.size()
-						? MTP::ProxyData::Settings::Enabled
-						: MTP::ProxyData::Settings::System));
-				index = std::abs(index);
-			}
-			if (index > 0 && index <= list.size()) {
-				Global::SetSelectedProxy(list[index - 1]);
-			} else {
-				Global::SetSelectedProxy(MTP::ProxyData());
-			}
-
-			const auto unchecked = static_cast<MTP::ProxyData::Settings>(settings);
-			switch (unchecked) {
-			case MTP::ProxyData::Settings::Enabled:
-				Global::SetProxySettings(Global::SelectedProxy()
-					? MTP::ProxyData::Settings::Enabled
-					: MTP::ProxyData::Settings::System);
-				break;
-			case MTP::ProxyData::Settings::Disabled:
-			case MTP::ProxyData::Settings::System:
-				Global::SetProxySettings(unchecked);
-				break;
-			default:
-				Global::SetProxySettings(MTP::ProxyData::Settings::System);
-				break;
-			}
-			Global::SetUseProxyForCalls(calls == 1);
-		} else {
-			const auto proxy = readProxy();
-			if (!_checkStreamStatus(stream)) {
-				return false;
-			}
-			if (proxy) {
-				Global::SetProxiesList({ 1, proxy });
-				Global::SetSelectedProxy(proxy);
-				if (connectionType == dbictTcpProxy
-					|| connectionType == dbictHttpProxy) {
-					Global::SetProxySettings(MTP::ProxyData::Settings::Enabled);
-				} else {
-					Global::SetProxySettings(MTP::ProxyData::Settings::System);
-				}
-			} else {
-				Global::SetProxiesList({});
-				Global::SetSelectedProxy(MTP::ProxyData());
-				Global::SetProxySettings(MTP::ProxyData::Settings::System);
-			}
-		}
-		Core::App().refreshGlobalProxy();
-	} break;
-
-	case dbiThemeKeyOld: {
-		quint64 key = 0;
-		stream >> key;
-		if (!_checkStreamStatus(stream)) return false;
-
-		_themeKeyLegacy = key;
-	} break;
-
-	case dbiThemeKey: {
-		quint64 keyDay = 0, keyNight = 0;
-		quint32 nightMode = 0;
-		stream >> keyDay >> keyNight >> nightMode;
-		if (!_checkStreamStatus(stream)) return false;
-
-		_themeKeyDay = keyDay;
-		_themeKeyNight = keyNight;
-		Window::Theme::SetNightModeValue(nightMode == 1);
-	} break;
-
-	case dbiLangPackKey: {
-		quint64 langPackKey = 0;
-		stream >> langPackKey;
-		if (!_checkStreamStatus(stream)) return false;
-
-		_langPackKey = langPackKey;
-	} break;
-
-	case dbiLanguagesKey: {
-		quint64 languagesKey = 0;
-		stream >> languagesKey;
-		if (!_checkStreamStatus(stream)) return false;
-
-		_languagesKey = languagesKey;
-	} break;
-
-	case dbiTryIPv6: {
-		qint32 v;
-		stream >> v;
-		if (!_checkStreamStatus(stream)) return false;
-
-		Global::SetTryIPv6(v == 1);
-	} break;
-
-	case dbiSeenTrayTooltip: {
-		qint32 v;
-		stream >> v;
-		if (!_checkStreamStatus(stream)) return false;
-
-		cSetSeenTrayTooltip(v == 1);
-	} break;
-
-	case dbiAutoUpdate: {
-		qint32 v;
-		stream >> v;
-		if (!_checkStreamStatus(stream)) return false;
-
-		cSetAutoUpdate(v == 1);
-		if (!Core::UpdaterDisabled() && !cAutoUpdate()) {
-			Core::UpdateChecker().stop();
-		}
-	} break;
-
-	case dbiLastUpdateCheck: {
-		qint32 v;
-		stream >> v;
-		if (!_checkStreamStatus(stream)) return false;
-
-		cSetLastUpdateCheck(v);
-	} break;
-
-	case dbiScaleOld: {
-		qint32 v;
-		stream >> v;
-		if (!_checkStreamStatus(stream)) return false;
-
-		SetScaleChecked([&] {
-			constexpr auto kAuto = 0;
-			constexpr auto kOne = 1;
-			constexpr auto kOneAndQuarter = 2;
-			constexpr auto kOneAndHalf = 3;
-			constexpr auto kTwo = 4;
-			switch (v) {
-			case kAuto: return style::kScaleAuto;
-			case kOne: return 100;
-			case kOneAndQuarter: return 125;
-			case kOneAndHalf: return 150;
-			case kTwo: return 200;
-			}
-			return cConfigScale();
-		}());
-	} break;
-
-	case dbiScalePercent: {
-		qint32 v;
-		stream >> v;
-		if (!_checkStreamStatus(stream)) return false;
-
-		// If cConfigScale() has value then it was set via command line.
-		if (cConfigScale() == style::kScaleAuto) {
-			SetScaleChecked(v);
-		}
-	} break;
-
-	case dbiLangOld: {
-		qint32 v;
-		stream >> v;
-		if (!_checkStreamStatus(stream)) return false;
-	} break;
-
-	case dbiLangFileOld: {
-		QString v;
-		stream >> v;
-		if (!_checkStreamStatus(stream)) return false;
-	} break;
-
-	case dbiWindowPosition: {
-		auto position = TWindowPos();
-		stream >> position.x >> position.y >> position.w >> position.h;
-		stream >> position.moncrc >> position.maximized;
-		if (!_checkStreamStatus(stream)) return false;
-
-		DEBUG_LOG(("Window Pos: Read from storage %1, %2, %3, %4 (maximized %5)").arg(position.x).arg(position.y).arg(position.w).arg(position.h).arg(Logs::b(position.maximized)));
-		cSetWindowPos(position);
-	} break;
-
-	case dbiLoggedPhoneNumber: {
-		QString v;
-		stream >> v;
-		if (!_checkStreamStatus(stream)) return false;
-
-		cSetLoggedPhoneNumber(v);
-	} break;
-
-	case dbiMutePeer: { // deprecated
-		quint64 peerId;
-		stream >> peerId;
-		if (!_checkStreamStatus(stream)) return false;
-	} break;
-
-	case dbiMutedPeers: { // deprecated
-		quint32 count;
-		stream >> count;
-		if (!_checkStreamStatus(stream)) return false;
-
-		for (uint32 i = 0; i < count; ++i) {
-			quint64 peerId;
-			stream >> peerId;
-		}
-		if (!_checkStreamStatus(stream)) return false;
-	} break;
-
-	case dbiSendKeyOld: {
-		qint32 v;
-		stream >> v;
-		if (!_checkStreamStatus(stream)) return false;
-
-		using SendSettings = Ui::InputSubmitSettings;
-		const auto unchecked = static_cast<SendSettings>(v);
-
-		if (unchecked != SendSettings::Enter
-			&& unchecked != SendSettings::CtrlEnter) {
-			return false;
-		}
-		GetStoredSessionSettings().setSendSubmitWay(unchecked);
-	} break;
-
-	case dbiCatsAndDogs: { // deprecated
-		qint32 v;
-		stream >> v;
-		if (!_checkStreamStatus(stream)) return false;
-	} break;
-
-	case dbiTileBackgroundOld: {
-		qint32 v;
-		stream >> v;
-		if (!_checkStreamStatus(stream)) return false;
-
-		bool tile = (version < 8005 && !_backgroundKeyDay)
-			? false
-			: (v == 1);
-		if (Window::Theme::IsNightMode()) {
-			Window::Theme::Background()->setTileNightValue(tile);
-		} else {
-			Window::Theme::Background()->setTileDayValue(tile);
-		}
-	} break;
-
-	case dbiTileBackground: {
-		qint32 tileDay, tileNight;
-		stream >> tileDay >> tileNight;
-		if (!_checkStreamStatus(stream)) return false;
-
-		Window::Theme::Background()->setTileDayValue(tileDay == 1);
-		Window::Theme::Background()->setTileNightValue(tileNight == 1);
-	} break;
-
-	case dbiAdaptiveForWide: {
-		qint32 v;
-		stream >> v;
-		if (!_checkStreamStatus(stream)) return false;
-
-		Global::SetAdaptiveForWide(v == 1);
-	} break;
-
-	case dbiAutoLock: {
-		qint32 v;
-		stream >> v;
-		if (!_checkStreamStatus(stream)) return false;
-
-		Global::SetAutoLock(v);
-		Global::RefLocalPasscodeChanged().notify();
-	} break;
-
-	case dbiReplaceEmojiOld: {
-		qint32 v;
-		stream >> v;
-		if (!_checkStreamStatus(stream)) return false;
-
-		GetStoredSessionSettings().setReplaceEmoji(v == 1);
-	} break;
-
-	case dbiSuggestEmojiOld: {
-		qint32 v;
-		stream >> v;
-		if (!_checkStreamStatus(stream)) return false;
-
-		GetStoredSessionSettings().setSuggestEmoji(v == 1);
-	} break;
-
-	case dbiSuggestStickersByEmojiOld: {
-		qint32 v;
-		stream >> v;
-		if (!_checkStreamStatus(stream)) return false;
-
-		GetStoredSessionSettings().setSuggestStickersByEmoji(v == 1);
-	} break;
-
-	case dbiDefaultAttach: {
-		qint32 v;
-		stream >> v;
-		if (!_checkStreamStatus(stream)) return false;
-	} break;
-
-	case dbiNotifyView: {
-		qint32 v;
-		stream >> v;
-		if (!_checkStreamStatus(stream)) return false;
-
-		switch (v) {
-		case dbinvShowNothing: Global::SetNotifyView(dbinvShowNothing); break;
-		case dbinvShowName: Global::SetNotifyView(dbinvShowName); break;
-		default: Global::SetNotifyView(dbinvShowPreview); break;
-		}
-	} break;
-
-	case dbiAskDownloadPath: {
-		qint32 v;
-		stream >> v;
-		if (!_checkStreamStatus(stream)) return false;
-
-		Global::SetAskDownloadPath(v == 1);
-	} break;
-
-	case dbiDownloadPathOld: {
-		QString v;
-		stream >> v;
-		if (!_checkStreamStatus(stream)) return false;
-#ifndef OS_WIN_STORE
-		if (!v.isEmpty() && v != qstr("tmp") && !v.endsWith('/')) v += '/';
-		Global::SetDownloadPath(v);
-		Global::SetDownloadPathBookmark(QByteArray());
-		Global::RefDownloadPathChanged().notify();
-#endif // OS_WIN_STORE
-	} break;
-
-	case dbiDownloadPath: {
-		QString v;
-		QByteArray bookmark;
-		stream >> v >> bookmark;
-		if (!_checkStreamStatus(stream)) return false;
-#ifndef OS_WIN_STORE
-		if (!v.isEmpty() && v != qstr("tmp") && !v.endsWith('/')) v += '/';
-		Global::SetDownloadPath(v);
-		Global::SetDownloadPathBookmark(bookmark);
-		psDownloadPathEnableAccess();
-		Global::RefDownloadPathChanged().notify();
-#endif // OS_WIN_STORE
-	} break;
-
-	case dbiCompressPastedImage: {
-		qint32 v;
-		stream >> v;
-		if (!_checkStreamStatus(stream)) return false;
-
-		GetStoredSessionSettings().setSendFilesWay((v == 1)
-			? SendFilesWay::Album
-			: SendFilesWay::Files);
-	} break;
-
-	case dbiEmojiTabOld: {
-		qint32 v;
-		stream >> v;
-		if (!_checkStreamStatus(stream)) return false;
-
-		// deprecated
-	} break;
-
-	case dbiRecentEmojiOldOld: {
-		RecentEmojiPreloadOldOld v;
-		stream >> v;
-		if (!_checkStreamStatus(stream)) return false;
-
-		if (!v.isEmpty()) {
-			RecentEmojiPreload p;
-			p.reserve(v.size());
-			for (auto &item : v) {
-				auto oldKey = uint64(item.first);
-				switch (oldKey) {
-				case 0xD83CDDEFLLU: oldKey = 0xD83CDDEFD83CDDF5LLU; break;
-				case 0xD83CDDF0LLU: oldKey = 0xD83CDDF0D83CDDF7LLU; break;
-				case 0xD83CDDE9LLU: oldKey = 0xD83CDDE9D83CDDEALLU; break;
-				case 0xD83CDDE8LLU: oldKey = 0xD83CDDE8D83CDDF3LLU; break;
-				case 0xD83CDDFALLU: oldKey = 0xD83CDDFAD83CDDF8LLU; break;
-				case 0xD83CDDEBLLU: oldKey = 0xD83CDDEBD83CDDF7LLU; break;
-				case 0xD83CDDEALLU: oldKey = 0xD83CDDEAD83CDDF8LLU; break;
-				case 0xD83CDDEELLU: oldKey = 0xD83CDDEED83CDDF9LLU; break;
-				case 0xD83CDDF7LLU: oldKey = 0xD83CDDF7D83CDDFALLU; break;
-				case 0xD83CDDECLLU: oldKey = 0xD83CDDECD83CDDE7LLU; break;
-				}
-				auto id = Ui::Emoji::IdFromOldKey(oldKey);
-				if (!id.isEmpty()) {
-					p.push_back(qMakePair(id, item.second));
-				}
-			}
-			cSetRecentEmojiPreload(p);
-		}
-	} break;
-
-	case dbiRecentEmojiOld: {
-		RecentEmojiPreloadOld v;
-		stream >> v;
-		if (!_checkStreamStatus(stream)) return false;
-
-		if (!v.isEmpty()) {
-			RecentEmojiPreload p;
-			p.reserve(v.size());
-			for (auto &item : v) {
-				auto id = Ui::Emoji::IdFromOldKey(item.first);
-				if (!id.isEmpty()) {
-					p.push_back(qMakePair(id, item.second));
-				}
-			}
-			cSetRecentEmojiPreload(p);
-		}
-	} break;
-
-	case dbiRecentEmoji: {
-		RecentEmojiPreload v;
-		stream >> v;
-		if (!_checkStreamStatus(stream)) return false;
-
-		cSetRecentEmojiPreload(v);
-	} break;
-
-	case dbiRecentStickers: {
-		RecentStickerPreload v;
-		stream >> v;
-		if (!_checkStreamStatus(stream)) return false;
-
-		cSetRecentStickersPreload(v);
-	} break;
-
-	case dbiEmojiVariantsOld: {
-		EmojiColorVariantsOld v;
-		stream >> v;
-		if (!_checkStreamStatus(stream)) return false;
-
-		EmojiColorVariants variants;
-		for (auto i = v.cbegin(), e = v.cend(); i != e; ++i) {
-			auto id = Ui::Emoji::IdFromOldKey(static_cast<uint64>(i.key()));
-			if (!id.isEmpty()) {
-				auto index = Ui::Emoji::ColorIndexFromOldKey(i.value());
-				if (index >= 0) {
-					variants.insert(id, index);
-				}
-			}
-		}
-		cSetEmojiVariants(variants);
-	} break;
-
-	case dbiEmojiVariants: {
-		EmojiColorVariants v;
-		stream >> v;
-		if (!_checkStreamStatus(stream)) return false;
-
-		cSetEmojiVariants(v);
-	} break;
-
-	case dbiHiddenPinnedMessages: {
-		Global::HiddenPinnedMessagesMap v;
-		stream >> v;
-		if (!_checkStreamStatus(stream)) return false;
-
-		Global::SetHiddenPinnedMessages(v);
-	} break;
-
-	case dbiDialogLastPath: {
-		QString path;
-		stream >> path;
-		if (!_checkStreamStatus(stream)) return false;
-
-		cSetDialogLastPath(path);
-	} break;
-
-	case dbiSongVolume: {
-		qint32 v;
-		stream >> v;
-		if (!_checkStreamStatus(stream)) return false;
-
-		Global::SetSongVolume(snap(v / 1e6, 0., 1.));
-	} break;
-
-	case dbiVideoVolume: {
-		qint32 v;
-		stream >> v;
-		if (!_checkStreamStatus(stream)) return false;
-
-		Global::SetVideoVolume(snap(v / 1e6, 0., 1.));
-	} break;
-
-	case dbiPlaybackSpeed: {
-		qint32 v;
-		stream >> v;
-		if (!_checkStreamStatus(stream)) return false;
-
-		Global::SetVoiceMsgPlaybackDoubled(v == 2);
-	} break;
-
-	case dbiCallSettings: {
-		QByteArray callSettings;
-		stream >> callSettings;
-		if(!_checkStreamStatus(stream)) return false;
-
-		deserializeCallSettings(callSettings);
-	} break;
-
-	default:
-	LOG(("App Error: unknown blockId in _readSetting: %1").arg(blockId));
-	return false;
-	}
-
-	return true;
-}
-
-bool _readOldSettings(bool remove, ReadSettingsContext &context) {
-	bool result = false;
-	QFile file(cWorkingDir() + qsl("tdata/config"));
-	if (file.open(QIODevice::ReadOnly)) {
-		LOG(("App Info: reading old config..."));
-		QDataStream stream(&file);
-		stream.setVersion(QDataStream::Qt_5_1);
-
-		qint32 version = 0;
-		while (!stream.atEnd()) {
-			quint32 blockId;
-			stream >> blockId;
-			if (!_checkStreamStatus(stream)) break;
-
-			if (blockId == dbiVersion) {
-				stream >> version;
-				if (!_checkStreamStatus(stream)) break;
-
-				if (version > AppVersion) break;
-			} else if (!_readSetting(blockId, stream, version, context)) {
-				break;
-			}
-		}
-		file.close();
-		result = true;
-	}
-	if (remove) file.remove();
-	return result;
-}
-
-void _readOldUserSettingsFields(QIODevice *device, qint32 &version, ReadSettingsContext &context) {
-	QDataStream stream(device);
-	stream.setVersion(QDataStream::Qt_5_1);
-
-	while (!stream.atEnd()) {
-		quint32 blockId;
-		stream >> blockId;
-		if (!_checkStreamStatus(stream)) {
-			break;
-		}
-
-		if (blockId == dbiVersion) {
-			stream >> version;
-			if (!_checkStreamStatus(stream)) {
-				break;
-			}
-
-			if (version > AppVersion) return;
-		} else if (blockId == dbiEncryptedWithSalt) {
-			QByteArray salt, data, decrypted;
-			stream >> salt >> data;
-			if (!_checkStreamStatus(stream)) {
-				break;
-			}
-
-			if (salt.size() != 32) {
-				LOG(("App Error: bad salt in old user config encrypted part, size: %1").arg(salt.size()));
-				continue;
-			}
-
-			createLocalKey(QByteArray(), &salt, &OldKey);
-
-			if (data.size() <= 16 || (data.size() & 0x0F)) {
-				LOG(("App Error: bad encrypted part size in old user config: %1").arg(data.size()));
-				continue;
-			}
-			uint32 fullDataLen = data.size() - 16;
-			decrypted.resize(fullDataLen);
-			const char *dataKey = data.constData(), *encrypted = data.constData() + 16;
-			aesDecryptLocal(encrypted, decrypted.data(), fullDataLen, OldKey, dataKey);
-			uchar sha1Buffer[20];
-			if (memcmp(hashSha1(decrypted.constData(), decrypted.size(), sha1Buffer), dataKey, 16)) {
-				LOG(("App Error: bad decrypt key, data from old user config not decrypted"));
-				continue;
-			}
-			uint32 dataLen = *(const uint32*)decrypted.constData();
-			if (dataLen > uint32(decrypted.size()) || dataLen <= fullDataLen - 16 || dataLen < 4) {
-				LOG(("App Error: bad decrypted part size in old user config: %1, fullDataLen: %2, decrypted size: %3").arg(dataLen).arg(fullDataLen).arg(decrypted.size()));
-				continue;
-			}
-			decrypted.resize(dataLen);
-			QBuffer decryptedStream(&decrypted);
-			decryptedStream.open(QIODevice::ReadOnly);
-			decryptedStream.seek(4); // skip size
-			LOG(("App Info: reading encrypted old user config..."));
-
-			_readOldUserSettingsFields(&decryptedStream, version, context);
-		} else if (!_readSetting(blockId, stream, version, context)) {
-			return;
-		}
-	}
-}
-
-bool _readOldUserSettings(bool remove, ReadSettingsContext &context) {
-	bool result = false;
-	QFile file(cWorkingDir() + cDataFile() + (cTestMode() ? qsl("_test") : QString()) + qsl("_config"));
-	if (file.open(QIODevice::ReadOnly)) {
-		LOG(("App Info: reading old user config..."));
-		qint32 version = 0;
-		_readOldUserSettingsFields(&file, version, context);
-		file.close();
-		result = true;
-	}
-	if (remove) file.remove();
-	return result;
-}
-
-void _readOldMtpDataFields(QIODevice *device, qint32 &version, ReadSettingsContext &context) {
-	QDataStream stream(device);
-	stream.setVersion(QDataStream::Qt_5_1);
-
-	while (!stream.atEnd()) {
-		quint32 blockId;
-		stream >> blockId;
-		if (!_checkStreamStatus(stream)) {
-			break;
-		}
-
-		if (blockId == dbiVersion) {
-			stream >> version;
-			if (!_checkStreamStatus(stream)) {
-				break;
-			}
-
-			if (version > AppVersion) return;
-		} else if (blockId == dbiEncrypted) {
-			QByteArray data, decrypted;
-			stream >> data;
-			if (!_checkStreamStatus(stream)) {
-				break;
-			}
-
-			if (!OldKey) {
-				LOG(("MTP Error: reading old encrypted keys without old key!"));
-				continue;
-			}
-
-			if (data.size() <= 16 || (data.size() & 0x0F)) {
-				LOG(("MTP Error: bad encrypted part size in old keys: %1").arg(data.size()));
-				continue;
-			}
-			uint32 fullDataLen = data.size() - 16;
-			decrypted.resize(fullDataLen);
-			const char *dataKey = data.constData(), *encrypted = data.constData() + 16;
-			aesDecryptLocal(encrypted, decrypted.data(), fullDataLen, OldKey, dataKey);
-			uchar sha1Buffer[20];
-			if (memcmp(hashSha1(decrypted.constData(), decrypted.size(), sha1Buffer), dataKey, 16)) {
-				LOG(("MTP Error: bad decrypt key, data from old keys not decrypted"));
-				continue;
-			}
-			uint32 dataLen = *(const uint32*)decrypted.constData();
-			if (dataLen > uint32(decrypted.size()) || dataLen <= fullDataLen - 16 || dataLen < 4) {
-				LOG(("MTP Error: bad decrypted part size in old keys: %1, fullDataLen: %2, decrypted size: %3").arg(dataLen).arg(fullDataLen).arg(decrypted.size()));
-				continue;
-			}
-			decrypted.resize(dataLen);
-			QBuffer decryptedStream(&decrypted);
-			decryptedStream.open(QIODevice::ReadOnly);
-			decryptedStream.seek(4); // skip size
-			LOG(("App Info: reading encrypted old keys..."));
-
-			_readOldMtpDataFields(&decryptedStream, version, context);
-		} else if (!_readSetting(blockId, stream, version, context)) {
-			return;
-		}
-	}
-}
-
-bool _readOldMtpData(bool remove, ReadSettingsContext &context) {
-	bool result = false;
-	QFile file(cWorkingDir() + cDataFile() + (cTestMode() ? qsl("_test") : QString()));
-	if (file.open(QIODevice::ReadOnly)) {
-		LOG(("App Info: reading old keys..."));
-		qint32 version = 0;
-		_readOldMtpDataFields(&file, version, context);
-		file.close();
-		result = true;
-	}
-	if (remove) file.remove();
-	return result;
-}
-
-void _writeUserSettings() {
-	if (!_userWorking()) {
-		LOG(("App Error: attempt to write user settings too early!"));
-		return;
-	} else if (_readingUserSettings) {
-		LOG(("App Error: attempt to write settings while reading them!"));
-		return;
-	}
-	LOG(("App Info: writing encrypted user settings..."));
-
-	if (!_userSettingsKey) {
-		_userSettingsKey = GenerateKey();
-		_mapChanged = true;
-		_writeMap(WriteMapWhen::Fast);
-	}
-
-	auto recentEmojiPreloadData = cRecentEmojiPreload();
-	if (recentEmojiPreloadData.isEmpty()) {
-		recentEmojiPreloadData.reserve(GetRecentEmoji().size());
-		for (auto &item : GetRecentEmoji()) {
-			recentEmojiPreloadData.push_back(qMakePair(item.first->id(), item.second));
-		}
-	}
-	auto userDataInstance = StoredSessionSettings
-		? StoredSessionSettings.get()
-		: Core::App().activeAccount().getSessionSettings();
-	auto userData = userDataInstance
-		? userDataInstance->serialize()
-		: QByteArray();
-	auto callSettings = serializeCallSettings();
-
-	uint32 size = 24 * (sizeof(quint32) + sizeof(qint32));
-	size += sizeof(quint32) + Serialize::stringSize(Global::AskDownloadPath() ? QString() : Global::DownloadPath()) + Serialize::bytearraySize(Global::AskDownloadPath() ? QByteArray() : Global::DownloadPathBookmark());
-
-	size += sizeof(quint32) + sizeof(qint32);
-	for (auto &item : recentEmojiPreloadData) {
-		size += Serialize::stringSize(item.first) + sizeof(item.second);
-	}
-
-	size += sizeof(quint32) + sizeof(qint32) + cEmojiVariants().size() * (sizeof(uint32) + sizeof(uint64));
-	size += sizeof(quint32) + sizeof(qint32) + (cRecentStickersPreload().isEmpty() ? Stickers::GetRecentPack().size() : cRecentStickersPreload().size()) * (sizeof(uint64) + sizeof(ushort));
-	size += sizeof(quint32) + Serialize::stringSize(cDialogLastPath());
-	size += sizeof(quint32) + 3 * sizeof(qint32);
-	size += sizeof(quint32) + 2 * sizeof(qint32);
-	size += sizeof(quint32) + sizeof(qint64) + sizeof(qint32);
-	if (!Global::HiddenPinnedMessages().isEmpty()) {
-		size += sizeof(quint32) + sizeof(qint32) + Global::HiddenPinnedMessages().size() * (sizeof(PeerId) + sizeof(MsgId));
-	}
-	if (!userData.isEmpty()) {
-		size += sizeof(quint32) + Serialize::bytearraySize(userData);
-	}
-	size += sizeof(quint32) + Serialize::bytearraySize(callSettings);
-
-	const auto soundFlashBounce = (Global::SoundNotify() ? 0x01 : 0x00)
-		| (Global::FlashBounceNotify() ? 0x00 : 0x02);
-
-	EncryptedDescriptor data(size);
-	data.stream
-		<< quint32(dbiTileBackground)
-		<< qint32(Window::Theme::Background()->tileDay() ? 1 : 0)
-		<< qint32(Window::Theme::Background()->tileNight() ? 1 : 0);
-	data.stream << quint32(dbiAdaptiveForWide) << qint32(Global::AdaptiveForWide() ? 1 : 0);
-	data.stream << quint32(dbiAutoLock) << qint32(Global::AutoLock());
-	data.stream << quint32(dbiSoundFlashBounceNotify) << qint32(soundFlashBounce);
-	data.stream << quint32(dbiDesktopNotify) << qint32(Global::DesktopNotify());
-	data.stream << quint32(dbiNotifyView) << qint32(Global::NotifyView());
-	data.stream << quint32(dbiNativeNotifications) << qint32(Global::NativeNotifications());
-	data.stream << quint32(dbiNotificationsCount) << qint32(Global::NotificationsCount());
-	data.stream << quint32(dbiNotificationsCorner) << qint32(Global::NotificationsCorner());
-	data.stream << quint32(dbiAskDownloadPath) << qint32(Global::AskDownloadPath());
-	data.stream << quint32(dbiDownloadPath) << (Global::AskDownloadPath() ? QString() : Global::DownloadPath()) << (Global::AskDownloadPath() ? QByteArray() : Global::DownloadPathBookmark());
-	data.stream << quint32(dbiDialogLastPath) << cDialogLastPath();
-	data.stream << quint32(dbiSongVolume) << qint32(qRound(Global::SongVolume() * 1e6));
-	data.stream << quint32(dbiVideoVolume) << qint32(qRound(Global::VideoVolume() * 1e6));
-	data.stream << quint32(dbiDialogsFilters) << qint32(Global::DialogsFiltersEnabled() ? 1 : 0);
-	data.stream << quint32(dbiModerateMode) << qint32(Global::ModerateModeEnabled() ? 1 : 0);
-	data.stream << quint32(dbiUseExternalVideoPlayer) << qint32(cUseExternalVideoPlayer());
-	data.stream << quint32(dbiCacheSettings) << qint64(_cacheTotalSizeLimit) << qint32(_cacheTotalTimeLimit) << qint64(_cacheBigFileTotalSizeLimit) << qint32(_cacheBigFileTotalTimeLimit);
-	if (!userData.isEmpty()) {
-		data.stream << quint32(dbiSessionSettings) << userData;
-	}
-	data.stream << quint32(dbiPlaybackSpeed) << qint32(Global::VoiceMsgPlaybackDoubled() ? 2 : 1);
-
-	{
-		data.stream << quint32(dbiRecentEmoji) << recentEmojiPreloadData;
-	}
-	data.stream << quint32(dbiEmojiVariants) << cEmojiVariants();
-	{
-		auto v = cRecentStickersPreload();
-		if (v.isEmpty()) {
-			v.reserve(Stickers::GetRecentPack().size());
-			for_const (auto &pair, Stickers::GetRecentPack()) {
-				v.push_back(qMakePair(pair.first->id, pair.second));
-			}
-		}
-		data.stream << quint32(dbiRecentStickers) << v;
-	}
-	if (!Global::HiddenPinnedMessages().isEmpty()) {
-		data.stream << quint32(dbiHiddenPinnedMessages) << Global::HiddenPinnedMessages();
-	}
-	data.stream << qint32(dbiCallSettings) << callSettings;
-
-	FileWriteDescriptor file(_userSettingsKey);
-	file.writeEncrypted(data);
-}
-
-void _readUserSettings() {
-	ReadSettingsContext context;
-	FileReadDescriptor userSettings;
-	if (!ReadEncryptedFile(userSettings, _userSettingsKey)) {
-		LOG(("App Info: could not read encrypted user settings..."));
-
-		_readOldUserSettings(true, context);
-		applyReadContext(std::move(context));
-
-		return _writeUserSettings();
-	}
-
-	LOG(("App Info: reading encrypted user settings..."));
-	_readingUserSettings = true;
-	while (!userSettings.stream.atEnd()) {
-		quint32 blockId;
-		userSettings.stream >> blockId;
-		if (!_checkStreamStatus(userSettings.stream)) {
-			_readingUserSettings = false;
-			return _writeUserSettings();
-		}
-
-		if (!_readSetting(blockId, userSettings.stream, userSettings.version, context)) {
-			_readingUserSettings = false;
-			return _writeUserSettings();
-		}
-	}
-	_readingUserSettings = false;
-	LOG(("App Info: encrypted user settings read."));
-
-	applyReadContext(std::move(context));
-}
-
-void _writeMtpData() {
-	FileWriteDescriptor mtp(toFilePart(_dataNameKey), FileOwner::Global);
-	if (!LocalKey) {
-		LOG(("App Error: localkey not created in _writeMtpData()"));
-		return;
-	}
-
-	auto mtpAuthorizationSerialized = Core::App().activeAccount().serializeMtpAuthorization();
-
-	quint32 size = sizeof(quint32) + Serialize::bytearraySize(mtpAuthorizationSerialized);
-
-	EncryptedDescriptor data(size);
-	data.stream << quint32(dbiMtpAuthorization) << mtpAuthorizationSerialized;
-	mtp.writeEncrypted(data);
-}
-
-void _readMtpData() {
-	ReadSettingsContext context;
-	FileReadDescriptor mtp;
-	if (!ReadEncryptedFile(mtp, toFilePart(_dataNameKey), FileOwner::Global)) {
-		if (LocalKey) {
-			_readOldMtpData(true, context);
-			applyReadContext(std::move(context));
-
-			_writeMtpData();
-		}
-		return;
-	}
-
-	LOG(("App Info: reading encrypted mtp data..."));
-	while (!mtp.stream.atEnd()) {
-		quint32 blockId;
-		mtp.stream >> blockId;
-		if (!_checkStreamStatus(mtp.stream)) {
-			return _writeMtpData();
-		}
-
-		if (!_readSetting(blockId, mtp.stream, mtp.version, context)) {
-			return _writeMtpData();
-		}
-	}
-	applyReadContext(std::move(context));
-}
-
-ReadMapState _readMap(const QByteArray &pass) {
-	auto ms = crl::now();
-	QByteArray dataNameUtf8 = (cDataFile() + (cTestMode() ? qsl(":/test/") : QString())).toUtf8();
-	FileKey dataNameHash[2];
-	hashMd5(dataNameUtf8.constData(), dataNameUtf8.size(), dataNameHash);
-	_dataNameKey = dataNameHash[0];
-	_userBasePath = _basePath + toFilePart(_dataNameKey) + QChar('/');
-	_userDbPath = _basePath
-		+ "user_" + cDataFile()
-		+ (cTestMode() ? "[test]" : "")
-		+ '/';
-
-	FileReadDescriptor mapData;
-	if (!ReadFile(mapData, qsl("map"))) {
-		return ReadMapFailed;
-	}
-	LOG(("App Info: reading map..."));
-
-	QByteArray salt, keyEncrypted, mapEncrypted;
-	mapData.stream >> salt >> keyEncrypted >> mapEncrypted;
-	if (!_checkStreamStatus(mapData.stream)) {
-		return ReadMapFailed;
-	}
-
-	if (salt.size() != LocalEncryptSaltSize) {
-		LOG(("App Error: bad salt in map file, size: %1").arg(salt.size()));
-		return ReadMapFailed;
-	}
-	createLocalKey(pass, &salt, &PassKey);
-
-	EncryptedDescriptor keyData, map;
-	if (!decryptLocal(keyData, keyEncrypted, PassKey)) {
-		LOG(("App Info: could not decrypt pass-protected key from map file, maybe bad password..."));
-		return ReadMapPassNeeded;
-	}
-	auto key = Serialize::read<MTP::AuthKey::Data>(keyData.stream);
-	if (keyData.stream.status() != QDataStream::Ok || !keyData.stream.atEnd()) {
-		LOG(("App Error: could not read pass-protected key from map file"));
-		return ReadMapFailed;
-	}
-	LocalKey = std::make_shared<MTP::AuthKey>(key);
-
-	_passKeyEncrypted = keyEncrypted;
-	_passKeySalt = salt;
-
-	if (!decryptLocal(map, mapEncrypted)) {
-		LOG(("App Error: could not decrypt map."));
-		return ReadMapFailed;
-	}
-	LOG(("App Info: reading encrypted map..."));
-
-	QByteArray selfSerialized;
-	DraftsMap draftsMap, draftCursorsMap;
-	DraftsNotReadMap draftsNotReadMap;
-	quint64 locationsKey = 0, reportSpamStatusesKey = 0, trustedBotsKey = 0;
-	quint64 recentStickersKeyOld = 0;
-	quint64 installedStickersKey = 0, featuredStickersKey = 0, recentStickersKey = 0, favedStickersKey = 0, archivedStickersKey = 0;
-	quint64 savedGifsKey = 0;
-	quint64 backgroundKeyDay = 0, backgroundKeyNight = 0;
-	quint64 userSettingsKey = 0, recentHashtagsAndBotsKey = 0, exportSettingsKey = 0;
-	while (!map.stream.atEnd()) {
-		quint32 keyType;
-		map.stream >> keyType;
-		switch (keyType) {
-		case lskDraft: {
-			quint32 count = 0;
-			map.stream >> count;
-			for (quint32 i = 0; i < count; ++i) {
-				FileKey key;
-				quint64 p;
-				map.stream >> key >> p;
-				draftsMap.insert(p, key);
-				draftsNotReadMap.insert(p, true);
-			}
-		} break;
-		case lskSelfSerialized: {
-			map.stream >> selfSerialized;
-		} break;
-		case lskDraftPosition: {
-			quint32 count = 0;
-			map.stream >> count;
-			for (quint32 i = 0; i < count; ++i) {
-				FileKey key;
-				quint64 p;
-				map.stream >> key >> p;
-				draftCursorsMap.insert(p, key);
-			}
-		} break;
-		case lskLegacyImages:
-		case lskLegacyStickerImages:
-		case lskLegacyAudios: {
-			quint32 count = 0;
-			map.stream >> count;
-			for (quint32 i = 0; i < count; ++i) {
-				FileKey key;
-				quint64 first, second;
-				qint32 size;
-				map.stream >> key >> first >> second >> size;
-				// Just ignore the key, it will be removed as a leaked one.
-			}
-		} break;
-		case lskLocations: {
-			map.stream >> locationsKey;
-		} break;
-		case lskReportSpamStatusesOld: {
-			map.stream >> reportSpamStatusesKey;
-			ClearKey(reportSpamStatusesKey);
-		} break;
-		case lskTrustedBots: {
-			map.stream >> trustedBotsKey;
-		} break;
-		case lskRecentStickersOld: {
-			map.stream >> recentStickersKeyOld;
-		} break;
-		case lskBackgroundOld: {
-			map.stream >> (Window::Theme::IsNightMode()
-				? backgroundKeyNight
-				: backgroundKeyDay);
-		} break;
-		case lskBackground: {
-			map.stream >> backgroundKeyDay >> backgroundKeyNight;
-		} break;
-		case lskUserSettings: {
-			map.stream >> userSettingsKey;
-		} break;
-		case lskRecentHashtagsAndBots: {
-			map.stream >> recentHashtagsAndBotsKey;
-		} break;
-		case lskStickersOld: {
-			map.stream >> installedStickersKey;
-		} break;
-		case lskStickersKeys: {
-			map.stream >> installedStickersKey >> featuredStickersKey >> recentStickersKey >> archivedStickersKey;
-		} break;
-		case lskFavedStickers: {
-			map.stream >> favedStickersKey;
-		} break;
-		case lskSavedGifsOld: {
-			quint64 key;
-			map.stream >> key;
-		} break;
-		case lskSavedGifs: {
-			map.stream >> savedGifsKey;
-		} break;
-		case lskSavedPeersOld: {
-			quint64 key;
-			map.stream >> key;
-		} break;
-		case lskExportSettings: {
-			map.stream >> exportSettingsKey;
-		} break;
-		default:
-		LOG(("App Error: unknown key type in encrypted map: %1").arg(keyType));
-		return ReadMapFailed;
-		}
-		if (!_checkStreamStatus(map.stream)) {
-			return ReadMapFailed;
-		}
-	}
-
-	_draftsMap = draftsMap;
-	_draftCursorsMap = draftCursorsMap;
-	_draftsNotReadMap = draftsNotReadMap;
-
-	_locationsKey = locationsKey;
-	_trustedBotsKey = trustedBotsKey;
-	_recentStickersKeyOld = recentStickersKeyOld;
-	_installedStickersKey = installedStickersKey;
-	_featuredStickersKey = featuredStickersKey;
-	_recentStickersKey = recentStickersKey;
-	_favedStickersKey = favedStickersKey;
-	_archivedStickersKey = archivedStickersKey;
-	_savedGifsKey = savedGifsKey;
-	_backgroundKeyDay = backgroundKeyDay;
-	_backgroundKeyNight = backgroundKeyNight;
-	_userSettingsKey = userSettingsKey;
-	_recentHashtagsAndBotsKey = recentHashtagsAndBotsKey;
-	_exportSettingsKey = exportSettingsKey;
-	_oldMapVersion = mapData.version;
-	if (_oldMapVersion < AppVersion) {
-		_mapChanged = true;
-		_writeMap();
-	} else {
-		_mapChanged = false;
-	}
-
-	if (_locationsKey) {
-		_readLocations();
-	}
-
-	_readUserSettings();
-	_readMtpData();
-
-	DEBUG_LOG(("selfSerialized set: %1").arg(selfSerialized.size()));
-	Core::App().activeAccount().setSessionFromStorage(
-		std::move(StoredSessionSettings),
-		std::move(selfSerialized),
-		_oldMapVersion);
-
-	LOG(("Map read time: %1").arg(crl::now() - ms));
-	if (_oldSettingsVersion < AppVersion) {
-		writeSettings();
-	}
-	return ReadMapDone;
-}
-
-void _writeMap(WriteMapWhen when) {
-	Expects(_manager != nullptr);
-
-	if (when != WriteMapWhen::Now) {
-		_manager->writeMap(when == WriteMapWhen::Fast);
-		return;
-	}
-	_manager->writingMap();
-	if (!_mapChanged) return;
-	if (_userBasePath.isEmpty()) {
-		LOG(("App Error: _userBasePath is empty in writeMap()"));
-		return;
-	}
-
-	if (!QDir().exists(_userBasePath)) QDir().mkpath(_userBasePath);
-
-	FileWriteDescriptor map(qsl("map"));
-	if (_passKeySalt.isEmpty() || _passKeyEncrypted.isEmpty()) {
-		QByteArray pass(kLocalKeySize, Qt::Uninitialized), salt(LocalEncryptSaltSize, Qt::Uninitialized);
-		memset_rand(pass.data(), pass.size());
-		memset_rand(salt.data(), salt.size());
-		createLocalKey(pass, &salt, &LocalKey);
-
-		_passKeySalt.resize(LocalEncryptSaltSize);
-		memset_rand(_passKeySalt.data(), _passKeySalt.size());
-		createLocalKey(QByteArray(), &_passKeySalt, &PassKey);
-
-		EncryptedDescriptor passKeyData(kLocalKeySize);
-		LocalKey->write(passKeyData.stream);
-		_passKeyEncrypted = PrepareEncrypted(passKeyData, PassKey);
-	}
-	map.writeData(_passKeySalt);
-	map.writeData(_passKeyEncrypted);
-
-	uint32 mapSize = 0;
-	const auto self = [] {
-		if (!Main::Session::Exists()) {
-			DEBUG_LOG(("AuthSelf Warning: Session does not exist."));
-			return QByteArray();
-		}
-		const auto self = Auth().user();
-		if (self->phone().isEmpty()) {
-			DEBUG_LOG(("AuthSelf Error: Phone is empty."));
-			return QByteArray();
-		}
-		auto result = QByteArray();
-		result.reserve(Serialize::peerSize(self)
-			+ Serialize::stringSize(self->about()));
-		{
-			QBuffer buffer(&result);
-			buffer.open(QIODevice::WriteOnly);
-			QDataStream stream(&buffer);
-			Serialize::writePeer(stream, self);
-			stream << self->about();
-		}
-		return result;
-	}();
-	if (!self.isEmpty()) mapSize += sizeof(quint32) + Serialize::bytearraySize(self);
-	if (!_draftsMap.isEmpty()) mapSize += sizeof(quint32) * 2 + _draftsMap.size() * sizeof(quint64) * 2;
-	if (!_draftCursorsMap.isEmpty()) mapSize += sizeof(quint32) * 2 + _draftCursorsMap.size() * sizeof(quint64) * 2;
-	if (_locationsKey) mapSize += sizeof(quint32) + sizeof(quint64);
-	if (_trustedBotsKey) mapSize += sizeof(quint32) + sizeof(quint64);
-	if (_recentStickersKeyOld) mapSize += sizeof(quint32) + sizeof(quint64);
-	if (_installedStickersKey || _featuredStickersKey || _recentStickersKey || _archivedStickersKey) {
-		mapSize += sizeof(quint32) + 4 * sizeof(quint64);
-	}
-	if (_favedStickersKey) mapSize += sizeof(quint32) + sizeof(quint64);
-	if (_savedGifsKey) mapSize += sizeof(quint32) + sizeof(quint64);
-	if (_backgroundKeyDay || _backgroundKeyNight) mapSize += sizeof(quint32) + sizeof(quint64) + sizeof(quint64);
-	if (_userSettingsKey) mapSize += sizeof(quint32) + sizeof(quint64);
-	if (_recentHashtagsAndBotsKey) mapSize += sizeof(quint32) + sizeof(quint64);
-	if (_exportSettingsKey) mapSize += sizeof(quint32) + sizeof(quint64);
-
-	EncryptedDescriptor mapData(mapSize);
-	if (!self.isEmpty()) {
-		mapData.stream << quint32(lskSelfSerialized) << self;
-	}
-	if (!_draftsMap.isEmpty()) {
-		mapData.stream << quint32(lskDraft) << quint32(_draftsMap.size());
-		for (DraftsMap::const_iterator i = _draftsMap.cbegin(), e = _draftsMap.cend(); i != e; ++i) {
-			mapData.stream << quint64(i.value()) << quint64(i.key());
-		}
-	}
-	if (!_draftCursorsMap.isEmpty()) {
-		mapData.stream << quint32(lskDraftPosition) << quint32(_draftCursorsMap.size());
-		for (DraftsMap::const_iterator i = _draftCursorsMap.cbegin(), e = _draftCursorsMap.cend(); i != e; ++i) {
-			mapData.stream << quint64(i.value()) << quint64(i.key());
-		}
-	}
-	if (_locationsKey) {
-		mapData.stream << quint32(lskLocations) << quint64(_locationsKey);
-	}
-	if (_trustedBotsKey) {
-		mapData.stream << quint32(lskTrustedBots) << quint64(_trustedBotsKey);
-	}
-	if (_recentStickersKeyOld) {
-		mapData.stream << quint32(lskRecentStickersOld) << quint64(_recentStickersKeyOld);
-	}
-	if (_installedStickersKey || _featuredStickersKey || _recentStickersKey || _archivedStickersKey) {
-		mapData.stream << quint32(lskStickersKeys);
-		mapData.stream << quint64(_installedStickersKey) << quint64(_featuredStickersKey) << quint64(_recentStickersKey) << quint64(_archivedStickersKey);
-	}
-	if (_favedStickersKey) {
-		mapData.stream << quint32(lskFavedStickers) << quint64(_favedStickersKey);
-	}
-	if (_savedGifsKey) {
-		mapData.stream << quint32(lskSavedGifs) << quint64(_savedGifsKey);
-	}
-	if (_backgroundKeyDay || _backgroundKeyNight) {
-		mapData.stream
-			<< quint32(lskBackground)
-			<< quint64(_backgroundKeyDay)
-			<< quint64(_backgroundKeyNight);
-	}
-	if (_userSettingsKey) {
-		mapData.stream << quint32(lskUserSettings) << quint64(_userSettingsKey);
-	}
-	if (_recentHashtagsAndBotsKey) {
-		mapData.stream << quint32(lskRecentHashtagsAndBots) << quint64(_recentHashtagsAndBotsKey);
-	}
-	if (_exportSettingsKey) {
-		mapData.stream << quint32(lskExportSettings) << quint64(_exportSettingsKey);
-	}
-	map.writeEncrypted(mapData);
-
-	_mapChanged = false;
-}
-
-} // namespace
-
 void finish() {
-	if (_manager) {
-		_writeMap(WriteMapWhen::Now);
-		_manager->finish();
-		_manager->deleteLater();
-		_manager = nullptr;
-		delete base::take(_localLoader);
-	}
+	delete base::take(_localLoader);
 }
 
 void InitialLoadTheme();
@@ -2465,810 +346,15 @@
 void readLangPack();
 
 void start() {
-	Expects(!_manager);
+	Expects(_basePath.isEmpty());
+
+	_localLoader = new TaskQueue(kFileLoaderQueueStopTimeout);
+
+	_basePath = cWorkingDir() + qsl("tdata/");
+	if (!QDir().exists(_basePath)) QDir().mkpath(_basePath);
 
 	_oldKotatoVersion = readKotatoVersion();
 	writeKotatoVersion(AppKotatoVersion);
-
-	_manager = new internal::Manager();
-	_localLoader = new TaskQueue(kFileLoaderQueueStopTimeout);
-
-	_basePath = cWorkingDir() + qsl("tdata/");
-	if (!QDir().exists(_basePath)) QDir().mkpath(_basePath);
-
-	ReadSettingsContext context;
-	FileReadDescriptor settingsData;
-	if (!ReadFile(settingsData, cTestMode() ? qsl("settings_test") : qsl("settings"), FileOwner::Global)) {
-		_readOldSettings(true, context);
-		_readOldUserSettings(false, context); // needed further in _readUserSettings
-		_readOldMtpData(false, context); // needed further in _readMtpData
-		applyReadContext(std::move(context));
-
-		if (!ApplyDefaultNightMode()) {
-			writeSettings();
-		}
-		return;
-	}
-	LOG(("App Info: reading settings..."));
-
-	QByteArray salt, settingsEncrypted;
-	settingsData.stream >> salt >> settingsEncrypted;
-	if (!_checkStreamStatus(settingsData.stream)) {
-		return writeSettings();
-	}
-
-	if (salt.size() != LocalEncryptSaltSize) {
-		LOG(("App Error: bad salt in settings file, size: %1").arg(salt.size()));
-		return writeSettings();
-	}
-	createLocalKey(QByteArray(), &salt, &SettingsKey);
-
-	EncryptedDescriptor settings;
-	if (!decryptLocal(settings, settingsEncrypted, SettingsKey)) {
-		LOG(("App Error: could not decrypt settings from settings file, maybe bad passcode..."));
-		return writeSettings();
-	}
-
-	LOG(("App Info: reading encrypted settings..."));
-	while (!settings.stream.atEnd()) {
-		quint32 blockId;
-		settings.stream >> blockId;
-		if (!_checkStreamStatus(settings.stream)) {
-			return writeSettings();
-		}
-
-		if (!_readSetting(blockId, settings.stream, settingsData.version, context)) {
-			return writeSettings();
-		}
-	}
-
-	_oldSettingsVersion = settingsData.version;
-	_settingsSalt = salt;
-
-	InitialLoadTheme();
-	readLangPack();
-
-	applyReadContext(std::move(context));
-}
-
-void writeSettings() {
-	if (_basePath.isEmpty()) {
-		LOG(("App Error: _basePath is empty in writeSettings()"));
-		return;
-	}
-
-	if (!QDir().exists(_basePath)) QDir().mkpath(_basePath);
-
-	FileWriteDescriptor settings(
-		cTestMode() ? qsl("settings_test") : qsl("settings"),
-		FileOwner::Global);
-	if (_settingsSalt.isEmpty() || !SettingsKey) {
-		_settingsSalt.resize(LocalEncryptSaltSize);
-		memset_rand(_settingsSalt.data(), _settingsSalt.size());
-		createLocalKey(QByteArray(), &_settingsSalt, &SettingsKey);
-	}
-	settings.writeData(_settingsSalt);
-
-	const auto dcOptionsSerialized = Core::App().dcOptions()->serialize();
-	const auto applicationSettings = Core::App().settings().serialize();
-
-	quint32 size = 12 * (sizeof(quint32) + sizeof(qint32));
-	size += sizeof(quint32) + Serialize::bytearraySize(dcOptionsSerialized);
-	size += sizeof(quint32) + Serialize::bytearraySize(applicationSettings);
-	size += sizeof(quint32) + Serialize::stringSize(cLoggedPhoneNumber());
-	size += sizeof(quint32) + Serialize::stringSize(Global::TxtDomainString());
-
-	auto &proxies = Global::RefProxiesList();
-	const auto &proxy = Global::SelectedProxy();
-	auto proxyIt = ranges::find(proxies, proxy);
-	if (proxy.type != MTP::ProxyData::Type::None
-		&& proxyIt == end(proxies)) {
-		proxies.push_back(proxy);
-		proxyIt = end(proxies) - 1;
-	}
-	size += sizeof(quint32) + sizeof(qint32) + sizeof(qint32) + sizeof(qint32);
-	for (const auto &proxy : proxies) {
-		size += sizeof(qint32) + Serialize::stringSize(proxy.host) + sizeof(qint32) + Serialize::stringSize(proxy.user) + Serialize::stringSize(proxy.password);
-	}
-
-	// Theme keys and night mode.
-	size += sizeof(quint32) + sizeof(quint64) * 2 + sizeof(quint32);
-	if (_langPackKey) {
-		size += sizeof(quint32) + sizeof(quint64);
-	}
-	size += sizeof(quint32) + sizeof(qint32) * 8;
-
-	EncryptedDescriptor data(size);
-	data.stream << quint32(dbiChatSizeMax) << qint32(Global::ChatSizeMax());
-	data.stream << quint32(dbiMegagroupSizeMax) << qint32(Global::MegagroupSizeMax());
-	data.stream << quint32(dbiSavedGifsLimit) << qint32(Global::SavedGifsLimit());
-	data.stream << quint32(dbiStickersRecentLimit) << qint32(Global::StickersRecentLimit());
-	data.stream << quint32(dbiStickersFavedLimit) << qint32(Global::StickersFavedLimit());
-	data.stream << quint32(dbiAutoStart) << qint32(cAutoStart());
-	data.stream << quint32(dbiStartMinimized) << qint32(cStartMinimized());
-	data.stream << quint32(dbiSendToMenu) << qint32(cSendToMenu());
-	data.stream << quint32(dbiWorkMode) << qint32(Global::WorkMode().value());
-	data.stream << quint32(dbiSeenTrayTooltip) << qint32(cSeenTrayTooltip());
-	data.stream << quint32(dbiAutoUpdate) << qint32(cAutoUpdate());
-	data.stream << quint32(dbiLastUpdateCheck) << qint32(cLastUpdateCheck());
-	data.stream << quint32(dbiScalePercent) << qint32(cConfigScale());
-	data.stream << quint32(dbiDcOptions) << dcOptionsSerialized;
-	data.stream << quint32(dbiApplicationSettings) << applicationSettings;
-	data.stream << quint32(dbiLoggedPhoneNumber) << cLoggedPhoneNumber();
-	data.stream << quint32(dbiTxtDomainString) << Global::TxtDomainString();
-	data.stream << quint32(dbiAnimationsDisabled) << qint32(anim::Disabled() ? 1 : 0);
-
-	data.stream << quint32(dbiConnectionType) << qint32(dbictProxiesList);
-	data.stream << qint32(proxies.size());
-	data.stream << qint32(proxyIt - begin(proxies)) + 1;
-	data.stream << qint32(Global::ProxySettings());
-	data.stream << qint32(Global::UseProxyForCalls() ? 1 : 0);
-	for (const auto &proxy : proxies) {
-		data.stream << qint32(kProxyTypeShift + int(proxy.type));
-		data.stream << proxy.host << qint32(proxy.port) << proxy.user << proxy.password;
-	}
-
-	data.stream << quint32(dbiTryIPv6) << qint32(Global::TryIPv6());
-	data.stream
-		<< quint32(dbiThemeKey)
-		<< quint64(_themeKeyDay)
-		<< quint64(_themeKeyNight)
-		<< quint32(Window::Theme::IsNightMode() ? 1 : 0);
-	if (_langPackKey) {
-		data.stream << quint32(dbiLangPackKey) << quint64(_langPackKey);
-	}
-	if (_languagesKey) {
-		data.stream << quint32(dbiLanguagesKey) << quint64(_languagesKey);
-	}
-
-	auto position = cWindowPos();
-	data.stream << quint32(dbiWindowPosition) << qint32(position.x) << qint32(position.y) << qint32(position.w) << qint32(position.h);
-	data.stream << qint32(position.moncrc) << qint32(position.maximized);
-
-	DEBUG_LOG(("Window Pos: Writing to storage %1, %2, %3, %4 (maximized %5)").arg(position.x).arg(position.y).arg(position.w).arg(position.h).arg(Logs::b(position.maximized)));
-
-	settings.writeEncrypted(data, SettingsKey);
-}
-
-void writeUserSettings() {
-	_writeUserSettings();
-}
-
-void writeMtpData() {
-	_writeMtpData();
-}
-
-const QString &AutoupdatePrefix(const QString &replaceWith = {}) {
-	Expects(!Core::UpdaterDisabled());
-
-	static auto value = QString();
-	if (!replaceWith.isEmpty()) {
-		value = replaceWith;
-	}
-	return value;
-}
-
-QString autoupdatePrefixFile() {
-	Expects(!Core::UpdaterDisabled());
-
-	return cWorkingDir() + "tdata/kotatoprefix";
-}
-
-const QString &readAutoupdatePrefixRaw() {
-	Expects(!Core::UpdaterDisabled());
-
-	const auto &result = AutoupdatePrefix();
-	if (!result.isEmpty()) {
-		return result;
-	}
-	QFile f(autoupdatePrefixFile());
-	if (f.open(QIODevice::ReadOnly)) {
-		const auto value = QString::fromUtf8(f.readAll());
-		if (!value.isEmpty()) {
-			return AutoupdatePrefix(value);
-		}
-	}
-	return AutoupdatePrefix("https://kotatogram.github.io");
-}
-
-void writeAutoupdatePrefix(const QString &prefix) {
-	if (Core::UpdaterDisabled()) {
-		return;
-	}
-
-	const auto current = readAutoupdatePrefixRaw();
-	if (current != prefix) {
-		AutoupdatePrefix(prefix);
-		QFile f(autoupdatePrefixFile());
-		if (f.open(QIODevice::WriteOnly)) {
-			f.write(prefix.toUtf8());
-			f.close();
-		}
-		if (cAutoUpdate()) {
-			Core::UpdateChecker checker;
-			checker.start();
-		}
-	}
-}
-
-QString readAutoupdatePrefix() {
-	Expects(!Core::UpdaterDisabled());
-
-	auto result = readAutoupdatePrefixRaw();
-	return result.replace(QRegularExpression("/+$"), QString());
-}
-
-void reset() {
-	if (_localLoader) {
-		_localLoader->stop();
-	}
-
-	_passKeySalt.clear(); // reset passcode, local key
-	_draftsMap.clear();
-	_draftCursorsMap.clear();
-	_fileLocations.clear();
-	_fileLocationPairs.clear();
-	_fileLocationAliases.clear();
-	_draftsNotReadMap.clear();
-	_locationsKey = _trustedBotsKey = 0;
-	_recentStickersKeyOld = 0;
-	_installedStickersKey = _featuredStickersKey = _recentStickersKey = _favedStickersKey = _archivedStickersKey = 0;
-	_savedGifsKey = 0;
-	_backgroundKeyDay = _backgroundKeyNight = 0;
-	Window::Theme::Background()->reset();
-	_userSettingsKey = _recentHashtagsAndBotsKey = _exportSettingsKey = 0;
-	_oldMapVersion = _oldSettingsVersion = 0;
-	_cacheTotalSizeLimit = Database::Settings().totalSizeLimit;
-	_cacheTotalTimeLimit = Database::Settings().totalTimeLimit;
-	_cacheBigFileTotalSizeLimit = Database::Settings().totalSizeLimit;
-	_cacheBigFileTotalTimeLimit = Database::Settings().totalTimeLimit;
-	StoredSessionSettings.reset();
-	_mapChanged = true;
-	_writeMap(WriteMapWhen::Now);
-
-	_writeMtpData();
-}
-
-bool checkPasscode(const QByteArray &passcode) {
-	auto checkKey = MTP::AuthKeyPtr();
-	createLocalKey(passcode, &_passKeySalt, &checkKey);
-	return checkKey->equals(PassKey);
-}
-
-void setPasscode(const QByteArray &passcode) {
-	createLocalKey(passcode, &_passKeySalt, &PassKey);
-
-	EncryptedDescriptor passKeyData(kLocalKeySize);
-	LocalKey->write(passKeyData.stream);
-	_passKeyEncrypted = PrepareEncrypted(passKeyData, PassKey);
-
-	_mapChanged = true;
-	_writeMap(WriteMapWhen::Now);
-
-	Global::SetLocalPasscode(!passcode.isEmpty());
-	Global::RefLocalPasscodeChanged().notify();
-}
-
-base::flat_set<QString> CollectGoodNames() {
-	const auto keys = {
-		_locationsKey,
-		_userSettingsKey,
-		_installedStickersKey,
-		_featuredStickersKey,
-		_recentStickersKey,
-		_favedStickersKey,
-		_archivedStickersKey,
-		_recentStickersKeyOld,
-		_savedGifsKey,
-		_backgroundKeyNight,
-		_backgroundKeyDay,
-		_recentHashtagsAndBotsKey,
-		_exportSettingsKey,
-		_trustedBotsKey
-	};
-	auto result = base::flat_set<QString>{ "map0", "map1", "maps" };
-	const auto push = [&](FileKey key) {
-		if (!key) {
-			return;
-		}
-		auto name = toFilePart(key) + '0';
-		result.emplace(name);
-		name[name.size() - 1] = '1';
-		result.emplace(name);
-		name[name.size() - 1] = 's';
-		result.emplace(name);
-	};
-	for (const auto &value : _draftsMap) {
-		push(value);
-	}
-	for (const auto &value : _draftCursorsMap) {
-		push(value);
-	}
-	for (const auto &value : keys) {
-		push(value);
-	}
-	return result;
-}
-
-void FilterLegacyFiles(FnMut<void(base::flat_set<QString>&&)> then) {
-	crl::on_main([then = std::move(then)]() mutable {
-		then(CollectGoodNames());
-	});
-}
-
-ReadMapState readMap(const QByteArray &pass) {
-	ReadMapState result = _readMap(pass);
-	if (result == ReadMapFailed) {
-		_mapChanged = true;
-		_writeMap(WriteMapWhen::Now);
-	}
-	if (result != ReadMapPassNeeded) {
-		Storage::ClearLegacyFiles(_userBasePath, FilterLegacyFiles);
-	}
-	return result;
-}
-
-int32 oldMapVersion() {
-	return _oldMapVersion;
-}
-
-int32 oldSettingsVersion() {
-	return _oldSettingsVersion;
-}
-
-int32 oldKotatoVersion() {
-	return _oldKotatoVersion;
-}
-
-void writeDrafts(const PeerId &peer, const MessageDraft &localDraft, const MessageDraft &editDraft) {
-	if (!_working()) return;
-
-	if (localDraft.msgId <= 0 && localDraft.textWithTags.text.isEmpty() && editDraft.msgId <= 0) {
-		auto i = _draftsMap.find(peer);
-		if (i != _draftsMap.cend()) {
-			ClearKey(i.value());
-			_draftsMap.erase(i);
-			_mapChanged = true;
-			_writeMap();
-		}
-
-		_draftsNotReadMap.remove(peer);
-	} else {
-		auto i = _draftsMap.constFind(peer);
-		if (i == _draftsMap.cend()) {
-			i = _draftsMap.insert(peer, GenerateKey());
-			_mapChanged = true;
-			_writeMap(WriteMapWhen::Fast);
-		}
-
-		auto msgTags = TextUtilities::SerializeTags(
-			localDraft.textWithTags.tags);
-		auto editTags = TextUtilities::SerializeTags(
-			editDraft.textWithTags.tags);
-
-		int size = sizeof(quint64);
-		size += Serialize::stringSize(localDraft.textWithTags.text) + Serialize::bytearraySize(msgTags) + 2 * sizeof(qint32);
-		size += Serialize::stringSize(editDraft.textWithTags.text) + Serialize::bytearraySize(editTags) + 2 * sizeof(qint32);
-
-		EncryptedDescriptor data(size);
-		data.stream << quint64(peer);
-		data.stream << localDraft.textWithTags.text << msgTags;
-		data.stream << qint32(localDraft.msgId) << qint32(localDraft.previewCancelled ? 1 : 0);
-		data.stream << editDraft.textWithTags.text << editTags;
-		data.stream << qint32(editDraft.msgId) << qint32(editDraft.previewCancelled ? 1 : 0);
-
-		FileWriteDescriptor file(i.value());
-		file.writeEncrypted(data);
-
-		_draftsNotReadMap.remove(peer);
-	}
-}
-
-void clearDraftCursors(const PeerId &peer) {
-	DraftsMap::iterator i = _draftCursorsMap.find(peer);
-	if (i != _draftCursorsMap.cend()) {
-		ClearKey(i.value());
-		_draftCursorsMap.erase(i);
-		_mapChanged = true;
-		_writeMap();
-	}
-}
-
-void _readDraftCursors(const PeerId &peer, MessageCursor &localCursor, MessageCursor &editCursor) {
-	DraftsMap::iterator j = _draftCursorsMap.find(peer);
-	if (j == _draftCursorsMap.cend()) {
-		return;
-	}
-
-	FileReadDescriptor draft;
-	if (!ReadEncryptedFile(draft, j.value())) {
-		clearDraftCursors(peer);
-		return;
-	}
-	quint64 draftPeer;
-	qint32 localPosition = 0, localAnchor = 0, localScroll = QFIXED_MAX;
-	qint32 editPosition = 0, editAnchor = 0, editScroll = QFIXED_MAX;
-	draft.stream >> draftPeer >> localPosition >> localAnchor >> localScroll;
-	if (!draft.stream.atEnd()) {
-		draft.stream >> editPosition >> editAnchor >> editScroll;
-	}
-
-	if (draftPeer != peer) {
-		clearDraftCursors(peer);
-		return;
-	}
-
-	localCursor = MessageCursor(localPosition, localAnchor, localScroll);
-	editCursor = MessageCursor(editPosition, editAnchor, editScroll);
-}
-
-void readDraftsWithCursors(History *h) {
-	PeerId peer = h->peer->id;
-	if (!_draftsNotReadMap.remove(peer)) {
-		clearDraftCursors(peer);
-		return;
-	}
-
-	DraftsMap::iterator j = _draftsMap.find(peer);
-	if (j == _draftsMap.cend()) {
-		clearDraftCursors(peer);
-		return;
-	}
-	FileReadDescriptor draft;
-	if (!ReadEncryptedFile(draft, j.value())) {
-		ClearKey(j.value());
-		_draftsMap.erase(j);
-		clearDraftCursors(peer);
-		return;
-	}
-
-	quint64 draftPeer = 0;
-	TextWithTags msgData, editData;
-	QByteArray msgTagsSerialized, editTagsSerialized;
-	qint32 msgReplyTo = 0, msgPreviewCancelled = 0, editMsgId = 0, editPreviewCancelled = 0;
-	draft.stream >> draftPeer >> msgData.text;
-	if (draft.version >= 9048) {
-		draft.stream >> msgTagsSerialized;
-	}
-	if (draft.version >= 7021) {
-		draft.stream >> msgReplyTo;
-		if (draft.version >= 8001) {
-			draft.stream >> msgPreviewCancelled;
-			if (!draft.stream.atEnd()) {
-				draft.stream >> editData.text;
-				if (draft.version >= 9048) {
-					draft.stream >> editTagsSerialized;
-				}
-				draft.stream >> editMsgId >> editPreviewCancelled;
-			}
-		}
-	}
-	if (draftPeer != peer) {
-		ClearKey(j.value());
-		_draftsMap.erase(j);
-		clearDraftCursors(peer);
-		return;
-	}
-
-	msgData.tags = TextUtilities::DeserializeTags(
-		msgTagsSerialized,
-		msgData.text.size());
-	editData.tags = TextUtilities::DeserializeTags(
-		editTagsSerialized,
-		editData.text.size());
-
-	MessageCursor msgCursor, editCursor;
-	_readDraftCursors(peer, msgCursor, editCursor);
-
-	if (!h->localDraft()) {
-		if (msgData.text.isEmpty() && !msgReplyTo) {
-			h->clearLocalDraft();
-		} else {
-			h->setLocalDraft(std::make_unique<Data::Draft>(
-				msgData,
-				msgReplyTo,
-				msgCursor,
-				msgPreviewCancelled));
-		}
-	}
-	if (!editMsgId) {
-		h->clearEditDraft();
-	} else {
-		h->setEditDraft(std::make_unique<Data::Draft>(
-			editData,
-			editMsgId,
-			editCursor,
-			editPreviewCancelled));
-	}
-}
-
-void writeDraftCursors(const PeerId &peer, const MessageCursor &msgCursor, const MessageCursor &editCursor) {
-	if (!_working()) return;
-
-	if (msgCursor == MessageCursor() && editCursor == MessageCursor()) {
-		clearDraftCursors(peer);
-	} else {
-		DraftsMap::const_iterator i = _draftCursorsMap.constFind(peer);
-		if (i == _draftCursorsMap.cend()) {
-			i = _draftCursorsMap.insert(peer, GenerateKey());
-			_mapChanged = true;
-			_writeMap(WriteMapWhen::Fast);
-		}
-
-		EncryptedDescriptor data(sizeof(quint64) + sizeof(qint32) * 3);
-		data.stream << quint64(peer) << qint32(msgCursor.position) << qint32(msgCursor.anchor) << qint32(msgCursor.scroll);
-		data.stream << qint32(editCursor.position) << qint32(editCursor.anchor) << qint32(editCursor.scroll);
-
-		FileWriteDescriptor file(i.value());
-		file.writeEncrypted(data);
-	}
-}
-
-bool hasDraftCursors(const PeerId &peer) {
-	return _draftCursorsMap.contains(peer);
-}
-
-bool hasDraft(const PeerId &peer) {
-	return _draftsMap.contains(peer);
-}
-
-void writeFileLocation(MediaKey location, const FileLocation &local) {
-	if (local.fname.isEmpty()) {
-		return;
-	}
-	if (!local.inMediaCache()) {
-		FileLocationAliases::const_iterator aliasIt = _fileLocationAliases.constFind(location);
-		if (aliasIt != _fileLocationAliases.cend()) {
-			location = aliasIt.value();
-		}
-
-		FileLocationPairs::iterator i = _fileLocationPairs.find(local.fname);
-		if (i != _fileLocationPairs.cend()) {
-			if (i.value().second == local) {
-				if (i.value().first != location) {
-					_fileLocationAliases.insert(location, i.value().first);
-					_writeLocations(WriteMapWhen::Fast);
-				}
-				return;
-			}
-			if (i.value().first != location) {
-				for (FileLocations::iterator j = _fileLocations.find(i.value().first), e = _fileLocations.end(); (j != e) && (j.key() == i.value().first); ++j) {
-					if (j.value() == i.value().second) {
-						_fileLocations.erase(j);
-						break;
-					}
-				}
-				_fileLocationPairs.erase(i);
-			}
-		}
-		_fileLocationPairs.insert(local.fname, FileLocationPair(location, local));
-	} else {
-		for (FileLocations::iterator i = _fileLocations.find(location); (i != _fileLocations.end()) && (i.key() == location);) {
-			if (i.value().inMediaCache() || i.value().check()) {
-				return;
-			}
-			i = _fileLocations.erase(i);
-		}
-	}
-	_fileLocations.insert(location, local);
-	_writeLocations(WriteMapWhen::Fast);
-}
-
-void removeFileLocation(MediaKey location) {
-	FileLocations::iterator i = _fileLocations.find(location);
-	if (i == _fileLocations.end()) {
-		return;
-	}
-	while (i != _fileLocations.end() && (i.key() == location)) {
-		i = _fileLocations.erase(i);
-	}
-	_writeLocations(WriteMapWhen::Fast);
-}
-
-FileLocation readFileLocation(MediaKey location) {
-	FileLocationAliases::const_iterator aliasIt = _fileLocationAliases.constFind(location);
-	if (aliasIt != _fileLocationAliases.cend()) {
-		location = aliasIt.value();
-	}
-
-	for (FileLocations::iterator i = _fileLocations.find(location); (i != _fileLocations.end()) && (i.key() == location);) {
-		if (!i.value().inMediaCache() && !i.value().check()) {
-			_fileLocationPairs.remove(i.value().fname);
-			i = _fileLocations.erase(i);
-			_writeLocations();
-			continue;
-		}
-		return i.value();
-	}
-	return FileLocation();
-}
-
-Storage::EncryptionKey cacheKey() {
-	Expects(LocalKey != nullptr);
-
-	return Storage::EncryptionKey(bytes::make_vector(LocalKey->data()));
-}
-
-Storage::EncryptionKey cacheBigFileKey() {
-	return cacheKey();
-}
-
-QString cachePath() {
-	Expects(!_userDbPath.isEmpty());
-
-	return _userDbPath + "cache";
-}
-
-Storage::Cache::Database::Settings cacheSettings() {
-	auto result = Storage::Cache::Database::Settings();
-	result.clearOnWrongKey = true;
-	result.totalSizeLimit = _cacheTotalSizeLimit;
-	result.totalTimeLimit = _cacheTotalTimeLimit;
-	result.maxDataSize = Storage::kMaxFileInMemory;
-	return result;
-}
-
-void updateCacheSettings(
-		Storage::Cache::Database::SettingsUpdate &update,
-		Storage::Cache::Database::SettingsUpdate &updateBig) {
-	Expects(update.totalSizeLimit > Database::Settings().maxDataSize);
-	Expects(update.totalTimeLimit >= 0);
-	Expects(updateBig.totalSizeLimit > Database::Settings().maxDataSize);
-	Expects(updateBig.totalTimeLimit >= 0);
-
-	if (_cacheTotalSizeLimit == update.totalSizeLimit
-		&& _cacheTotalTimeLimit == update.totalTimeLimit
-		&& _cacheBigFileTotalSizeLimit == updateBig.totalSizeLimit
-		&& _cacheBigFileTotalTimeLimit == updateBig.totalTimeLimit) {
-		return;
-	}
-	_cacheTotalSizeLimit = update.totalSizeLimit;
-	_cacheTotalTimeLimit = update.totalTimeLimit;
-	_cacheBigFileTotalSizeLimit = updateBig.totalSizeLimit;
-	_cacheBigFileTotalTimeLimit = updateBig.totalTimeLimit;
-	_writeUserSettings();
-}
-
-QString cacheBigFilePath() {
-	Expects(!_userDbPath.isEmpty());
-
-	return _userDbPath + "media_cache";
-}
-
-Storage::Cache::Database::Settings cacheBigFileSettings() {
-	auto result = Storage::Cache::Database::Settings();
-	result.clearOnWrongKey = true;
-	result.totalSizeLimit = _cacheBigFileTotalSizeLimit;
-	result.totalTimeLimit = _cacheBigFileTotalTimeLimit;
-	result.maxDataSize = Storage::kMaxFileInMemory;
-	return result;
-}
-
-class CountWaveformTask : public Task {
-public:
-	CountWaveformTask(not_null<Data::DocumentMedia*> media)
-	: _doc(media->owner())
-	, _loc(_doc->location(true))
-	, _data(media->bytes())
-	, _wavemax(0) {
-		if (_data.isEmpty() && !_loc.accessEnable()) {
-			_doc = nullptr;
-		}
-	}
-	void process() override {
-		if (!_doc) return;
-
-		_waveform = audioCountWaveform(_loc, _data);
-		_wavemax = _waveform.empty()
-			? char(0)
-			: *ranges::max_element(_waveform);
-	}
-	void finish() override {
-		if (const auto voice = _doc ? _doc->voice() : nullptr) {
-			if (!_waveform.isEmpty()) {
-				voice->waveform = _waveform;
-				voice->wavemax = _wavemax;
-			}
-			if (voice->waveform.isEmpty()) {
-				voice->waveform.resize(1);
-				voice->waveform[0] = -2;
-				voice->wavemax = 0;
-			} else if (voice->waveform[0] < 0) {
-				voice->waveform[0] = -2;
-				voice->wavemax = 0;
-			}
-			Auth().data().requestDocumentViewRepaint(_doc);
-		}
-	}
-	~CountWaveformTask() {
-		if (_data.isEmpty() && _doc) {
-			_loc.accessDisable();
-		}
-	}
-
-protected:
-	DocumentData *_doc = nullptr;
-	FileLocation _loc;
-	QByteArray _data;
-	VoiceWaveform _waveform;
-	char _wavemax;
-
-};
-
-void countVoiceWaveform(not_null<Data::DocumentMedia*> media) {
-	const auto document = media->owner();
-	if (const auto voice = document->voice()) {
-		if (_localLoader) {
-			voice->waveform.resize(1 + sizeof(TaskId));
-			voice->waveform[0] = -1; // counting
-			TaskId taskId = _localLoader->addTask(
-				std::make_unique<CountWaveformTask>(media));
-			memcpy(voice->waveform.data() + 1, &taskId, sizeof(taskId));
-		}
-	}
-}
-
-void cancelTask(TaskId id) {
-	if (_localLoader) {
-		_localLoader->cancelTask(id);
-	}
-}
-
-void _writeStickerSet(QDataStream &stream, const Stickers::Set &set) {
-	const auto writeInfo = [&](int count) {
-		stream
-			<< quint64(set.id)
-			<< quint64(set.access)
-			<< set.title
-			<< set.shortName
-			<< qint32(count)
-			<< qint32(set.hash)
-			<< qint32(set.flags)
-			<< qint32(set.installDate);
-		Serialize::writeImageLocation(stream, set.thumbnailLocation());
-	};
-	if (set.flags & MTPDstickerSet_ClientFlag::f_not_loaded) {
-		writeInfo(-set.count);
-		return;
-	} else if (set.stickers.isEmpty()) {
-		return;
-	}
-
-	writeInfo(set.stickers.size());
-	for (const auto &sticker : set.stickers) {
-		Serialize::Document::writeToStream(stream, sticker);
-	}
-	stream << qint32(set.dates.size());
-	if (!set.dates.empty()) {
-		Assert(set.dates.size() == set.stickers.size());
-		for (const auto date : set.dates) {
-			stream << qint32(date);
-		}
-	}
-	stream << qint32(set.emoji.size());
-	for (auto j = set.emoji.cbegin(), e = set.emoji.cend(); j != e; ++j) {
-		stream << j.key()->id() << qint32(j->size());
-		for (const auto sticker : *j) {
-			stream << quint64(sticker->id);
-		}
-	}
-=======
-void finish() {
-	delete base::take(_localLoader);
->>>>>>> a9eedf00
-}
-
-void InitialLoadTheme();
-bool ApplyDefaultNightMode();
-void readLangPack();
-
-void start() {
-	Expects(_basePath.isEmpty());
-
-	_localLoader = new TaskQueue(kFileLoaderQueueStopTimeout);
-
-	_basePath = cWorkingDir() + qsl("tdata/");
-	if (!QDir().exists(_basePath)) QDir().mkpath(_basePath);
 
 	ReadSettingsContext context;
 	FileReadDescriptor settingsData;
@@ -3468,7 +554,7 @@
 QString autoupdatePrefixFile() {
 	Expects(!Core::UpdaterDisabled());
 
-	return cWorkingDir() + "tdata/prefix";
+	return cWorkingDir() + "tdata/kotatoprefix";
 }
 
 const QString &readAutoupdatePrefixRaw() {
@@ -3485,7 +571,7 @@
 			return AutoupdatePrefix(value);
 		}
 	}
-	return AutoupdatePrefix("https://updates.tdesktop.com");
+	return AutoupdatePrefix("https://kotatogram.github.io");
 }
 
 void writeAutoupdatePrefix(const QString &prefix) {
@@ -3732,6 +818,10 @@
 
 int32 oldSettingsVersion() {
 	return _oldSettingsVersion;
+}
+
+int32 oldKotatoVersion() {
+	return _oldKotatoVersion;
 }
 
 class CountWaveformTask : public Task {
@@ -4171,305 +1261,9 @@
 	}
 }
 
-<<<<<<< HEAD
-std::optional<RecentHashtagPack> saveRecentHashtags(
-		Fn<RecentHashtagPack()> getPack,
-		const QString &text) {
-	auto found = false;
-	auto m = QRegularExpressionMatch();
-	auto recent = getPack();
-	for (auto i = 0, next = 0; (m = TextUtilities::RegExpHashtag().match(text, i)).hasMatch(); i = next) {
-		i = m.capturedStart();
-		next = m.capturedEnd();
-		if (m.hasMatch()) {
-			if (!m.capturedRef(1).isEmpty()) {
-				++i;
-			}
-			if (!m.capturedRef(2).isEmpty()) {
-				--next;
-			}
-		}
-		const auto tag = text.mid(i + 1, next - i - 1);
-		if (TextUtilities::RegExpHashtagExclude().match(tag).hasMatch()) {
-			continue;
-		}
-		if (!found
-			&& cRecentWriteHashtags().isEmpty()
-			&& cRecentSearchHashtags().isEmpty()) {
-			Local::readRecentHashtagsAndBots();
-			recent = getPack();
-		}
-		found = true;
-		incrementRecentHashtag(recent, tag);
-	}
-	return found ? base::make_optional(recent) : std::nullopt;
-}
-
-void saveRecentSentHashtags(const QString &text) {
-	const auto result = saveRecentHashtags(
-		[] { return cRecentWriteHashtags(); },
-		text);
-	if (result) {
-		cSetRecentWriteHashtags(*result);
-		Local::writeRecentHashtagsAndBots();
-	}
-}
-
-void saveRecentSearchHashtags(const QString &text) {
-	const auto result = saveRecentHashtags(
-		[] { return cRecentSearchHashtags(); },
-		text);
-	if (result) {
-		cSetRecentSearchHashtags(*result);
-		Local::writeRecentHashtagsAndBots();
-	}
-}
-
-void WriteExportSettings(const Export::Settings &settings) {
-	if (!_working()) return;
-
-	const auto check = Export::Settings();
-	if (settings.types == check.types
-		&& settings.fullChats == check.fullChats
-		&& settings.media.types == check.media.types
-		&& settings.media.sizeLimit == check.media.sizeLimit
-		&& settings.path == check.path
-		&& settings.format == check.format
-		&& settings.availableAt == check.availableAt
-		&& !settings.onlySinglePeer()) {
-		if (_exportSettingsKey) {
-			ClearKey(_exportSettingsKey);
-			_exportSettingsKey = 0;
-			_mapChanged = true;
-		}
-		_writeMap();
-	} else {
-		if (!_exportSettingsKey) {
-			_exportSettingsKey = GenerateKey();
-			_mapChanged = true;
-			_writeMap(WriteMapWhen::Fast);
-		}
-		quint32 size = sizeof(quint32) * 6
-			+ Serialize::stringSize(settings.path)
-			+ sizeof(qint32) * 2 + sizeof(quint64);
-		EncryptedDescriptor data(size);
-		data.stream
-			<< quint32(settings.types)
-			<< quint32(settings.fullChats)
-			<< quint32(settings.media.types)
-			<< quint32(settings.media.sizeLimit)
-			<< quint32(settings.format)
-			<< settings.path
-			<< quint32(settings.availableAt);
-		settings.singlePeer.match([&](const MTPDinputPeerUser & user) {
-			data.stream
-				<< kSinglePeerTypeUser
-				<< qint32(user.vuser_id().v)
-				<< quint64(user.vaccess_hash().v);
-		}, [&](const MTPDinputPeerChat & chat) {
-			data.stream << kSinglePeerTypeChat << qint32(chat.vchat_id().v);
-		}, [&](const MTPDinputPeerChannel & channel) {
-			data.stream
-				<< kSinglePeerTypeChannel
-				<< qint32(channel.vchannel_id().v)
-				<< quint64(channel.vaccess_hash().v);
-		}, [&](const MTPDinputPeerSelf &) {
-			data.stream << kSinglePeerTypeSelf;
-		}, [&](const MTPDinputPeerEmpty &) {
-			data.stream << kSinglePeerTypeEmpty;
-		}, [&](const MTPDinputPeerUserFromMessage &) {
-			Unexpected("From message peer in single peer export settings.");
-		}, [&](const MTPDinputPeerChannelFromMessage &) {
-			Unexpected("From message peer in single peer export settings.");
-		});
-		data.stream << qint32(settings.singlePeerFrom);
-		data.stream << qint32(settings.singlePeerTill);
-
-		FileWriteDescriptor file(_exportSettingsKey);
-		file.writeEncrypted(data);
-	}
-}
-
-Export::Settings ReadExportSettings() {
-	FileReadDescriptor file;
-	if (!ReadEncryptedFile(file, _exportSettingsKey)) {
-		ClearKey(_exportSettingsKey);
-		_exportSettingsKey = 0;
-		_writeMap();
-		return Export::Settings();
-	}
-
-	quint32 types = 0, fullChats = 0;
-	quint32 mediaTypes = 0, mediaSizeLimit = 0;
-	quint32 format = 0, availableAt = 0;
-	QString path;
-	qint32 singlePeerType = 0, singlePeerBareId = 0;
-	quint64 singlePeerAccessHash = 0;
-	qint32 singlePeerFrom = 0, singlePeerTill = 0;
-	file.stream
-		>> types
-		>> fullChats
-		>> mediaTypes
-		>> mediaSizeLimit
-		>> format
-		>> path
-		>> availableAt;
-	if (!file.stream.atEnd()) {
-		file.stream >> singlePeerType;
-		switch (singlePeerType) {
-		case kSinglePeerTypeUser:
-		case kSinglePeerTypeChannel: {
-			file.stream >> singlePeerBareId >> singlePeerAccessHash;
-		} break;
-		case kSinglePeerTypeChat: file.stream >> singlePeerBareId; break;
-		case kSinglePeerTypeSelf:
-		case kSinglePeerTypeEmpty: break;
-		default: return Export::Settings();
-		}
-	}
-	if (!file.stream.atEnd()) {
-		file.stream >> singlePeerFrom >> singlePeerTill;
-	}
-	auto result = Export::Settings();
-	result.types = Export::Settings::Types::from_raw(types);
-	result.fullChats = Export::Settings::Types::from_raw(fullChats);
-	result.media.types = Export::MediaSettings::Types::from_raw(mediaTypes);
-	result.media.sizeLimit = mediaSizeLimit;
-	result.format = Export::Output::Format(format);
-	result.path = path;
-	result.availableAt = availableAt;
-	result.singlePeer = [&] {
-		switch (singlePeerType) {
-		case kSinglePeerTypeUser:
-			return MTP_inputPeerUser(
-				MTP_int(singlePeerBareId),
-				MTP_long(singlePeerAccessHash));
-		case kSinglePeerTypeChat:
-			return MTP_inputPeerChat(MTP_int(singlePeerBareId));
-		case kSinglePeerTypeChannel:
-			return MTP_inputPeerChannel(
-				MTP_int(singlePeerBareId),
-				MTP_long(singlePeerAccessHash));
-		case kSinglePeerTypeSelf:
-			return MTP_inputPeerSelf();
-		case kSinglePeerTypeEmpty:
-			return MTP_inputPeerEmpty();
-		}
-		Unexpected("Type in export data single peer.");
-	}();
-	result.singlePeerFrom = singlePeerFrom;
-	result.singlePeerTill = singlePeerTill;
-	return (file.stream.status() == QDataStream::Ok && result.validate())
-		? result
-		: Export::Settings();
-}
-
-void writeSelf() {
-	_mapChanged = true;
-	_writeMap();
-}
-
-void readSelf(const QByteArray &serialized, int32 streamVersion) {
-	QDataStream stream(serialized);
-	const auto user = Auth().user();
-	const auto wasLoadedStatus = std::exchange(
-		user->loadedStatus,
-		PeerData::NotLoaded);
-	const auto self = Serialize::readPeer(streamVersion, stream);
-	if (!self || !self->isSelf() || self != user) {
-		user->loadedStatus = wasLoadedStatus;
-		return;
-	}
-
-	QString about;
-	stream >> about;
-	if (_checkStreamStatus(stream)) {
-		self->asUser()->setAbout(about);
-	}
-}
-
-void writeTrustedBots() {
-	if (!_working()) return;
-
-	if (_trustedBots.isEmpty()) {
-		if (_trustedBotsKey) {
-			ClearKey(_trustedBotsKey);
-			_trustedBotsKey = 0;
-			_mapChanged = true;
-			_writeMap();
-		}
-	} else {
-		if (!_trustedBotsKey) {
-			_trustedBotsKey = GenerateKey();
-			_mapChanged = true;
-			_writeMap(WriteMapWhen::Fast);
-		}
-		quint32 size = sizeof(qint32) + _trustedBots.size() * sizeof(quint64);
-		EncryptedDescriptor data(size);
-		data.stream << qint32(_trustedBots.size());
-		for_const (auto botId, _trustedBots) {
-			data.stream << quint64(botId);
-		}
-
-		FileWriteDescriptor file(_trustedBotsKey);
-		file.writeEncrypted(data);
-	}
-}
-
-void readTrustedBots() {
-	if (!_trustedBotsKey) return;
-
-	FileReadDescriptor trusted;
-	if (!ReadEncryptedFile(trusted, _trustedBotsKey)) {
-		ClearKey(_trustedBotsKey);
-		_trustedBotsKey = 0;
-		_writeMap();
-		return;
-	}
-
-	qint32 size = 0;
-	trusted.stream >> size;
-	for (int i = 0; i < size; ++i) {
-		quint64 botId = 0;
-		trusted.stream >> botId;
-		_trustedBots.insert(botId);
-	}
-}
-
-void makeBotTrusted(UserData *bot) {
-	if (!isBotTrusted(bot)) {
-		_trustedBots.insert(bot->id);
-		writeTrustedBots();
-	}
-}
-
-bool isBotTrusted(UserData *bot) {
-	if (!_trustedBotsRead) {
-		readTrustedBots();
-		_trustedBotsRead = true;
-	}
-	return _trustedBots.contains(bot->id);
-}
-
-bool encrypt(const void *src, void *dst, uint32 len, const void *key128) {
-	if (!LocalKey) {
-		return false;
-	}
-	MTP::aesEncryptLocal(src, dst, len, LocalKey, key128);
-	return true;
-}
-
-bool decrypt(const void *src, void *dst, uint32 len, const void *key128) {
-	if (!LocalKey) {
-		return false;
-	}
-	MTP::aesDecryptLocal(src, dst, len, LocalKey, key128);
-	return true;
-}
-
 qint32 readKotatoVersion() {
 	qint32 version = 0;
-	QFile f(cWorkingDir() + qsl("tdata/ktg_version"));
+	QFile f(_basePath + qsl("ktg_version"));
 	if (f.open(QIODevice::ReadOnly)) {
 		QDataStream stream(&f);
 		stream.setVersion(QDataStream::Qt_5_1);
@@ -4485,7 +1279,7 @@
 
 void writeKotatoVersion(int version) {
 	qint32 writtenVersion = version;
-	QFile f(cWorkingDir() + qsl("tdata/ktg_version"));
+	QFile f(_basePath + qsl("ktg_version"));
 	if (f.open(QIODevice::WriteOnly)) {
 		QDataStream stream(&f);
 		stream << writtenVersion;
@@ -4493,188 +1287,8 @@
 	}
 }
 
-struct ClearManagerData {
-	QThread *thread;
-	QMutex mutex;
-	QList<int> tasks;
-	bool working;
-};
-
-ClearManager::ClearManager() : data(new ClearManagerData()) {
-	data->thread = new QThread();
-	data->working = true;
-}
-
-bool ClearManager::addTask(int task) {
-	QMutexLocker lock(&data->mutex);
-	if (!data->working) return false;
-
-	if (!data->tasks.isEmpty() && (data->tasks.at(0) == ClearManagerAll)) return true;
-	if (task == ClearManagerAll) {
-		data->tasks.clear();
-		if (!_draftsMap.isEmpty()) {
-			_draftsMap.clear();
-			_mapChanged = true;
-		}
-		if (!_draftCursorsMap.isEmpty()) {
-			_draftCursorsMap.clear();
-			_mapChanged = true;
-		}
-		if (_locationsKey) {
-			_locationsKey = 0;
-			_mapChanged = true;
-		}
-		if (_trustedBotsKey) {
-			_trustedBotsKey = 0;
-			_mapChanged = true;
-		}
-		if (_recentStickersKeyOld) {
-			_recentStickersKeyOld = 0;
-			_mapChanged = true;
-		}
-		if (_installedStickersKey || _featuredStickersKey || _recentStickersKey || _archivedStickersKey) {
-			_installedStickersKey = _featuredStickersKey = _recentStickersKey = _archivedStickersKey = 0;
-			_mapChanged = true;
-		}
-		if (_recentHashtagsAndBotsKey) {
-			_recentHashtagsAndBotsKey = 0;
-			_mapChanged = true;
-		}
-		_writeMap();
-	} else {
-		for (int32 i = 0, l = data->tasks.size(); i < l; ++i) {
-			if (data->tasks.at(i) == task) return true;
-		}
-	}
-	data->tasks.push_back(task);
-	return true;
-}
-
-bool ClearManager::hasTask(ClearManagerTask task) {
-	QMutexLocker lock(&data->mutex);
-	if (data->tasks.isEmpty()) return false;
-	if (data->tasks.at(0) == ClearManagerAll) return true;
-	for (int32 i = 0, l = data->tasks.size(); i < l; ++i) {
-		if (data->tasks.at(i) == task) return true;
-	}
-	return false;
-}
-
-void ClearManager::start() {
-	moveToThread(data->thread);
-	connect(data->thread, SIGNAL(started()), this, SLOT(onStart()));
-	connect(data->thread, SIGNAL(finished()), data->thread, SLOT(deleteLater()));
-	connect(data->thread, SIGNAL(finished()), this, SLOT(deleteLater()));
-	data->thread->start();
-}
-
-void ClearManager::stop() {
-	{
-		QMutexLocker lock(&data->mutex);
-		data->tasks.clear();
-	}
-	auto thread = data->thread;
-	thread->quit();
-	thread->wait();
-}
-
-ClearManager::~ClearManager() {
-	delete data;
-}
-
-void ClearManager::onStart() {
-	while (true) {
-		int task = 0;
-		bool result = false;
-		{
-			QMutexLocker lock(&data->mutex);
-			if (data->tasks.isEmpty()) {
-				data->working = false;
-				break;
-			}
-			task = data->tasks.at(0);
-		}
-		switch (task) {
-		case ClearManagerAll: {
-			result = QDir(cTempDir()).removeRecursively();
-			QDirIterator di(_userBasePath, QDir::AllEntries | QDir::Hidden | QDir::System | QDir::NoDotAndDotDot);
-			while (di.hasNext()) {
-				di.next();
-				const QFileInfo& fi = di.fileInfo();
-				if (fi.isDir() && !fi.isSymLink()) {
-					if (!QDir(di.filePath()).removeRecursively()) result = false;
-				} else {
-					QString path = di.filePath();
-					if (!path.endsWith(qstr("map0")) && !path.endsWith(qstr("map1")) && !path.endsWith(qstr("maps"))) {
-						if (!QFile::remove(di.filePath())) result = false;
-					}
-				}
-			}
-		} break;
-		case ClearManagerDownloads:
-			result = QDir(cTempDir()).removeRecursively();
-		break;
-		case ClearManagerStorage:
-			result = true;
-		break;
-		}
-		{
-			QMutexLocker lock(&data->mutex);
-			if (!data->tasks.isEmpty() && data->tasks.at(0) == task) {
-				data->tasks.pop_front();
-			}
-			if (data->tasks.isEmpty()) {
-				data->working = false;
-			}
-			if (result) {
-				emit succeed(task, data->working ? 0 : this);
-			} else {
-				emit failed(task, data->working ? 0 : this);
-			}
-			if (!data->working) break;
-		}
-	}
-}
-
-namespace internal {
-
-Manager::Manager() {
-	_mapWriteTimer.setSingleShot(true);
-	connect(&_mapWriteTimer, SIGNAL(timeout()), this, SLOT(mapWriteTimeout()));
-	_locationsWriteTimer.setSingleShot(true);
-	connect(&_locationsWriteTimer, SIGNAL(timeout()), this, SLOT(locationsWriteTimeout()));
-}
-
-void Manager::writeMap(bool fast) {
-	if (!_mapWriteTimer.isActive() || fast) {
-		_mapWriteTimer.start(fast ? 1 : kWriteMapTimeout);
-	} else if (_mapWriteTimer.remainingTime() <= 0) {
-		mapWriteTimeout();
-	}
-}
-
-void Manager::writingMap() {
-	_mapWriteTimer.stop();
-}
-
-void Manager::writeLocations(bool fast) {
-	if (!_locationsWriteTimer.isActive() || fast) {
-		_locationsWriteTimer.start(fast ? 1 : kWriteMapTimeout);
-	} else if (_locationsWriteTimer.remainingTime() <= 0) {
-		locationsWriteTimeout();
-	}
-}
-
-void Manager::writingLocations() {
-	_locationsWriteTimer.stop();
-}
-
-void Manager::mapWriteTimeout() {
-	_writeMap(WriteMapWhen::Now);
-=======
 bool readOldMtpData(bool remove, ReadSettingsContext &context) {
 	return _readOldMtpData(remove, context);
->>>>>>> a9eedf00
 }
 
 bool readOldUserSettings(bool remove, ReadSettingsContext &context) {
