--- conflicted
+++ resolved
@@ -154,13 +154,9 @@
 		gUpdateURL = QUrl(qsl("http://tdesktop.com/mac/tupdates/current"));
 #ifndef OS_MAC_STORE
 		gPlatformString = qsl("MacOS");
-<<<<<<< HEAD
-=======
 #else // OS_MAC_STORE
 		gPlatformString = qsl("MacAppStore");
 #endif // OS_MAC_STORE
-		gCustomNotifies = false;
->>>>>>> 89cbf3a5
 	break;
 	case dbipMacOld:
 		gUpdateURL = QUrl(qsl("http://tdesktop.com/mac32/tupdates/current"));
