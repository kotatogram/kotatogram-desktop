--- conflicted
+++ resolved
@@ -82,10 +82,6 @@
 int32 gAutoDownloadAudio = 0;
 int32 gAutoDownloadGif = 0;
 
-<<<<<<< HEAD
-QString gMainFont, gSemiboldFont, gMonospaceFont;
-bool gSemiboldFontIsBold = false;
-=======
 RecentEmojiPack &GetRecentEmoji() {
 	if (cRecentEmoji().isEmpty()) {
 		RecentEmojiPack result;
@@ -210,4 +206,6 @@
 rpl::producer<> UpdatedRecentEmoji() {
 	return UpdatesRecentEmoji.events();
 }
->>>>>>> 1e5aa2a7
+
+QString gMainFont, gSemiboldFont, gMonospaceFont;
+bool gSemiboldFontIsBold = false;