/*
This file is part of Telegram Desktop,
the official desktop application for the Telegram messaging service.

For license and copyright information please follow this link:
https://github.com/telegramdesktop/tdesktop/blob/master/LEGAL
*/
#include "chat_helpers/tabbed_panel.h"

#include "ui/widgets/shadow.h"
#include "ui/image/image_prepare.h"
#include "ui/ui_utility.h"
#include "chat_helpers/tabbed_selector.h"
#include "window/window_session_controller.h"
#include "mainwindow.h"
#include "core/application.h"
#include "base/options.h"
#include "styles/style_chat_helpers.h"

namespace ChatHelpers {
namespace {

constexpr auto kHideTimeoutMs = 300;
constexpr auto kDelayedHideTimeoutMs = 3000;

base::options::toggle TabbedPanelShowOnClick({
	.id = kOptionTabbedPanelShowOnClick,
	.name = "Show tabbed panel by click",
	.description = "Show Emoji / Stickers / GIFs panel only after a click.",
});

} // namespace

const char kOptionTabbedPanelShowOnClick[] = "tabbed-panel-show-on-click";

TabbedPanel::TabbedPanel(
	QWidget *parent,
	not_null<Window::SessionController*> controller,
	not_null<TabbedSelector*> selector)
: TabbedPanel(parent, controller, { nullptr }, selector) {
}

TabbedPanel::TabbedPanel(
	QWidget *parent,
	not_null<Window::SessionController*> controller,
	object_ptr<TabbedSelector> selector)
: TabbedPanel(parent, controller, std::move(selector), nullptr) {
}

TabbedPanel::TabbedPanel(
	QWidget *parent,
	not_null<Window::SessionController*> controller,
	object_ptr<TabbedSelector> ownedSelector,
	TabbedSelector *nonOwnedSelector)
: RpWidget(parent)
, _controller(controller)
, _ownedSelector(std::move(ownedSelector))
, _selector(nonOwnedSelector ? nonOwnedSelector : _ownedSelector.data())
, _heightRatio(st::emojiPanHeightRatio)
, _minContentHeight(st::emojiPanMinHeight)
, _maxContentHeight(st::emojiPanMaxHeight) {
	Expects(_selector != nullptr);

	_selector->setParent(this);
	_selector->setRoundRadius(st::roundRadiusSmall);
	_selector->setAfterShownCallback([=](SelectorTab tab) {
		if (tab == SelectorTab::Gifs || tab == SelectorTab::Stickers) {
			_controller->enableGifPauseReason(
				Window::GifPauseReason::SavedGifs);
		}
	});
	_selector->setBeforeHidingCallback([=](SelectorTab tab) {
		if (tab == SelectorTab::Gifs || tab == SelectorTab::Stickers) {
			_controller->disableGifPauseReason(
				Window::GifPauseReason::SavedGifs);
		}
	});
	_selector->showRequests(
	) | rpl::start_with_next([=] {
		showFromSelector();
	}, lifetime());

	resize(QRect(0, 0, st::emojiPanWidth, st::emojiPanMaxHeight).marginsAdded(innerPadding()).size());

	_contentMaxHeight = st::emojiPanMaxHeight;
	_contentHeight = _contentMaxHeight;

	_selector->resize(st::emojiPanWidth, _contentHeight);
	_selector->move(innerRect().topLeft());

	_hideTimer.setCallback([this] { hideByTimerOrLeave(); });

	_selector->checkForHide(
	) | rpl::start_with_next([=] {
		if (!rect().contains(mapFromGlobal(QCursor::pos()))) {
			_hideTimer.callOnce(kDelayedHideTimeoutMs);
		}
	}, lifetime());

	_selector->cancelled(
	) | rpl::start_with_next([=] {
		hideAnimated();
	}, lifetime());

	_selector->slideFinished(
	) | rpl::start_with_next([=] {
		InvokeQueued(this, [=] {
			if (_hideAfterSlide) {
				startOpacityAnimation(true);
			}
		});
	}, lifetime());

	macWindowDeactivateEvents(
	) | rpl::filter([=] {
		return !isHidden() && !preventAutoHide();
	}) | rpl::start_with_next([=] {
		hideAnimated();
	}, lifetime());

	setAttribute(Qt::WA_OpaquePaintEvent, false);

	hideChildren();
	hide();
}

not_null<TabbedSelector*> TabbedPanel::selector() const {
	return _selector;
}

bool TabbedPanel::isSelectorStolen() const {
	return (_selector->parent() != this);
}

void TabbedPanel::moveBottomRight(int bottom, int right) {
	const auto isNew = (_bottom != bottom || _right != right);
	_bottom = bottom;
	_right = right;
	// If the panel is already shown, update the position.
	if (!isHidden() && isNew) {
		moveByBottom();
	} else {
		updateContentHeight();
	}
}

void TabbedPanel::setDesiredHeightValues(
		float64 ratio,
		int minHeight,
		int maxHeight) {
	_heightRatio = ratio;
	_minContentHeight = minHeight;
	_maxContentHeight = maxHeight;
	updateContentHeight();
}

void TabbedPanel::updateContentHeight() {
	auto addedHeight = innerPadding().top() + innerPadding().bottom();
	auto marginsHeight = _selector->marginTop() + _selector->marginBottom();
	auto availableHeight = _bottom - marginsHeight;
	auto wantedContentHeight = qRound(_heightRatio * availableHeight) - addedHeight;
	auto contentHeight = marginsHeight + std::clamp(
		wantedContentHeight,
		_minContentHeight,
		_maxContentHeight);
	auto resultTop = _bottom - addedHeight - contentHeight;
	if (contentHeight == _contentHeight) {
		move(x(), resultTop);
		return;
	}

	_contentHeight = contentHeight;

	resize(QRect(0, 0, innerRect().width(), _contentHeight).marginsAdded(innerPadding()).size());
	move(x(), resultTop);

	_selector->resize(innerRect().width(), _contentHeight);

	update();
}

void TabbedPanel::paintEvent(QPaintEvent *e) {
	Painter p(this);

	// This call can finish _a_show animation and destroy _showAnimation.
	auto opacityAnimating = _a_opacity.animating();

	auto showAnimating = _a_show.animating();
	if (_showAnimation && !showAnimating) {
		_showAnimation.reset();
		if (!opacityAnimating) {
			showChildren();
			_selector->afterShown();
		}
	}

	if (showAnimating) {
		Assert(_showAnimation != nullptr);
		if (auto opacity = _a_opacity.value(_hiding ? 0. : 1.)) {
			_showAnimation->paintFrame(p, 0, 0, width(), _a_show.value(1.), opacity);
		}
	} else if (opacityAnimating) {
		p.setOpacity(_a_opacity.value(_hiding ? 0. : 1.));
		p.drawPixmap(0, 0, _cache);
	} else if (_hiding || isHidden()) {
		hideFinished();
	} else {
		if (!_cache.isNull()) _cache = QPixmap();
		Ui::Shadow::paint(p, innerRect(), width(), st::emojiPanAnimation.shadow);
	}
}

void TabbedPanel::moveByBottom() {
	const auto right = std::max(parentWidget()->width() - _right, 0);
	moveToRight(right, y());
	updateContentHeight();
}

void TabbedPanel::enterEventHook(QEnterEvent *e) {
	Core::App().registerLeaveSubscription(this);
	showAnimated();
}

bool TabbedPanel::preventAutoHide() const {
	return _selector->preventAutoHide();
}

void TabbedPanel::leaveEventHook(QEvent *e) {
	Core::App().unregisterLeaveSubscription(this);
	if (preventAutoHide()) {
		return;
	}
	if (_a_show.animating() || _a_opacity.animating()) {
		hideAnimated();
	} else {
		_hideTimer.callOnce(kHideTimeoutMs);
	}
	return TWidget::leaveEventHook(e);
}

void TabbedPanel::otherEnter() {
	showAnimated();
}

void TabbedPanel::otherLeave() {
	if (preventAutoHide()) {
		return;
	}

	if (_a_opacity.animating()) {
		hideByTimerOrLeave();
	} else {
		_hideTimer.callOnce(0);
	}
}

void TabbedPanel::hideFast() {
	if (isHidden()) return;

	if (_selector && !_selector->isHidden()) {
		_selector->beforeHiding();
	}
	_hideTimer.cancel();
	_hiding = false;
	_a_opacity.stop();
	hideFinished();
}

void TabbedPanel::opacityAnimationCallback() {
	update();
	if (!_a_opacity.animating()) {
		if (_hiding) {
			_hiding = false;
			hideFinished();
		} else if (!_a_show.animating()) {
			showChildren();
			_selector->afterShown();
		}
	}
}

void TabbedPanel::hideByTimerOrLeave() {
	if (isHidden() || preventAutoHide()) return;

	hideAnimated();
}

void TabbedPanel::prepareCacheFor(bool hiding) {
	if (_a_opacity.animating()) {
		_hiding = hiding;
		return;
	}

	auto showAnimation = base::take(_a_show);
	auto showAnimationData = base::take(_showAnimation);
	_hiding = false;
	showChildren();

	_cache = Ui::GrabWidget(this);

	_a_show = base::take(showAnimation);
	_showAnimation = base::take(showAnimationData);
	_hiding = hiding;
	if (_a_show.animating()) {
		hideChildren();
	}
}

void TabbedPanel::startOpacityAnimation(bool hiding) {
	if (_selector && !_selector->isHidden()) {
		_selector->beforeHiding();
	}
	prepareCacheFor(hiding);
	hideChildren();
	_a_opacity.start(
		[=] { opacityAnimationCallback(); },
		_hiding ? 1. : 0.,
		_hiding ? 0. : 1.,
		st::emojiPanDuration);
}

void TabbedPanel::startShowAnimation() {
	if (!_a_show.animating()) {
		auto image = grabForAnimation();

		_showAnimation = std::make_unique<Ui::PanelAnimation>(st::emojiPanAnimation, Ui::PanelAnimation::Origin::BottomRight);
		auto inner = rect().marginsRemoved(st::emojiPanMargins);
		_showAnimation->setFinalImage(std::move(image), QRect(inner.topLeft() * cIntRetinaFactor(), inner.size() * cIntRetinaFactor()));
		_showAnimation->setCornerMasks(Images::CornersMask(ImageRoundRadius::Small));
		_showAnimation->start();
	}
	hideChildren();
	_a_show.start([this] { update(); }, 0., 1., st::emojiPanShowDuration);
}

QImage TabbedPanel::grabForAnimation() {
	auto cache = base::take(_cache);
	auto opacityAnimation = base::take(_a_opacity);
	auto showAnimationData = base::take(_showAnimation);
	auto showAnimation = base::take(_a_show);

	showChildren();
	Ui::SendPendingMoveResizeEvents(this);

	auto result = QImage(
		size() * cIntRetinaFactor(),
		QImage::Format_ARGB32_Premultiplied);
	result.setDevicePixelRatio(cRetinaFactor());
	result.fill(Qt::transparent);
	if (_selector) {
		QPainter p(&result);
		Ui::RenderWidget(p, _selector, _selector->pos());
	}

	_a_show = base::take(showAnimation);
	_showAnimation = base::take(showAnimationData);
	_a_opacity = base::take(opacityAnimation);
	_cache = base::take(cache);

	return result;
}

void TabbedPanel::hideAnimated() {
	if (isHidden() || _hiding) {
		return;
	}

	_hideTimer.cancel();
	if (_selector->isSliding()) {
		_hideAfterSlide = true;
	} else {
		startOpacityAnimation(true);
	}

	// There is no reason to worry about the message scheduling box
	// while it moves the user to the separate scheduled section.
	_shouldFinishHide = _selector->hasMenu();
}

void TabbedPanel::toggleAnimated() {
	if (isHidden() || _hiding || _hideAfterSlide) {
		showAnimated();
	} else {
		hideAnimated();
	}
}

void TabbedPanel::hideFinished() {
	hide();
	_a_show.stop();
	_showAnimation.reset();
	_cache = QPixmap();
	_hiding = false;
	_shouldFinishHide = false;
	_selector->hideFinished();
}

void TabbedPanel::showAnimated() {
	_hideTimer.cancel();
	_hideAfterSlide = false;
	showStarted();
}

void TabbedPanel::showStarted() {
	if (_shouldFinishHide) {
		return;
	}
	if (isHidden()) {
		_selector->showStarted();
		moveByBottom();
		raise();
		show();
		startShowAnimation();
	} else if (_hiding) {
		startOpacityAnimation(false);
	}
}

bool TabbedPanel::eventFilter(QObject *obj, QEvent *e) {
<<<<<<< HEAD
	if (e->type() == QEvent::Enter && !_preventHover) {
=======
	if (TabbedPanelShowOnClick.value()) {
		return false;
	} else if (e->type() == QEvent::Enter) {
>>>>>>> 95e806cb
		otherEnter();
	} else if (e->type() == QEvent::Leave) {
		otherLeave();
	}
	return false;
}

void TabbedPanel::showFromSelector() {
	if (isHidden()) {
		moveByBottom();
		startShowAnimation();
		show();
	}
	showChildren();
	showAnimated();
}

style::margins TabbedPanel::innerPadding() const {
	return st::emojiPanMargins;
}

QRect TabbedPanel::innerRect() const {
	return rect().marginsRemoved(innerPadding());
}

bool TabbedPanel::overlaps(const QRect &globalRect) const {
	if (isHidden() || !_cache.isNull()) return false;

	auto testRect = QRect(mapFromGlobal(globalRect.topLeft()), globalRect.size());
	auto inner = rect().marginsRemoved(st::emojiPanMargins);
	return inner.marginsRemoved(QMargins(st::roundRadiusSmall, 0, st::roundRadiusSmall, 0)).contains(testRect)
		|| inner.marginsRemoved(QMargins(0, st::roundRadiusSmall, 0, st::roundRadiusSmall)).contains(testRect);
}

TabbedPanel::~TabbedPanel() {
	hideFast();
	if (!_ownedSelector) {
		_controller->takeTabbedSelectorOwnershipFrom(this);
	}
}

} // namespace ChatHelpers<|MERGE_RESOLUTION|>--- conflicted
+++ resolved
@@ -417,13 +417,9 @@
 }
 
 bool TabbedPanel::eventFilter(QObject *obj, QEvent *e) {
-<<<<<<< HEAD
-	if (e->type() == QEvent::Enter && !_preventHover) {
-=======
 	if (TabbedPanelShowOnClick.value()) {
 		return false;
 	} else if (e->type() == QEvent::Enter) {
->>>>>>> 95e806cb
 		otherEnter();
 	} else if (e->type() == QEvent::Leave) {
 		otherLeave();
