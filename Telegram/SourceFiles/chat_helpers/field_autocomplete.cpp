--- conflicted
+++ resolved
@@ -908,13 +908,8 @@
 
 void FieldAutocompleteInner::mousePressEvent(QMouseEvent *e) {
 	selectByMouse(e->globalPos());
-<<<<<<< HEAD
 	if (e->button() == Qt::LeftButton || e->button() == Qt::RightButton) {
-		if (_overDelete && _sel >= 0 && _sel < (_mrows->isEmpty() ? _hrows->size() : _recentInlineBotsInRows)) {
-=======
-	if (e->button() == Qt::LeftButton) {
 		if (_overDelete && _sel >= 0 && _sel < (_mrows->empty() ? _hrows->size() : _recentInlineBotsInRows)) {
->>>>>>> ef30c776
 			bool removed = false;
 			if (_mrows->empty()) {
 				QString toRemove = _hrows->at(_sel);
