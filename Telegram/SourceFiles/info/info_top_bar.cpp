--- conflicted
+++ resolved
@@ -642,13 +642,10 @@
 			return tr::lng_filters_title();
 		case Section::SettingsType::Calls:
 			return tr::lng_settings_section_call_settings();
-<<<<<<< HEAD
+		case Section::SettingsType::Experimental:
+			return tr::lng_settings_experimental();
 		case Section::SettingsType::Kotato:
 			return rktr("ktg_settings_kotato");
-=======
-		case Section::SettingsType::Experimental:
-			return tr::lng_settings_experimental();
->>>>>>> 95e806cb
 		}
 		Unexpected("Bad settings type in Info::TitleValue()");
 
