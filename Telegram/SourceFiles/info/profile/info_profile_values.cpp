/*
This file is part of Telegram Desktop,
the official desktop application for the Telegram messaging service.

For license and copyright information please follow this link:
https://github.com/telegramdesktop/tdesktop/blob/master/LEGAL
*/
#include "info/profile/info_profile_values.h"

#include "core/application.h"
#include "core/click_handler_types.h"
#include "main/main_session.h"
#include "ui/wrap/slide_wrap.h"
#include "ui/text/text_utilities.h"
#include "lang/lang_keys.h"
#include "data/data_peer_values.h"
#include "data/data_shared_media.h"
#include "data/data_folder.h"
#include "data/data_changes.h"
#include "data/data_channel.h"
#include "data/data_chat.h"
#include "data/data_user.h"
#include "data/data_session.h"
#include "boxes/peers/edit_peer_permissions_box.h"
#include "app.h"

namespace Info {
namespace Profile {
namespace {

constexpr auto kMaxChannelId = -1000000000000;

using UpdateFlag = Data::PeerUpdate::Flag;

auto PlainAboutValue(not_null<PeerData*> peer) {
	return peer->session().changes().peerFlagsValue(
		peer,
		UpdateFlag::About
	) | rpl::map([=] {
		return peer->about();
	});
}

auto PlainUsernameValue(not_null<PeerData*> peer) {
	return peer->session().changes().peerFlagsValue(
		peer,
		UpdateFlag::Username
	) | rpl::map([=] {
		return peer->userName();
	});
}

void StripExternalLinks(TextWithEntities &text) {
	const auto local = [](const QString &url) {
		return !UrlRequiresConfirmation(QUrl::fromUserInput(url));
	};
	const auto notLocal = [&](const EntityInText &entity) {
		if (entity.type() == EntityType::CustomUrl) {
			return !local(entity.data());
		} else if (entity.type() == EntityType::Url) {
			return !local(text.text.mid(entity.offset(), entity.length()));
		} else {
			return false;
		}
	};
	text.entities.erase(
		ranges::remove_if(text.entities, notLocal),
		text.entities.end());
}

} // namespace

QString IDString(not_null<PeerData*> peer) {
	auto resultId = QString::number(peer->bareId());

	if (cShowChatId() == 2) {
		if (peer->isChannel()) {
			resultId = QString::number(kMaxChannelId - peer->bareId());
		} else if (peer->isChat()) {
			resultId = QString::number(-peer->bareId());
		}
	}

	return resultId;
}

rpl::producer<TextWithEntities> IDValue(not_null<PeerData*> peer) {
	return rpl::single(IDString(peer)) | Ui::Text::ToWithEntities();
}

rpl::producer<TextWithEntities> NameValue(not_null<PeerData*> peer) {
	return peer->session().changes().peerFlagsValue(
		peer,
		UpdateFlag::Name
	) | rpl::map([=] {
		return peer->name;
	}) | Ui::Text::ToWithEntities();
}

rpl::producer<TextWithEntities> PhoneValue(not_null<UserData*> user) {
	return user->session().changes().peerFlagsValue(
		user,
		UpdateFlag::PhoneNumber
	) | rpl::map([=] {
		return App::formatPhone(user->phone());
	}) | Ui::Text::ToWithEntities();
}

rpl::producer<QString> PlainAboutValue(not_null<PeerData*> peer) {
	/*
	if (const auto user = peer->asUser()) {
		if (!user->isBot()) {
			return rpl::single(QString());
		}
	}
	*/
	return peer->session().changes().peerFlagsValue(
		peer,
		UpdateFlag::About
	) | rpl::map([=] {
		return peer->about();
	});
}

rpl::producer<TextWithEntities> AboutValue(not_null<PeerData*> peer) {
	auto flags = TextParseLinks
		| TextParseMentions
		| TextParseHashtags;
	if (peer->isUser()) {
		flags |= TextParseBotCommands;
	}
	return PlainAboutValue(
		peer
	) | Ui::Text::ToWithEntities(
	) | rpl::map([=](TextWithEntities &&text) {
		TextUtilities::ParseEntities(text, flags);
		return std::move(text);
	});
}

rpl::producer<TextWithEntities> PhoneOrHiddenValue(not_null<UserData*> user) {
	return rpl::combine(
		PhoneValue(user),
		PlainUsernameValue(user),
		PlainAboutValue(user),
		tr::lng_info_mobile_hidden()
	) | rpl::map([](
			const TextWithEntities &phone,
			const QString &username,
			const QString &about,
			const QString &hidden) {
		return (phone.text.isEmpty() && username.isEmpty() && about.isEmpty())
			? Ui::Text::WithEntities(hidden)
			: phone;
	});
}

rpl::producer<TextWithEntities> UsernameValue(not_null<UserData*> user) {
	return PlainUsernameValue(
		user
	) | rpl::map([](QString &&username) {
		return username.isEmpty()
			? QString()
			: ('@' + username);
	}) | Ui::Text::ToWithEntities();
}

<<<<<<< HEAD
=======
rpl::producer<TextWithEntities> AboutValue(not_null<PeerData*> peer) {
	auto flags = TextParseLinks | TextParseMentions;
	const auto user = peer->asUser();
	const auto isBot = user && user->isBot();
	if (!user) {
		flags |= TextParseHashtags;
	} else if (isBot) {
		flags |= TextParseHashtags | TextParseBotCommands;
	}
	const auto stripExternal = peer->isChat()
		|| peer->isMegagroup()
		|| (user && !isBot);
	return PlainAboutValue(
		peer
	) | Ui::Text::ToWithEntities(
	) | rpl::map([=](TextWithEntities &&text) {
		TextUtilities::ParseEntities(text, flags);
		if (stripExternal) {
			StripExternalLinks(text);
		}
		return std::move(text);
	});
}

>>>>>>> 620639ef
rpl::producer<QString> LinkValue(not_null<PeerData*> peer) {
	return PlainUsernameValue(
		peer
	) | rpl::map([=](QString &&username) {
		return username.isEmpty()
			? QString()
			: peer->session().createInternalLinkFull(username);
	});
}

rpl::producer<const ChannelLocation*> LocationValue(
		not_null<ChannelData*> channel) {
	return channel->session().changes().peerFlagsValue(
		channel,
		UpdateFlag::ChannelLocation
	) | rpl::map([=] {
		return channel->getLocation();
	});
}

rpl::producer<bool> NotificationsEnabledValue(not_null<PeerData*> peer) {
	return rpl::merge(
		peer->session().changes().peerFlagsValue(
			peer,
			UpdateFlag::Notifications
		) | rpl::to_empty,
		peer->owner().defaultNotifyUpdates(peer)
	) | rpl::map([=] {
		return !peer->owner().notifyIsMuted(peer);
	}) | rpl::distinct_until_changed();
}

rpl::producer<bool> IsContactValue(not_null<UserData*> user) {
	return user->session().changes().peerFlagsValue(
		user,
		UpdateFlag::IsContact
	) | rpl::map([=] {
		return user->isContact();
	});
}

rpl::producer<bool> CanInviteBotToGroupValue(not_null<UserData*> user) {
	if (!user->isBot() || user->isSupport()) {
		return rpl::single(false);
	}
	return user->session().changes().peerFlagsValue(
		user,
		UpdateFlag::BotCanBeInvited
	) | rpl::map([=] {
		return !user->botInfo->cantJoinGroups;
	});
}

rpl::producer<bool> CanShareContactValue(not_null<UserData*> user) {
	return user->session().changes().peerFlagsValue(
		user,
		UpdateFlag::CanShareContact
	) | rpl::map([=] {
		return user->canShareThisContact();
	});
}

rpl::producer<bool> CanAddContactValue(not_null<UserData*> user) {
	using namespace rpl::mappers;
	if (user->isBot() || user->isSelf()) {
		return rpl::single(false);
	}
	return IsContactValue(
		user
	) | rpl::map(!_1);
}

rpl::producer<bool> HasLinkedChatValue(not_null<ChannelData*> channel) {
	return channel->session().changes().peerFlagsValue(
		channel,
		UpdateFlag::ChannelLinkedChat
	) | rpl::map([channel] { return channel->linkedChat() != nullptr; });
}

rpl::producer<bool> AmInChannelValue(not_null<ChannelData*> channel) {
	return channel->session().changes().peerFlagsValue(
		channel,
		UpdateFlag::ChannelAmIn
	) | rpl::map([=] {
		return channel->amIn();
	});
}

rpl::producer<int> MembersCountValue(not_null<PeerData*> peer) {
	if (const auto chat = peer->asChat()) {
		return peer->session().changes().peerFlagsValue(
			peer,
			UpdateFlag::Members
		) | rpl::map([=] {
			return chat->amIn()
				? std::max(chat->count, int(chat->participants.size()))
				: 0;
		});
	} else if (const auto channel = peer->asChannel()) {
		return peer->session().changes().peerFlagsValue(
			peer,
			UpdateFlag::Members
		) | rpl::map([=] {
			return channel->membersCount();
		});
	}
	Unexpected("User in MembersCountViewer().");
}

rpl::producer<int> AdminsCountValue(not_null<PeerData*> peer) {
	if (const auto chat = peer->asChat()) {
		return peer->session().changes().peerFlagsValue(
			peer,
			UpdateFlag::Admins | UpdateFlag::Rights
		) | rpl::map([=] {
			return chat->participants.empty()
				? 0
				: int(chat->admins.size() + 1); // + creator
		});
	} else if (const auto channel = peer->asChannel()) {
		return peer->session().changes().peerFlagsValue(
			peer,
			UpdateFlag::Admins | UpdateFlag::Rights
		) | rpl::map([=] {
			return channel->canViewAdmins()
				? channel->adminsCount()
				: 0;
		});
	}
	Unexpected("User in AdminsCountValue().");
}


rpl::producer<int> RestrictionsCountValue(not_null<PeerData*> peer) {
	const auto countOfRestrictions = [](ChatRestrictions restrictions) {
		auto count = 0;
		for (const auto f : Data::ListOfRestrictions()) {
			if (restrictions & f) count++;
		}
		return int(Data::ListOfRestrictions().size()) - count;
	};

	if (const auto chat = peer->asChat()) {
		return peer->session().changes().peerFlagsValue(
			peer,
			UpdateFlag::Rights
		) | rpl::map([=] {
			return countOfRestrictions(chat->defaultRestrictions());
		});
	} else if (const auto channel = peer->asChannel()) {
		return peer->session().changes().peerFlagsValue(
			peer,
			UpdateFlag::Rights
		) | rpl::map([=] {
			return countOfRestrictions(channel->defaultRestrictions());
		});
	}
	Unexpected("User in RestrictionsCountValue().");
}

rpl::producer<not_null<PeerData*>> MigratedOrMeValue(
		not_null<PeerData*> peer) {
	if (const auto chat = peer->asChat()) {
		return peer->session().changes().peerFlagsValue(
			peer,
			UpdateFlag::Migration
		) | rpl::map([=] {
			return chat->migrateToOrMe();
		});
	} else {
		return rpl::single(peer);
	}
}

rpl::producer<int> RestrictedCountValue(not_null<ChannelData*> channel) {
	return channel->session().changes().peerFlagsValue(
		channel,
		UpdateFlag::BannedUsers | UpdateFlag::Rights
	) | rpl::map([=] {
		return channel->canViewBanned()
			? channel->restrictedCount()
			: 0;
	});
}

rpl::producer<int> KickedCountValue(not_null<ChannelData*> channel) {
	return channel->session().changes().peerFlagsValue(
		channel,
		UpdateFlag::BannedUsers | UpdateFlag::Rights
	) | rpl::map([=] {
		return channel->canViewBanned()
			? channel->kickedCount()
			: 0;
	});
}

rpl::producer<int> SharedMediaCountValue(
		not_null<PeerData*> peer,
		PeerData *migrated,
		Storage::SharedMediaType type) {
	auto aroundId = 0;
	auto limit = 0;
	auto updated = SharedMediaMergedViewer(
		&peer->session(),
		SharedMediaMergedKey(
			SparseIdsMergedSlice::Key(
				peer->id,
				migrated ? migrated->id : 0,
				aroundId),
			type),
		limit,
		limit
	) | rpl::map([](const SparseIdsMergedSlice &slice) {
		return slice.fullCount();
	}) | rpl::filter_optional();
	return rpl::single(0) | rpl::then(std::move(updated));
}

rpl::producer<int> CommonGroupsCountValue(not_null<UserData*> user) {
	return user->session().changes().peerFlagsValue(
		user,
		UpdateFlag::CommonChats
	) | rpl::map([=] {
		return user->commonChatsCount();
	});
}

rpl::producer<bool> CanAddMemberValue(not_null<PeerData*> peer) {
	if (const auto chat = peer->asChat()) {
		return peer->session().changes().peerFlagsValue(
			peer,
			UpdateFlag::Rights
		) | rpl::map([=] {
			return chat->canAddMembers();
		});
	} else if (const auto channel = peer->asChannel()) {
		return peer->session().changes().peerFlagsValue(
			peer,
			UpdateFlag::Rights
		) | rpl::map([=] {
			return channel->canAddMembers();
		});
	}
	return rpl::single(false);
}

rpl::producer<bool> VerifiedValue(not_null<PeerData*> peer) {
	if (const auto user = peer->asUser()) {
		return Data::PeerFlagValue(user, MTPDuser::Flag::f_verified);
	} else if (const auto channel = peer->asChannel()) {
		return Data::PeerFlagValue(
			channel,
			MTPDchannel::Flag::f_verified);
	}
	return rpl::single(false);
}

rpl::producer<bool> ScamValue(not_null<PeerData*> peer) {
	if (const auto user = peer->asUser()) {
		return Data::PeerFlagValue(user, MTPDuser::Flag::f_scam);
	} else if (const auto channel = peer->asChannel()) {
		return Data::PeerFlagValue(
			channel,
			MTPDchannel::Flag::f_scam);
	}
	return rpl::single(false);
}
// // #feed
//rpl::producer<int> FeedChannelsCountValue(not_null<Data::Feed*> feed) {
//	using Flag = Data::FeedUpdateFlag;
//	return rpl::single(
//		Data::FeedUpdate{ feed, Flag::Channels }
//	) | rpl::then(
//		feed->owner().feedUpdated()
//	) | rpl::filter([=](const Data::FeedUpdate &update) {
//		return (update.feed == feed) && (update.flag == Flag::Channels);
//	}) | rpl::filter([=] {
//		return feed->channelsLoaded();
//	}) | rpl::map([=] {
//		return int(feed->channels().size());
//	}) | rpl::distinct_until_changed();
//}

} // namespace Profile
} // namespace Info<|MERGE_RESOLUTION|>--- conflicted
+++ resolved
@@ -106,38 +106,6 @@
 	}) | Ui::Text::ToWithEntities();
 }
 
-rpl::producer<QString> PlainAboutValue(not_null<PeerData*> peer) {
-	/*
-	if (const auto user = peer->asUser()) {
-		if (!user->isBot()) {
-			return rpl::single(QString());
-		}
-	}
-	*/
-	return peer->session().changes().peerFlagsValue(
-		peer,
-		UpdateFlag::About
-	) | rpl::map([=] {
-		return peer->about();
-	});
-}
-
-rpl::producer<TextWithEntities> AboutValue(not_null<PeerData*> peer) {
-	auto flags = TextParseLinks
-		| TextParseMentions
-		| TextParseHashtags;
-	if (peer->isUser()) {
-		flags |= TextParseBotCommands;
-	}
-	return PlainAboutValue(
-		peer
-	) | Ui::Text::ToWithEntities(
-	) | rpl::map([=](TextWithEntities &&text) {
-		TextUtilities::ParseEntities(text, flags);
-		return std::move(text);
-	});
-}
-
 rpl::producer<TextWithEntities> PhoneOrHiddenValue(not_null<UserData*> user) {
 	return rpl::combine(
 		PhoneValue(user),
@@ -165,8 +133,6 @@
 	}) | Ui::Text::ToWithEntities();
 }
 
-<<<<<<< HEAD
-=======
 rpl::producer<TextWithEntities> AboutValue(not_null<PeerData*> peer) {
 	auto flags = TextParseLinks | TextParseMentions;
 	const auto user = peer->asUser();
@@ -176,22 +142,25 @@
 	} else if (isBot) {
 		flags |= TextParseHashtags | TextParseBotCommands;
 	}
+	/*
 	const auto stripExternal = peer->isChat()
 		|| peer->isMegagroup()
 		|| (user && !isBot);
+	*/
 	return PlainAboutValue(
 		peer
 	) | Ui::Text::ToWithEntities(
 	) | rpl::map([=](TextWithEntities &&text) {
 		TextUtilities::ParseEntities(text, flags);
+		/*
 		if (stripExternal) {
 			StripExternalLinks(text);
 		}
+		*/
 		return std::move(text);
 	});
 }
 
->>>>>>> 620639ef
 rpl::producer<QString> LinkValue(not_null<PeerData*> peer) {
 	return PlainUsernameValue(
 		peer
