--- conflicted
+++ resolved
@@ -116,19 +116,11 @@
     reference/InstanceImplReference.h
 )
 
-<<<<<<< HEAD
-    target_link_libraries(lib_tgcalls
-    PRIVATE
-        desktop-app::external_webrtc
-        desktop-app::external_openssl
-    )
-endif()
-=======
 target_link_libraries(lib_tgcalls
 PRIVATE
     desktop-app::external_webrtc
-)
->>>>>>> 740ffb3c
+    desktop-app::external_openssl
+)
 
 target_compile_definitions(lib_tgcalls
 PRIVATE
