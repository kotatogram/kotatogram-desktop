QT += core gui network widgets

CONFIG += plugin static c++11

CONFIG(debug, debug|release) {
    DEFINES += _DEBUG
    OBJECTS_DIR = ./../DebugIntermediate
    MOC_DIR = ./GenFiles/Debug
    RCC_DIR = ./GenFiles
    DESTDIR = ./../Debug
}
CONFIG(release, debug|release) {
    DEFINES += _WITH_DEBUG CUSTOM_API_ID
    OBJECTS_DIR = ./../ReleaseIntermediate
    MOC_DIR = ./GenFiles/Release
    RCC_DIR = ./GenFiles
    DESTDIR = ./../Release
}

macx {
    QMAKE_INFO_PLIST = ./SourceFiles/Telegram.plist
    OBJECTIVE_SOURCES += ./SourceFiles/pspecific_mac_p.mm
    OBJECTIVE_HEADERS += ./SourceFiles/pspecific_mac_p.h
    QMAKE_LFLAGS += -framework Cocoa
}

linux {
    SOURCES += ./SourceFiles/pspecific_linux.cpp
    HEADERS += ./SourceFiles/pspecific_linux.h
}

style_auto_cpp.target = ./GeneratedFiles/style_auto.cpp
style_auto_cpp.depends = FORCE
style_auto_cpp.commands = mkdir -p ./../../Telegram/GeneratedFiles && ./../DebugStyle/MetaStyle -classes_in ./../../Telegram/Resources/style_classes.txt -classes_out ./../../Telegram/GeneratedFiles/style_classes.h -styles_in ./../../Telegram/Resources/style.txt -styles_out ./../../Telegram/GeneratedFiles/style_auto.h -path_to_sprites ./../../Telegram/SourceFiles/art/
style_auto_cpp.depends = ./../../Telegram/Resources/style.txt

style_auto_h.target = ./GeneratedFiles/style_auto.h
style_auto_h.depends = FORCE
style_auto_h.commands = mkdir -p ./../../Telegram/GeneratedFiles && ./../DebugStyle/MetaStyle -classes_in ./../../Telegram/Resources/style_classes.txt -classes_out ./../../Telegram/GeneratedFiles/style_classes.h -styles_in ./../../Telegram/Resources/style.txt -styles_out ./../../Telegram/GeneratedFiles/style_auto.h -path_to_sprites ./../../Telegram/SourceFiles/art/
style_auto_h.depends = ./../../Telegram/Resources/style.txt

style_classes_h.target = ./GeneratedFiles/style_classes.h
style_classes_h.depends = FORCE
style_classes_h.commands = mkdir -p ./../../Telegram/GeneratedFiles && ./../DebugStyle/MetaStyle -classes_in ./../../Telegram/Resources/style_classes.txt -classes_out ./../../Telegram/GeneratedFiles/style_classes.h -styles_in ./../../Telegram/Resources/style.txt -styles_out ./../../Telegram/GeneratedFiles/style_auto.h -path_to_sprites ./../../Telegram/SourceFiles/art/
style_classes_h.depends = ./../../Telegram/Resources/style_classes.txt

numbers_cpp.target = ./GeneratedFiles/numbers.cpp
numbers_cpp.depends = FORCE
numbers_cpp.commands = mkdir -p ./../../Telegram/GeneratedFiles && ./../DebugStyle/MetaStyle -classes_in ./../../Telegram/Resources/style_classes.txt -classes_out ./../../Telegram/GeneratedFiles/style_classes.h -styles_in ./../../Telegram/Resources/style.txt -styles_out ./../../Telegram/GeneratedFiles/style_auto.h -path_to_sprites ./../../Telegram/SourceFiles/art/
numbers_cpp.depends = ./../../Telegram/Resources/numbers.txt 

lang_auto_cpp.target = ./GeneratedFiles/lang_auto.cpp
lang_auto_cpp.depends = FORCE
lang_auto_cpp.commands = mkdir -p ./../../Telegram/GeneratedFiles && ./../DebugLang/MetaLang -lang_in ./../../Telegram/Resources/lang.strings -lang_out ./../../Telegram/GeneratedFiles/lang_auto
lang_auto_cpp.depends = ./../../Telegram/Resources/lang.strings

lang_auto_h.target = ./GeneratedFiles/lang_auto.h
lang_auto_h.depends = FORCE
lang_auto_h.commands = mkdir -p ./../../Telegram/GeneratedFiles && ./../DebugLang/MetaLang -lang_in ./../../Telegram/Resources/lang.strings -lang_out ./../../Telegram/GeneratedFiles/lang_auto
lang_auto_h.depends = ./../../Telegram/Resources/lang.strings

hook.depends = style_auto_cpp style_auto_h style_classes_h numbers_cpp lang_auto_cpp lang_auto_h
CONFIG(debug,debug|release):hook.target = Makefile.Debug
CONFIG(release,debug|release):hook.target = Makefile.Release

QMAKE_EXTRA_TARGETS += style_auto_cpp style_auto_h style_classes_h numbers_cpp lang_auto_cpp lang_auto_h hook

PRE_TARGETDEPS += ./GeneratedFiles/style_auto.cpp ./GeneratedFiles/style_auto.h ./GeneratedFiles/style_classes.h ./GeneratedFiles/numbers.cpp ./GeneratedFiles/lang_auto.h ./GeneratedFiles/lang_auto.cpp

unix {
    linux-g++:QMAKE_TARGET.arch = $$QMAKE_HOST.arch
    linux-g++-32:QMAKE_TARGET.arch = x86
    linux-g++-64:QMAKE_TARGET.arch = x86_64

    contains(QMAKE_TARGET.arch, x86_64) {
        DEFINES += Q_OS_LINUX64
    } else {
        DEFINES += Q_OS_LINUX32
    }
}

SOURCES += \
    ./SourceFiles/main.cpp \
    ./SourceFiles/stdafx.cpp \
    ./SourceFiles/apiwrap.cpp \
    ./SourceFiles/app.cpp \
    ./SourceFiles/application.cpp \
    ./SourceFiles/audio.cpp \
    ./SourceFiles/autoupdater.cpp \
    ./SourceFiles/dialogswidget.cpp \
    ./SourceFiles/dropdown.cpp \
<<<<<<< HEAD
	./SourceFiles/facades.cpp \
=======
    ./SourceFiles/facades.cpp \
>>>>>>> 8f35281e
    ./SourceFiles/fileuploader.cpp \
    ./SourceFiles/history.cpp \
    ./SourceFiles/historywidget.cpp \
    ./SourceFiles/lang.cpp \
    ./SourceFiles/langloaderplain.cpp \
    ./SourceFiles/layerwidget.cpp \
    ./SourceFiles/mediaview.cpp \
    ./SourceFiles/overviewwidget.cpp \
    ./SourceFiles/passcodewidget.cpp \
    ./SourceFiles/profilewidget.cpp \
    ./SourceFiles/playerwidget.cpp \
    ./SourceFiles/localimageloader.cpp \
    ./SourceFiles/localstorage.cpp \
    ./SourceFiles/logs.cpp \
    ./SourceFiles/mainwidget.cpp \
    ./SourceFiles/settings.cpp \
    ./SourceFiles/settingswidget.cpp \
    ./SourceFiles/structs.cpp \
    ./SourceFiles/sysbuttons.cpp \
    ./SourceFiles/title.cpp \
    ./SourceFiles/types.cpp \
    ./SourceFiles/window.cpp \
    ./SourceFiles/mtproto/mtp.cpp \
    ./SourceFiles/mtproto/mtpAuthKey.cpp \
    ./SourceFiles/mtproto/mtpConnection.cpp \
    ./SourceFiles/mtproto/mtpCoreTypes.cpp \
    ./SourceFiles/mtproto/mtpDC.cpp \
    ./SourceFiles/mtproto/mtpFileLoader.cpp \
    ./SourceFiles/mtproto/mtpRPC.cpp \
    ./SourceFiles/mtproto/mtpScheme.cpp \
    ./SourceFiles/mtproto/mtpSession.cpp \
    ./SourceFiles/gui/animation.cpp \
    ./SourceFiles/gui/boxshadow.cpp \
    ./SourceFiles/gui/button.cpp \
    ./SourceFiles/gui/popupmenu.cpp \
    ./SourceFiles/gui/countryinput.cpp \
    ./SourceFiles/gui/emoji_config.cpp \
    ./SourceFiles/gui/filedialog.cpp \
    ./SourceFiles/gui/flatbutton.cpp \
    ./SourceFiles/gui/flatcheckbox.cpp \
    ./SourceFiles/gui/flatinput.cpp \
    ./SourceFiles/gui/flatlabel.cpp \
    ./SourceFiles/gui/flattextarea.cpp \
    ./SourceFiles/gui/images.cpp \
    ./SourceFiles/gui/scrollarea.cpp \
    ./SourceFiles/gui/style_core.cpp \
    ./SourceFiles/gui/text.cpp \
    ./SourceFiles/gui/twidget.cpp \
    ./GeneratedFiles/lang_auto.cpp \
    ./GeneratedFiles/style_auto.cpp \
    ./GeneratedFiles/numbers.cpp \
    ./SourceFiles/boxes/aboutbox.cpp \
    ./SourceFiles/boxes/abstractbox.cpp \
    ./SourceFiles/boxes/addcontactbox.cpp \
    ./SourceFiles/boxes/autolockbox.cpp \
    ./SourceFiles/boxes/backgroundbox.cpp \
    ./SourceFiles/boxes/confirmbox.cpp \
    ./SourceFiles/boxes/connectionbox.cpp \
    ./SourceFiles/boxes/contactsbox.cpp \
    ./SourceFiles/boxes/downloadpathbox.cpp \
    ./SourceFiles/boxes/emojibox.cpp \
    ./SourceFiles/boxes/languagebox.cpp \
    ./SourceFiles/boxes/passcodebox.cpp \
    ./SourceFiles/boxes/photocropbox.cpp \
    ./SourceFiles/boxes/photosendbox.cpp \
    ./SourceFiles/boxes/sessionsbox.cpp \
    ./SourceFiles/boxes/stickersetbox.cpp \
    ./SourceFiles/boxes/usernamebox.cpp \
    ./SourceFiles/intro/intro.cpp \
    ./SourceFiles/intro/introcode.cpp \
    ./SourceFiles/intro/introphone.cpp \
    ./SourceFiles/intro/intropwdcheck.cpp \
    ./SourceFiles/intro/introsignup.cpp \
    ./SourceFiles/intro/introsteps.cpp

HEADERS += \
    ./SourceFiles/stdafx.h \
    ./SourceFiles/apiwrap.h \
    ./SourceFiles/app.h \
    ./SourceFiles/application.h \
    ./SourceFiles/audio.h \
    ./SourceFiles/autoupdater.h \
    ./SourceFiles/config.h \
    ./SourceFiles/countries.h \
    ./SourceFiles/dialogswidget.h \
    ./SourceFiles/dropdown.h \
<<<<<<< HEAD
	./SourceFiles/facades.h \
=======
    ./SourceFiles/facades.h \
>>>>>>> 8f35281e
    ./SourceFiles/fileuploader.h \
    ./SourceFiles/history.h \
    ./SourceFiles/historywidget.h \
    ./SourceFiles/lang.h \
    ./SourceFiles/langloaderplain.h \
    ./SourceFiles/layerwidget.h \
    ./SourceFiles/mediaview.h \
    ./SourceFiles/numbers.h \
    ./SourceFiles/overviewwidget.h \
    ./SourceFiles/passcodewidget.h \
    ./SourceFiles/profilewidget.h \
    ./SourceFiles/playerwidget.h \
    ./SourceFiles/localimageloader.h \
    ./SourceFiles/localstorage.h \
    ./SourceFiles/logs.h \
    ./SourceFiles/mainwidget.h \
    ./SourceFiles/settings.h \
    ./SourceFiles/settingswidget.h \
    ./SourceFiles/structs.h \
    ./SourceFiles/style.h \
    ./SourceFiles/sysbuttons.h \
    ./SourceFiles/title.h \
    ./SourceFiles/types.h \
    ./SourceFiles/window.h \
    ./SourceFiles/mtproto/mtpSessionImpl.h \
    ./SourceFiles/mtproto/mtp.h \
    ./SourceFiles/mtproto/mtpAuthKey.h \
    ./SourceFiles/mtproto/mtpConnection.h \
    ./SourceFiles/mtproto/mtpCoreTypes.h \
    ./SourceFiles/mtproto/mtpDC.h \
    ./SourceFiles/mtproto/mtpFileLoader.h \
    ./SourceFiles/mtproto/mtpPublicRSA.h \
    ./SourceFiles/mtproto/mtpRPC.h \
    ./SourceFiles/mtproto/mtpScheme.h \
    ./SourceFiles/mtproto/mtpSession.h \
    ./SourceFiles/pspecific.h \
    ./SourceFiles/gui/animation.h \
    ./SourceFiles/gui/boxshadow.h \
    ./SourceFiles/gui/button.h \
    ./SourceFiles/gui/popupmenu.h \
    ./SourceFiles/gui/countryinput.h \
    ./SourceFiles/gui/emoji_config.h \
    ./SourceFiles/gui/filedialog.h \
    ./SourceFiles/gui/flatbutton.h \
    ./SourceFiles/gui/flatcheckbox.h \
    ./SourceFiles/gui/flatinput.h \
    ./SourceFiles/gui/flatlabel.h \
    ./SourceFiles/gui/flattextarea.h \
    ./SourceFiles/gui/images.h \
    ./SourceFiles/gui/scrollarea.h \
    ./SourceFiles/gui/style_core.h \
    ./SourceFiles/gui/text.h \
    ./SourceFiles/gui/twidget.h \
    ./GeneratedFiles/lang_auto.h \
    ./GeneratedFiles/style_auto.h \
    ./GeneratedFiles/style_classes.h \
    ./SourceFiles/boxes/aboutbox.h \
    ./SourceFiles/boxes/abstractbox.h \
    ./SourceFiles/boxes/addcontactbox.h \
    ./SourceFiles/boxes/autolockbox.h \
    ./SourceFiles/boxes/backgroundbox.h \
    ./SourceFiles/boxes/confirmbox.h \
    ./SourceFiles/boxes/connectionbox.h \
    ./SourceFiles/boxes/contactsbox.h \
    ./SourceFiles/boxes/downloadpathbox.h \
    ./SourceFiles/boxes/emojibox.h \
    ./SourceFiles/boxes/languagebox.h \
    ./SourceFiles/boxes/passcodebox.h \
    ./SourceFiles/boxes/photocropbox.h \
    ./SourceFiles/boxes/photosendbox.h \
    ./SourceFiles/boxes/sessionsbox.h \
    ./SourceFiles/boxes/stickersetbox.h \
    ./SourceFiles/boxes/usernamebox.h \
    ./SourceFiles/intro/intro.h \
    ./SourceFiles/intro/introcode.h \
    ./SourceFiles/intro/introphone.h \
    ./SourceFiles/intro/intropwdcheck.h \
    ./SourceFiles/intro/introsignup.h \
    ./SourceFiles/intro/introsteps.h

win32 {
SOURCES += \
  ./SourceFiles/pspecific_wnd.cpp
HEADERS += \
  ./SourceFiles/pspecific_wnd.h
}

macx {
SOURCES += \
  ./SourceFiles/pspecific_mac.cpp
HEADERS += \
  ./SourceFiles/pspecific_mac.h
}

CONFIG += precompile_header

PRECOMPILED_HEADER = ./SourceFiles/stdafx.h

QMAKE_CXXFLAGS_WARN_ON += -Wno-unused-result -Wno-unused-parameter -Wno-unused-variable -Wno-switch -Wno-comment -Wno-unused-but-set-variable

CONFIG(release, debug|release) {
    QMAKE_CXXFLAGS_RELEASE -= -O2
    QMAKE_CXXFLAGS_RELEASE += -Ofast -flto -fno-strict-aliasing
    QMAKE_LFLAGS_RELEASE -= -O1
    QMAKE_LFLAGS_RELEASE += -Ofast -flto
}

INCLUDEPATH += ./../../Libraries/QtStatic/qtbase/include/QtGui/5.5.1/QtGui\
               ./../../Libraries/QtStatic/qtbase/include/QtCore/5.5.1/QtCore\
               ./../../Libraries/QtStatic/qtbase/include\
               /usr/local/include/opus\
               ./SourceFiles\
               ./GeneratedFiles

INCLUDEPATH += "/usr/include/libappindicator-0.1"
INCLUDEPATH += "/usr/include/gtk-2.0"
INCLUDEPATH += "/usr/include/glib-2.0"
INCLUDEPATH += "/usr/lib/x86_64-linux-gnu/glib-2.0/include"
INCLUDEPATH += "/usr/lib/i386-linux-gnu/glib-2.0/include"
INCLUDEPATH += "/usr/include/cairo"
INCLUDEPATH += "/usr/include/pango-1.0"
INCLUDEPATH += "/usr/lib/x86_64-linux-gnu/gtk-2.0/include"
INCLUDEPATH += "/usr/lib/i386-linux-gnu/gtk-2.0/include"
INCLUDEPATH += "/usr/include/gdk-pixbuf-2.0"
INCLUDEPATH += "/usr/include/atk-1.0"

INCLUDEPATH += "/usr/include/dee-1.0"
INCLUDEPATH += "/usr/include/libdbusmenu-glib-0.4"

LIBS += -lcrypto -lssl -lz -ldl -llzma -lexif -lopenal -lavformat -lavcodec -lswresample -lavutil -lopus
LIBS += ./../../../Libraries/QtStatic/qtbase/plugins/platforminputcontexts/libcomposeplatforminputcontextplugin.a \
        ./../../../Libraries/QtStatic/qtbase/plugins/platforminputcontexts/libibusplatforminputcontextplugin.a \
        ./../../../Libraries/QtStatic/qtbase/plugins/platforminputcontexts/libfcitxplatforminputcontextplugin.a
LIBS += /usr/local/lib/libxkbcommon.a

RESOURCES += \
    ./SourceFiles/telegram.qrc \
    ./SourceFiles/telegram_linux.qrc \
    ./SourceFiles/telegram_emojis.qrc

OTHER_FILES += \
    Resources/style_classes.txt \
    Resources/style.txt \
    Resources/lang.strings \
    SourceFiles/langs/lang_it.strings \
    SourceFiles/langs/lang_es.strings \
    SourceFiles/langs/lang_de.strings \
    SourceFiles/langs/lang_nl.strings \
    SourceFiles/langs/lang_pt_BR.strings<|MERGE_RESOLUTION|>--- conflicted
+++ resolved
@@ -89,11 +89,7 @@
     ./SourceFiles/autoupdater.cpp \
     ./SourceFiles/dialogswidget.cpp \
     ./SourceFiles/dropdown.cpp \
-<<<<<<< HEAD
-	./SourceFiles/facades.cpp \
-=======
     ./SourceFiles/facades.cpp \
->>>>>>> 8f35281e
     ./SourceFiles/fileuploader.cpp \
     ./SourceFiles/history.cpp \
     ./SourceFiles/historywidget.cpp \
@@ -180,11 +176,7 @@
     ./SourceFiles/countries.h \
     ./SourceFiles/dialogswidget.h \
     ./SourceFiles/dropdown.h \
-<<<<<<< HEAD
-	./SourceFiles/facades.h \
-=======
     ./SourceFiles/facades.h \
->>>>>>> 8f35281e
     ./SourceFiles/fileuploader.h \
     ./SourceFiles/history.h \
     ./SourceFiles/historywidget.h \
