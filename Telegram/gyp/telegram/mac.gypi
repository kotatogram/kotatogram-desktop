# This file is part of Telegram Desktop,
# the official desktop application for the Telegram messaging service.
#
# For license and copyright information please follow this link:
# https://github.com/telegramdesktop/tdesktop/blob/master/LEGAL

{
  'conditions': [[ 'build_mac', {
    'mac_hardened_runtime': 1,
    'mac_bundle': '1',
    'mac_bundle_resources': [
      '<!@(python -c "for s in \'<@(langpacks)\'.split(\' \'): print(\'<(res_loc)/langs/\' + s + \'.lproj/Localizable.strings\')")',
      '<(DEPTH)/../Telegram/Images.xcassets',
    ],
    'xcode_settings': {
      'INFOPLIST_FILE': '../Telegram.plist',
      'CURRENT_PROJECT_VERSION': '<!(helpers/common/print_version.sh <(DEPTH)/../build/version)',
      'ASSETCATALOG_COMPILER_APPICON_NAME': 'AppIcon',
      'ENABLE_HARDENED_RUNTIME': 'YES',
      'OTHER_CODE_SIGN_FLAGS': [
        '--deep',
      ],
      'OTHER_LDFLAGS': [
        '-lbsm',
        '-lm',
        '/usr/local/lib/liblzma.a',
      ],
    },
    'include_dirs': [
      '/usr/local/include',
    ],
    'library_dirs': [
      '/usr/local/lib',
    ],
    'sources': [
      '<(DEPTH)/../Telegram/Telegram.entitlements',
    ],
    'configurations': {
      'Debug': {
        'xcode_settings': {
          'GCC_OPTIMIZATION_LEVEL': '0',
        },
      },
      'Release': {
        'xcode_settings': {
          'DEBUG_INFORMATION_FORMAT': 'dwarf-with-dsym',
          'LLVM_LTO': 'YES',
          'GCC_OPTIMIZATION_LEVEL': 'fast',
        },
      },
    },
  }], [ 'build_osx', {
    'xcode_settings': {
      'OTHER_LDFLAGS': [
        '-lbase',
        '-lcrashpad_client',
        '-lcrashpad_util',
        '/usr/local/lib/libz.a',
        '/usr/local/lib/libopus.a',
        '/usr/local/lib/libopenal.a',
        '/usr/local/lib/libiconv.a',
        '/usr/local/lib/libavcodec.a',
        '/usr/local/lib/libavformat.a',
        '/usr/local/lib/libavutil.a',
        '/usr/local/lib/libswscale.a',
        '/usr/local/lib/libswresample.a',
      ],
    },
    'include_dirs': [
      '/usr/local',
      '<(libs_loc)/crashpad',
      '<(libs_loc)/crashpad/third_party/mini_chromium/mini_chromium',
    ],
    'configurations': {
      'Debug': {
        'xcode_settings': {
<<<<<<< HEAD
          'PRODUCT_BUNDLE_IDENTIFIER': 'io.github.KotatogramDebugOld',
=======
          'PRODUCT_BUNDLE_IDENTIFIER': 'com.tdesktop.TelegramDebugOsx',
>>>>>>> 54a64c01
        },
        'library_dirs': [
          '<(libs_loc)/crashpad/out/Debug',
        ],
      },
      'Release': {
        'xcode_settings': {
          'PRODUCT_BUNDLE_IDENTIFIER': 'io.github.Kotatogram',
        },
        'library_dirs': [
          '<(libs_loc)/crashpad/out/Release',
        ],
      },
    },
    'postbuilds': [{
      'postbuild_name': 'Force Frameworks path',
      'action': [
        'mkdir', '-p', '${BUILT_PRODUCTS_DIR}/Kotatogram.app/Contents/Frameworks/'
      ],
    }, {
      'postbuild_name': 'Copy Updater to Frameworks',
      'action': [
        'cp',
        '${BUILT_PRODUCTS_DIR}/Updater',
        '${BUILT_PRODUCTS_DIR}/Kotatogram.app/Contents/Frameworks/',
      ],
    }, {
      'postbuild_name': 'Force Helpers path',
      'action': [
        'mkdir', '-p', '${BUILT_PRODUCTS_DIR}/Kotatogram.app/Contents/Helpers/'
      ],
    }, {
      'postbuild_name': 'Copy crashpad_handler to Helpers',
      'action': [
        'cp',
<<<<<<< HEAD
        '<(libs_loc)/macold/crashpad/out/${CONFIGURATION}/crashpad_handler',
        '${BUILT_PRODUCTS_DIR}/Kotatogram.app/Contents/Helpers/',
=======
        '<(libs_loc)/crashpad/out/${CONFIGURATION}/crashpad_handler',
        '${BUILT_PRODUCTS_DIR}/Telegram.app/Contents/Helpers/',
>>>>>>> 54a64c01
      ],
    }],
  }, {
    'xcode_settings': {
      'OTHER_LDFLAGS': [
        '/usr/local/lib/libz.a',
        '/usr/local/lib/libopus.a',
        '/usr/local/lib/libopenal.a',
        '/usr/local/lib/libiconv.a',
        '/usr/local/lib/libavcodec.a',
        '/usr/local/lib/libavformat.a',
        '/usr/local/lib/libavutil.a',
        '/usr/local/lib/libswscale.a',
        '/usr/local/lib/libswresample.a',
      ],
    },
    'include_dirs': [
      '<(libs_loc)/crashpad',
      '<(libs_loc)/crashpad/third_party/mini_chromium/mini_chromium',
    ],
    'configurations': {
      'Debug': {
        'library_dirs': [
          '<(libs_loc)/crashpad/out/Debug',
        ],
      },
      'Release': {
        'library_dirs': [
          '<(libs_loc)/crashpad/out/Release',
        ],
      },
    },
  }], [ '"<(build_osx)" != "1" and "<(build_macstore)" != "1"', {
    'xcode_settings': {
      'OTHER_LDFLAGS': [
        '-lbase',
        '-lcrashpad_client',
        '-lcrashpad_util',
      ],
     },
    'configurations': {
      'Debug': {
        'xcode_settings': {
          'PRODUCT_BUNDLE_IDENTIFIER': 'io.github.KotatogramDebug',
        },
      },
      'Release': {
        'xcode_settings': {
          'PRODUCT_BUNDLE_IDENTIFIER': 'io.github.Kotatogram',
        },
      },
    },
    'postbuilds': [{
      'postbuild_name': 'Force Frameworks path',
      'action': [
        'mkdir', '-p', '${BUILT_PRODUCTS_DIR}/Kotatogram.app/Contents/Frameworks/'
      ],
    }, {
      'postbuild_name': 'Copy Updater to Frameworks',
      'action': [
        'cp',
        '${BUILT_PRODUCTS_DIR}/Updater',
        '${BUILT_PRODUCTS_DIR}/Kotatogram.app/Contents/Frameworks/',
      ],
    }, {
      'postbuild_name': 'Force Helpers path',
      'action': [
        'mkdir', '-p', '${BUILT_PRODUCTS_DIR}/Kotatogram.app/Contents/Helpers/'
      ],
    }, {
      'postbuild_name': 'Copy crashpad_client to Helpers',
      'action': [
        'cp',
        '<(libs_loc)/crashpad/out/${CONFIGURATION}/crashpad_handler',
        '${BUILT_PRODUCTS_DIR}/Kotatogram.app/Contents/Helpers/',
      ],
    }],
  }], [ 'build_macstore', {
    'mac_sandbox': 1,
    'mac_sandbox_development_team': '6N38VWS5BX',
    'product_name': 'Telegram Desktop',
    'sources': [
      '<(DEPTH)/../Telegram/Telegram Desktop.entitlements',
    ],
    'xcode_settings': {
      'PRODUCT_BUNDLE_IDENTIFIER': 'io.github.kotatogram',
      'OTHER_LDFLAGS': [
        '-framework', 'Breakpad',
      ],
      'FRAMEWORK_SEARCH_PATHS': [
        '<(libs_loc)/breakpad/src/client/mac/build/Release',
      ],
    },
    'defines': [
      'TDESKTOP_DISABLE_AUTOUPDATE',
      'OS_MAC_STORE',
    ],
    'postbuilds': [{
      'postbuild_name': 'Clear Frameworks path',
      'action': [
        'rm', '-rf', '${BUILT_PRODUCTS_DIR}/Kotatogram Desktop.app/Contents/Frameworks'
      ],
    }, {
      'postbuild_name': 'Force Frameworks path',
      'action': [
        'mkdir', '-p', '${BUILT_PRODUCTS_DIR}/Kotatogram Desktop.app/Contents/Frameworks/'
      ],
    }, {
      'postbuild_name': 'Copy Breakpad.framework to Frameworks',
      'action': [
        'cp', '-a',
        '<(libs_loc)/breakpad/src/client/mac/build/Release/Breakpad.framework',
        '${BUILT_PRODUCTS_DIR}/Kotatogram Desktop.app/Contents/Frameworks/Breakpad.framework',
      ],
    }]
  }]],
}<|MERGE_RESOLUTION|>--- conflicted
+++ resolved
@@ -74,11 +74,7 @@
     'configurations': {
       'Debug': {
         'xcode_settings': {
-<<<<<<< HEAD
           'PRODUCT_BUNDLE_IDENTIFIER': 'io.github.KotatogramDebugOld',
-=======
-          'PRODUCT_BUNDLE_IDENTIFIER': 'com.tdesktop.TelegramDebugOsx',
->>>>>>> 54a64c01
         },
         'library_dirs': [
           '<(libs_loc)/crashpad/out/Debug',
@@ -114,13 +110,8 @@
       'postbuild_name': 'Copy crashpad_handler to Helpers',
       'action': [
         'cp',
-<<<<<<< HEAD
-        '<(libs_loc)/macold/crashpad/out/${CONFIGURATION}/crashpad_handler',
+        '<(libs_loc)/crashpad/out/${CONFIGURATION}/crashpad_handler',
         '${BUILT_PRODUCTS_DIR}/Kotatogram.app/Contents/Helpers/',
-=======
-        '<(libs_loc)/crashpad/out/${CONFIGURATION}/crashpad_handler',
-        '${BUILT_PRODUCTS_DIR}/Telegram.app/Contents/Helpers/',
->>>>>>> 54a64c01
       ],
     }],
   }, {
