--- conflicted
+++ resolved
@@ -5,9 +5,7 @@
     paths-ignore:
       - 'docs/**'
       - '**.md'
-<<<<<<< HEAD
       - 'kotatogram_changes.txt'
-=======
       - 'changelog.txt'
       - 'LEGAL'
       - 'LICENSE'
@@ -23,14 +21,11 @@
       - 'Telegram/Telegram/**'
       - 'Telegram/configure.bat'
       - 'Telegram/Telegram.plist'
->>>>>>> b79ecb59
   pull_request:
     paths-ignore:
       - 'docs/**'
       - '**.md'
-<<<<<<< HEAD
       - 'kotatogram_changes.txt'
-=======
       - 'changelog.txt'
       - 'LEGAL'
       - 'LICENSE'
@@ -46,7 +41,6 @@
       - 'Telegram/Telegram/**'
       - 'Telegram/configure.bat'
       - 'Telegram/Telegram.plist'
->>>>>>> b79ecb59
 
 jobs:
 
