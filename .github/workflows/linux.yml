name: Linux.

on:
  push:
    paths-ignore:
      - 'docs/**'
      - '**.md'
      - '!docs/building-cmake.md'
      - 'kotatogram_changes.txt'
      - 'changelog.txt'
      - 'LEGAL'
      - 'LICENSE'
      - '.github/**'
      - '!.github/workflows/linux.yml'
      - 'snap/**'
      - 'Telegram/build/**'
      - 'Telegram/Patches/**'
      - 'Telegram/Resources/uwp/**'
      - 'Telegram/Resources/winrc/**'
      - 'Telegram/SourceFiles/platform/win/**'
      - 'Telegram/SourceFiles/platform/mac/**'
      - 'Telegram/Telegram/**'
      - 'Telegram/configure.bat'
      - 'Telegram/Telegram.plist'
  pull_request:
    paths-ignore:
      - 'docs/**'
      - '**.md'
      - '!docs/building-cmake.md'
      - 'kotatogram_changes.txt'
      - 'changelog.txt'
      - 'LEGAL'
      - 'LICENSE'
      - '.github/**'
      - '!.github/workflows/linux.yml'
      - 'snap/**'
      - 'Telegram/build/**'
      - 'Telegram/Patches/**'
      - 'Telegram/Resources/uwp/**'
      - 'Telegram/Resources/winrc/**'
      - 'Telegram/SourceFiles/platform/win/**'
      - 'Telegram/SourceFiles/platform/mac/**'
      - 'Telegram/Telegram/**'
      - 'Telegram/configure.bat'
      - 'Telegram/Telegram.plist'

jobs:

  linux:
<<<<<<< HEAD
    name: Ubuntu 14.04
    if: >
      !(github.event_name == 'push'
        && contains(github.event.head_commit.message, '[skip ci]'))
      && !(github.event_name == 'pull_request'
        && github.event.pull_request.head.repo.full_name == github.event.pull_request.base.repo.full_name) 
=======
    name: CentOS 7
>>>>>>> feff514a
    runs-on: ubuntu-latest
    container:
      image: docker.pkg.github.com/telegramdesktop/tdesktop/centos_env
      credentials:
        username: ${{ github.actor }}
        password: ${{ secrets.GITHUB_TOKEN }}

    defaults:
      run:
        shell: scl enable devtoolset-8 -- bash --noprofile --norc -eo pipefail {0}

    strategy:
      matrix:
        defines:
          - ""
          - "DESKTOP_APP_DISABLE_DBUS_INTEGRATION"
          - "DESKTOP_APP_DISABLE_WAYLAND_INTEGRATION"
          - "TDESKTOP_DISABLE_GTK_INTEGRATION"

    env:
      UPLOAD_ARTIFACT: "false"
<<<<<<< HEAD
      ONLY_CACHE: "false"
      MANUAL_CACHING: "7"
      DOC_PATH: "docs/building-cmake.md"
      AUTO_CACHING: "1"
=======
>>>>>>> feff514a

    steps:
      - name: Get repository name.
        run: echo "REPO_NAME=${GITHUB_REPOSITORY##*/}" >> $GITHUB_ENV

      - name: Clone.
        uses: actions/checkout@v2
        with:
          submodules: recursive
          path: ${{ env.REPO_NAME }}

      - name: First set up.
        run: |
          gcc --version
          ln -s $LibrariesPath Libraries

      - name: Telegram Desktop build.
        run: |
          cd $REPO_NAME/Telegram

          DEFINE=""
          if [ -n "${{ matrix.defines }}" ]; then
            DEFINE="-D ${{ matrix.defines }}=ON"
            echo Define from matrix: $DEFINE
            echo "ARTIFACT_NAME=Kotatogram_${{ matrix.defines }}" >> $GITHUB_ENV
          else
            echo "ARTIFACT_NAME=Kotatogram" >> $GITHUB_ENV
          fi

          ./configure.sh \
          -D CMAKE_C_FLAGS="-Werror" \
          -D CMAKE_CXX_FLAGS="-Werror" \
          -D CMAKE_EXE_LINKER_FLAGS="-s" \
          -D TDESKTOP_API_TEST=ON \
          -D DESKTOP_APP_USE_PACKAGED=OFF \
          -D DESKTOP_APP_DISABLE_CRASH_REPORTS=OFF \
          $DEFINE

          cd ../out/Debug
          make -j$(nproc)

      - name: Check.
        run: |
          filePath="$REPO_NAME/out/Debug/bin/Kotatogram"
          if test -f "$filePath"; then
            echo "Build successfully done! :)"

            size=$(stat -c %s "$filePath")
            echo "File size of ${filePath}: ${size} Bytes."
          else
            echo "Build error, output file does not exist."
            exit 1
          fi

      - name: Move artifact.
        if: env.UPLOAD_ARTIFACT == 'true'
        run: |
          cd $REPO_NAME/out/Debug/bin
          mkdir artifact
          mv Kotatogram artifact/
      - uses: actions/upload-artifact@master
        if: env.UPLOAD_ARTIFACT == 'true'
        name: Upload artifact.
        with:
          name: ${{ env.ARTIFACT_NAME }}
          path: ${{ env.REPO_NAME }}/out/Debug/bin/artifact/<|MERGE_RESOLUTION|>--- conflicted
+++ resolved
@@ -47,19 +47,15 @@
 jobs:
 
   linux:
-<<<<<<< HEAD
-    name: Ubuntu 14.04
+    name: CentOS 7
     if: >
       !(github.event_name == 'push'
         && contains(github.event.head_commit.message, '[skip ci]'))
       && !(github.event_name == 'pull_request'
         && github.event.pull_request.head.repo.full_name == github.event.pull_request.base.repo.full_name) 
-=======
-    name: CentOS 7
->>>>>>> feff514a
     runs-on: ubuntu-latest
     container:
-      image: docker.pkg.github.com/telegramdesktop/tdesktop/centos_env
+      image: docker.pkg.github.com/kotatogram/kotatogram-desktop/centos_env
       credentials:
         username: ${{ github.actor }}
         password: ${{ secrets.GITHUB_TOKEN }}
@@ -78,13 +74,6 @@
 
     env:
       UPLOAD_ARTIFACT: "false"
-<<<<<<< HEAD
-      ONLY_CACHE: "false"
-      MANUAL_CACHING: "7"
-      DOC_PATH: "docs/building-cmake.md"
-      AUTO_CACHING: "1"
-=======
->>>>>>> feff514a
 
     steps:
       - name: Get repository name.
@@ -101,7 +90,7 @@
           gcc --version
           ln -s $LibrariesPath Libraries
 
-      - name: Telegram Desktop build.
+      - name: Kotatogram Desktop build.
         run: |
           cd $REPO_NAME/Telegram
 
