--- conflicted
+++ resolved
@@ -415,13 +415,9 @@
           call configure.bat ^
           -D TDESKTOP_API_TEST=ON ^
           -D DESKTOP_APP_USE_PACKAGED=OFF ^
-<<<<<<< HEAD
           -D DESKTOP_APP_DISABLE_AUTOUPDATE=ON ^
           -D DESKTOP_APP_DISABLE_CRASH_REPORTS=ON ^
-=======
-          -D DESKTOP_APP_DISABLE_CRASH_REPORTS=OFF ^
           -D DESKTOP_APP_NO_PDB=ON ^
->>>>>>> c08a148b
           %TDESKTOP_BUILD_DEFINE% ^
           -DCMAKE_SYSTEM_VERSION=%SDK%
 
