--- conflicted
+++ resolved
@@ -46,31 +46,19 @@
 
   windows:
     name: Windows
-<<<<<<< HEAD
     if: >
       !(github.event_name == 'push'
         && contains(github.event.head_commit.message, '[skip ci]'))
       && !(github.event_name == 'pull_request'
         && github.event.pull_request.head.repo.full_name == github.event.pull_request.base.repo.full_name) 
-    runs-on: windows-latest
-=======
     runs-on: windows-2022
->>>>>>> 95e806cb
 
     strategy:
       matrix:
         arch: [Win32, x64]
 
     env:
-<<<<<<< HEAD
-      SDK: "10.0.18362.0"
-      GIT: "https://github.com"
-      QT_VER: "5.15.2"
-      OPENSSL_VER: "1_1_1"
       UPLOAD_ARTIFACT: "true"
-=======
-      UPLOAD_ARTIFACT: "false"
->>>>>>> 95e806cb
       ONLY_CACHE: "false"
       PREPARE_PATH: "Telegram/build/prepare/prepare.py"
 
@@ -166,22 +154,16 @@
       - name: Kotatogram Desktop build.
         if: env.ONLY_CACHE == 'false'
         run: |
-<<<<<<< HEAD
-          cd %REPO_NAME%
+          C:
+          cd %TBUILD%\%REPO_NAME%
           call vcvarsall.bat x86 %SDK%
 
           cmake -B build . ^
           -G Ninja ^
+          -A ${{ matrix.arch }} ^
           -D CMAKE_BUILD_TYPE=Debug ^
           -D CMAKE_C_COMPILER=cl ^
           -D CMAKE_CXX_COMPILER=cl ^
-=======
-          C:
-          cd %TBUILD%\%REPO_NAME%\Telegram
-
-          call configure.bat ^
-          ${{ matrix.arch }} ^
->>>>>>> 95e806cb
           -D TDESKTOP_API_TEST=ON ^
           -D DESKTOP_APP_USE_PACKAGED=OFF ^
           -D DESKTOP_APP_DISABLE_AUTOUPDATE=ON ^
@@ -191,31 +173,16 @@
           -DCMAKE_SYSTEM_VERSION=%SDK% ^
           -DCMAKE_VS_WINDOWS_TARGET_PLATFORM_VERSION=%SDK%
 
-<<<<<<< HEAD
           cmake --build build
-=======
-          cd ..\out
-          msbuild -m Telegram.sln /p:Configuration=Debug,Platform=${{ matrix.arch }},DebugSymbols=false,DebugType=none
->>>>>>> 95e806cb
 
       - name: Move artifact.
         if: env.UPLOAD_ARTIFACT == 'true'
         run: |
-<<<<<<< HEAD
-          cd %REPO_NAME%\build
           mkdir artifact
-          move Kotatogram.exe artifact/
-=======
-          mkdir artifact
-          move %TBUILD%\%REPO_NAME%\out\Debug\Telegram.exe artifact/
->>>>>>> 95e806cb
+          move %TBUILD%\%REPO_NAME%\build\Kotatogram.exe artifact/
       - uses: actions/upload-artifact@master
         name: Upload artifact.
         if: env.UPLOAD_ARTIFACT == 'true'
         with:
           name: ${{ env.ARTIFACT_NAME }}
-<<<<<<< HEAD
-          path: ${{ env.REPO_NAME }}\build\artifact\
-=======
-          path: artifact\
->>>>>>> 95e806cb
+          path: artifact\