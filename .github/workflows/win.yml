name: Windows.

on:
  push:
    paths-ignore:
      - 'docs/**'
      - '**.md'
<<<<<<< HEAD
      - 'kotatogram_changes.txt'
=======
      - '!docs/building-msvc.md'
>>>>>>> 99ccd49e
      - 'changelog.txt'
      - 'LEGAL'
      - 'LICENSE'
      - '.github/**'
      - '!.github/workflows/win.yml'
      - 'lib/xdg/**'
      - 'snap/**'
      - 'Telegram/build/**'
      - 'Telegram/Patches/**'
      - '!Telegram/Patches/build_ffmpeg_win.sh'
      - 'Telegram/Resources/uwp/**'
      - 'Telegram/SourceFiles/platform/linux/**'
      - 'Telegram/SourceFiles/platform/mac/**'
      - 'Telegram/Telegram/**'
      - 'Telegram/configure.sh'
      - 'Telegram/Telegram.plist'
  pull_request:
    paths-ignore:
      - 'docs/**'
      - '**.md'
<<<<<<< HEAD
      - 'kotatogram_changes.txt'
=======
      - '!docs/building-msvc.md'
>>>>>>> 99ccd49e
      - 'changelog.txt'
      - 'LEGAL'
      - 'LICENSE'
      - '.github/**'
      - '!.github/workflows/win.yml'
      - 'lib/xdg/**'
      - 'snap/**'
      - 'Telegram/build/**'
      - 'Telegram/Patches/**'
      - '!Telegram/Patches/build_ffmpeg_win.sh'
      - 'Telegram/Resources/uwp/**'
      - 'Telegram/SourceFiles/platform/linux/**'
      - 'Telegram/SourceFiles/platform/mac/**'
      - '!Telegram/Patches/breakpad.diff'
      - 'Telegram/Telegram/**'
      - 'Telegram/configure.sh'
      - 'Telegram/Telegram.plist'

jobs:

  windows:
    name: Windows
    runs-on: windows-latest

    strategy:
      matrix:
        defines:
          - ""
    env:
      SDK: "10.0.18362.0"
      VC: "call vcvars32.bat && cd Libraries"
      GIT: "https://github.com"
      QT: "5_12_8"
      OPENSSL_VER: "1_1_1"
      UPLOAD_ARTIFACT: "false"
      ONLY_CACHE: "false"
      MANUAL_CACHING: "2"
      DOC_PATH: "docs/building-msvc.md"
      AUTO_CACHING: "1"

    steps:
      - name: Get repository name.
        shell: bash
        run: echo ::set-env name=REPO_NAME::${GITHUB_REPOSITORY##*/}

      - name: Clone.
        uses: actions/checkout@v2
        with:
          submodules: recursive
          path: ${{ env.REPO_NAME }}

      - name: Set up environment variables.
        shell: cmd
        run: |
          echo ::add-path::C:\Strawberry\perl\bin\
          echo ::add-path::"%programfiles%\NASM"

          C:
          cd "%programfiles(x86)%\Microsoft Visual Studio\2019\Enterprise\VC\Auxiliary\Build\"
          echo ::add-path::%cd%

          call vcvars32.bat
          D:
          cd %GITHUB_WORKSPACE%
          msbuild -version > CACHE_KEY.txt
          echo %MANUAL_CACHING% >> CACHE_KEY.txt

          mkdir Libraries
          cd Libraries
          echo ::set-env name=LibrariesPath::%cd%

      - name: Generate cache key.
        shell: bash
        run: |
          if [ "$AUTO_CACHING" == "1" ]; then
            thisFile=$REPO_NAME/.github/workflows/win.yml
            echo `md5sum $thisFile | awk '{ print $1 }'` >> CACHE_KEY.txt
          fi
          echo ::set-env name=CACHE_KEY::`md5sum CACHE_KEY.txt | awk '{ print $1 }'`

      - name: Choco installs.
        run: |
          choco install --no-progress -y nasm yasm jom ninja

      - name: Patches.
        shell: bash
        run: |
          echo "Find necessary commit from doc."
          checkoutCommit=$(grep -A 1 "cd patches" $REPO_NAME/$DOC_PATH | sed -n 2p)
          cd $LibrariesPath
          git clone $GIT/desktop-app/patches.git
          cd Patches
          eval $checkoutCommit

      - name: LZMA.
        shell: cmd
        run: |
          %VC%

          git clone %GIT%/telegramdesktop/lzma.git
          cd lzma
          cd C\Util\LzmaLib
          msbuild -m LzmaLib.sln /property:Configuration=Debug

      - name: OpenSSL cache.
        id: cache-openssl
        uses: actions/cache@v1
        with:
          path: ${{ env.LibrariesPath }}/openssl_${{ env.OPENSSL_VER }}
          key: ${{ runner.OS }}-${{ env.CACHE_KEY }}-${{ env.OPENSSL_VER }}
      - name: OpenSSL.
        if: steps.cache-openssl.outputs.cache-hit != 'true'
        shell: cmd
        run: |
          %VC%

          git clone %GIT%/openssl/openssl.git openssl_%OPENSSL_VER%
          cd openssl_%OPENSSL_VER%
          git checkout OpenSSL_%OPENSSL_VER%-stable
          perl Configure no-shared debug-VC-WIN32
          nmake
          mkdir out32.dbg
          move libcrypto.lib out32.dbg
          move libssl.lib out32.dbg
          move ossl_static.pdb out32.dbg\ossl_static
          nmake clean
          move out32.dbg\ossl_static out32.dbg\ossl_static.pdb
          perl Configure no-shared VC-WIN32
          nmake
          mkdir out32
          move libcrypto.lib out32
          move libssl.lib out32
          move ossl_static.pdb out32

          rmdir /S /Q test
          rmdir /S /Q .git

      - name: Zlib.
        shell: cmd
        run: |
          %VC%

          git clone %GIT%/telegramdesktop/zlib.git
          cd zlib
          git checkout tdesktop
          cd contrib\vstudio\vc14
          msbuild -m zlibstat.vcxproj /property:Configuration=Debug

      - name: OpenAL Soft cache.
        id: cache-openal
        uses: actions/cache@v1
        with:
          path: ${{ env.LibrariesPath }}/openal-soft
          key: ${{ runner.OS }}-openal-soft-${{ env.CACHE_KEY }}
      - name: OpenAL Soft.
        shell: cmd
        if: steps.cache-openal.outputs.cache-hit != 'true'
        run: |
          %VC%

          git clone %GIT%/telegramdesktop/openal-soft.git
          cd openal-soft
          git checkout fix_capture
          cd build
          cmake ^
          -G "Visual Studio 16 2019" ^
          -A Win32 ^
          -D LIBTYPE:STRING=STATIC ^
          -D FORCE_STATIC_VCRT:STRING=ON ..

          msbuild -m OpenAL.vcxproj /property:Configuration=Debug

      - name: Breakpad cache.
        id: cache-breakpad
        uses: actions/cache@v1
        with:
          path: ${{ env.LibrariesPath }}/breakpad
          key: ${{ runner.OS }}-breakpad-${{ env.CACHE_KEY }}-${{ hashFiles('**/breakpad.diff') }}
      - name: Breakpad.
        env:
          GYP_MSVS_OVERRIDE_PATH: 'C:\Program Files (x86)\Microsoft Visual Studio\2019\Enterprise\'
          GYP_MSVS_VERSION: 2019
        shell: cmd
        if: steps.cache-breakpad.outputs.cache-hit != 'true'
        run: |
          cd %LibrariesPath%

          echo Find any version of Python 2.
          for /D %%a in (C:\hostedtoolcache\windows\Python\2.*) do (
            SET PY2=%%a\x64
          )
          IF [%PY2%] == [] (
            echo Python 2 is not found.
            exit 1
          )
          echo Found %PY2%.

          git clone %GIT%/telegramdesktop/gyp.git
          cd gyp
          SET PATH=%PY2%;%cd%;%PATH%
          git checkout tdesktop

          cd %LibrariesPath%

          git clone %GIT%/google/breakpad
          cd breakpad
          git checkout a1dbcdcb43
          git apply ../patches/breakpad.diff
          cd src
          git clone %GIT%/google/googletest testing
          cd client\windows
          call gyp --no-circular-check breakpad_client.gyp --format=ninja
          cd ..\..
          ninja -C out/Debug common crash_generation_client exception_handler
          ninja -C out/Release common crash_generation_client exception_handler
          cd tools\windows\dump_syms
          call gyp dump_syms.gyp

          call vcvars32.bat
          msbuild -m dump_syms.vcxproj /property:Configuration=Release

      - name: Opus cache.
        id: cache-opus
        uses: actions/cache@v1
        with:
          path: ${{ env.LibrariesPath }}/opus
          key: ${{ runner.OS }}-opus-${{ env.CACHE_KEY }}
      - name: Opus.
        if: steps.cache-opus.outputs.cache-hit != 'true'
        shell: cmd
        run: |
          %VC%

          git clone %GIT%/telegramdesktop/opus.git
          cd opus
          git checkout tdesktop
          cd win32\VS2015
          msbuild -m opus.sln /property:Configuration=Debug /property:Platform="Win32"
          msbuild -m opus.sln /property:Configuration=Release /property:Platform="Win32"

      - name: FFmpeg cache.
        id: cache-ffmpeg
        uses: actions/cache@v1
        with:
          path: ${{ env.LibrariesPath }}/ffmpeg
          key: ${{ runner.OS }}-ffmpeg-${{ env.CACHE_KEY }}-2-${{ hashFiles('**/build_ffmpeg_win.sh') }}
      - name: FFmpeg.
        if: steps.cache-ffmpeg.outputs.cache-hit != 'true'
        shell: cmd
        run: |
          %VC%
          choco install --no-progress -y msys2

          git clone %GIT%/FFmpeg/FFmpeg.git ffmpeg
          cd ffmpeg
          git checkout release/3.4
          set CHERE_INVOKING=enabled_from_arguments
          set MSYS2_PATH_TYPE=inherit
          call c:\tools\msys64\usr\bin\bash --login ../../%REPO_NAME%/Telegram/Patches/build_ffmpeg_win.sh

          rmdir /S /Q .git

      - name: Qt 5.12.8 cache.
        id: cache-qt
        uses: actions/cache@v1
        with:
          path: ${{ env.LibrariesPath }}/Qt-5.12.8
          key: ${{ runner.OS }}-qt-${{ env.CACHE_KEY }}-${{ hashFiles('**/qtbase_5_12_8.diff') }}
      - name: Configure Qt 5.12.8.
        if: steps.cache-qt.outputs.cache-hit != 'true'
        shell: cmd
        run: |
          %VC%

          git clone git://code.qt.io/qt/qt5.git qt_%QT%
          cd qt_%QT%
          perl init-repository --module-subset=qtbase,qtimageformats
          git checkout v5.12.8
          git submodule update qtbase
          git submodule update qtimageformats
          cd qtbase
          git apply ../../patches/qtbase_%QT%.diff
          cd ..

          SET SSL=%LibrariesPath%\openssl_1_1_1
          SET LIBS=libcrypto.lib Ws2_32.lib Gdi32.lib Advapi32.lib Crypt32.lib User32.lib

          configure ^
          -prefix "%LibrariesPath%\Qt-5.12.8" ^
          -debug ^
          -force-debug-info ^
          -opensource ^
          -confirm-license ^
          -static ^
          -static-runtime -I "%SSL%\include" ^
          -no-opengl ^
          -openssl-linked ^
          OPENSSL_LIBS_DEBUG="%SSL%\out32.dbg\libssl.lib %SSL%\out32.dbg\%LIBS%" ^
          OPENSSL_LIBS_RELEASE="%SSL%\out32\libssl.lib %SSL%\out32\%LIBS%" ^
          -mp ^
          -nomake examples ^
          -nomake tests ^
          -platform win32-msvc
      - name: Qt 5.12.8 build.
        if: steps.cache-qt.outputs.cache-hit != 'true'
        shell: cmd
        run: |
          %VC%
          cd qt_%QT%

          jom -j%NUMBER_OF_PROCESSORS%
          jom -j%NUMBER_OF_PROCESSORS% install

          cd ..
          rmdir /S /Q qt_%QT%

      - name: Read defines.
        shell: bash
        run: |
          DEFINE=""
          if [ -n "${{ matrix.defines }}" ]; then
            DEFINE="-D ${{ matrix.defines }}=ON"
            echo Define from matrix: $DEFINE
            echo ::set-env name=ARTIFACT_NAME::Kotatogram_${{ matrix.defines }}
          else
            echo ::set-env name=ARTIFACT_NAME::Kotatogram
          fi
          echo "::set-env name=TDESKTOP_BUILD_DEFINE::$DEFINE"

      - name: Kotatogram Desktop build.
        if: env.ONLY_CACHE == 'false'
        shell: cmd
        run: |
          cd %REPO_NAME%\Telegram

          call configure.bat ^
          -D TDESKTOP_API_TEST=ON ^
          -D DESKTOP_APP_USE_PACKAGED=OFF ^
          %TDESKTOP_BUILD_DEFINE% ^
          -DCMAKE_SYSTEM_VERSION=%SDK%

          call vcvars32.bat
          cd ..\out
          msbuild -m Telegram.sln /nologo /p:Configuration=Debug,Platform=Win32

      - name: Move artifact.
        if: env.UPLOAD_ARTIFACT == 'true'
        shell: cmd
        run: |
          cd %REPO_NAME%\out\Debug
          mkdir artifact
          move Kotatogram.exe artifact/
          move Updater.exe artifact/
      - uses: actions/upload-artifact@master
        name: Upload artifact.
        if: env.UPLOAD_ARTIFACT == 'true'
        with:
          name: ${{ env.ARTIFACT_NAME }}
          path: ${{ env.REPO_NAME }}\out\Debug\artifact\<|MERGE_RESOLUTION|>--- conflicted
+++ resolved
@@ -5,11 +5,8 @@
     paths-ignore:
       - 'docs/**'
       - '**.md'
-<<<<<<< HEAD
+      - '!docs/building-msvc.md'
       - 'kotatogram_changes.txt'
-=======
-      - '!docs/building-msvc.md'
->>>>>>> 99ccd49e
       - 'changelog.txt'
       - 'LEGAL'
       - 'LICENSE'
@@ -30,11 +27,8 @@
     paths-ignore:
       - 'docs/**'
       - '**.md'
-<<<<<<< HEAD
+      - '!docs/building-msvc.md'
       - 'kotatogram_changes.txt'
-=======
-      - '!docs/building-msvc.md'
->>>>>>> 99ccd49e
       - 'changelog.txt'
       - 'LEGAL'
       - 'LICENSE'
