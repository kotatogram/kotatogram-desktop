name: Snap.

on:
  push:
    paths-ignore:
      - 'docs/**'
      - '**.md'
      - 'kotatogram_changes.txt'
      - 'changelog.txt'
      - 'LEGAL'
      - 'LICENSE'
      - '.github/**'
      - '!.github/workflows/snap.yml'
      - 'Telegram/build/**'
      - 'Telegram/Patches/**'
      - 'Telegram/Resources/uwp/**'
      - 'Telegram/Resources/winrc/**'
      - 'Telegram/SourceFiles/platform/win/**'
      - 'Telegram/SourceFiles/platform/mac/**'
      - 'Telegram/Telegram/**'
      - 'Telegram/configure.bat'
      - 'Telegram/Telegram.plist'
  pull_request:
    paths-ignore:
      - 'docs/**'
      - '**.md'
      - 'kotatogram_changes.txt'
      - 'changelog.txt'
      - 'LEGAL'
      - 'LICENSE'
      - '.github/**'
      - '!.github/workflows/snap.yml'
      - 'Telegram/build/**'
      - 'Telegram/Patches/**'
      - 'Telegram/Resources/uwp/**'
      - 'Telegram/Resources/winrc/**'
      - 'Telegram/SourceFiles/platform/win/**'
      - 'Telegram/SourceFiles/platform/mac/**'
      - 'Telegram/Telegram/**'
      - 'Telegram/configure.bat'
      - 'Telegram/Telegram.plist'

jobs:

  linux:
<<<<<<< HEAD
    name: Ubuntu 20.04
    if: >
      !(github.event_name == 'push'
        && contains(github.event.head_commit.message, '[skip ci]'))
      && !(github.event_name == 'pull_request'
        && github.event.pull_request.head.repo.full_name == github.event.pull_request.base.repo.full_name) 
    runs-on: ubuntu-20.04
=======
    name: Ubuntu
    runs-on: ubuntu-latest
>>>>>>> 744eccc5

    env:
      UPLOAD_ARTIFACT: "false"

    steps:
      - name: Clone.
        uses: actions/checkout@v2
        with:
          submodules: recursive

      - name: First set up.
        run: |
          sudo apt-get purge --autoremove lxd

          sudo snap install --classic snapcraft
          sudo snap install lxd

          # Workaround for snapcraft
          # See https://forum.snapcraft.io/t/13258
          sudo chown root:root /

          sudo usermod -aG lxd $USER

          sudo snap run lxd init --auto
          sudo snap run lxd waitready

      - name: Kotatogram Desktop snap build.
        run: sg lxd -c 'snap run snapcraft --use-lxd'

      - name: Move artifact.
        if: env.UPLOAD_ARTIFACT == 'true'
        run: |
          artifact_name=$(echo kotatogram-desktop_*.snap)
          echo ::set-env name=ARTIFACT_NAME::$artifact_name

          mkdir artifact
          mv $artifact_name artifact

      - uses: actions/upload-artifact@master
        if: env.UPLOAD_ARTIFACT == 'true'
        name: Upload artifact.
        with:
          name: ${{ env.ARTIFACT_NAME }}
          path: artifact<|MERGE_RESOLUTION|>--- conflicted
+++ resolved
@@ -43,18 +43,13 @@
 jobs:
 
   linux:
-<<<<<<< HEAD
     name: Ubuntu 20.04
     if: >
       !(github.event_name == 'push'
         && contains(github.event.head_commit.message, '[skip ci]'))
       && !(github.event_name == 'pull_request'
-        && github.event.pull_request.head.repo.full_name == github.event.pull_request.base.repo.full_name) 
-    runs-on: ubuntu-20.04
-=======
-    name: Ubuntu
+        && github.event.pull_request.head.repo.full_name == github.event.pull_request.base.repo.full_name)
     runs-on: ubuntu-latest
->>>>>>> 744eccc5
 
     env:
       UPLOAD_ARTIFACT: "false"
