name: Snap.

on:
  push:
    paths-ignore:
      - 'docs/**'
      - '*.md'
  pull_request:
    paths-ignore:
      - 'docs/**'
      - '*.md'

jobs:

  linux:
    name: Ubuntu 18.04
    runs-on: ubuntu-18.04

    env:
      UPLOAD_ARTIFACT: "false"
      ONLY_CACHE: "false"
      MANUAL_CACHING: "3"

    steps:
      - name: Clone.
        uses: actions/checkout@v1
        with:
          submodules: recursive

      - name: First set up.
        run: |
          sudo apt-get update
          sudo apt-get install gcc-8 g++-8 -y
          sudo snap install --classic snapcraft

          # Workaround for snapcraft
          # See https://forum.snapcraft.io/t/permissions-problem-using-snapcraft-in-azure-pipelines/13258
          sudo chown root:root /

          snapcraft --version > CACHE_KEY.txt
          gcc-8 --version >> CACHE_KEY.txt
          echo $MANUAL_CACHING >> CACHE_KEY.txt
          md5cache=$(md5sum CACHE_KEY.txt | cut -c -32)
          echo ::set-env name=CACHE_KEY::$md5cache

          awk -v RS="" -v ORS="\n\n" '/^  cmake:/' snap/snapcraft.yaml > CMAKE_CACHE_KEY.txt
          md5cache=$(md5sum CMAKE_CACHE_KEY.txt | cut -c -32)
          echo ::set-env name=CMAKE_CACHE_KEY::$md5cache

      - name: CMake cache.
        id: cache-cmake
        uses: actions/cache@v1
        with:
          path: parts/cmake
          key: ${{ runner.OS }}-cmake-${{ env.CACHE_KEY }}-${{ env.CMAKE_CACHE_KEY }}

      - name: CMake build.
        if: steps.cache-cmake.outputs.cache-hit != 'true'
        run: snapcraft build --destructive-mode cmake

<<<<<<< HEAD
      - name: Enchant cache.
        id: cache-enchant
        uses: actions/cache@v1
        with:
          path: parts/enchant
          key: ${{ runner.OS }}-enchant-${{ env.CACHE_KEY }}-${{ env.ENCHANT_CACHE_KEY }}

      - name: Enchant build.
        if: steps.cache-enchant.outputs.cache-hit != 'true'
        run: snapcraft build --destructive-mode enchant

      - name: Kotatogram Desktop snap build.
=======
      - name: Telegram Desktop snap build.
>>>>>>> 844e9b60
        if: env.ONLY_CACHE == 'false'
        run: snapcraft --destructive-mode

      - name: Move artifact.
        if: env.UPLOAD_ARTIFACT == 'true'
        run: |
          artifact_name=$(echo kotatogram-desktop_*.snap)
          echo ::set-env name=ARTIFACT_NAME::$artifact_name

          mkdir artifact
          mv $artifact_name artifact

      - uses: actions/upload-artifact@master
        if: env.UPLOAD_ARTIFACT == 'true'
        name: Upload artifact.
        with:
          name: ${{ env.ARTIFACT_NAME }}
          path: artifact

      - name: Remove unneeded directories for cache.
        run: |
          rm -rf parts/cmake/{build,src,ubuntu}
          rm -rf parts/cmake/state/{stage,prime}<|MERGE_RESOLUTION|>--- conflicted
+++ resolved
@@ -58,22 +58,7 @@
         if: steps.cache-cmake.outputs.cache-hit != 'true'
         run: snapcraft build --destructive-mode cmake
 
-<<<<<<< HEAD
-      - name: Enchant cache.
-        id: cache-enchant
-        uses: actions/cache@v1
-        with:
-          path: parts/enchant
-          key: ${{ runner.OS }}-enchant-${{ env.CACHE_KEY }}-${{ env.ENCHANT_CACHE_KEY }}
-
-      - name: Enchant build.
-        if: steps.cache-enchant.outputs.cache-hit != 'true'
-        run: snapcraft build --destructive-mode enchant
-
       - name: Kotatogram Desktop snap build.
-=======
-      - name: Telegram Desktop snap build.
->>>>>>> 844e9b60
         if: env.ONLY_CACHE == 'false'
         run: snapcraft --destructive-mode
 
