--- conflicted
+++ resolved
@@ -64,14 +64,7 @@
     plugin: cmake
     source: .
     source-type: git
-<<<<<<< HEAD
     parse-info: [usr/share/metainfo/kotatogram-desktop_kotatogram-desktop.appdata.xml]
-    build-environment:
-      - LD_LIBRARY_PATH: $SNAPCRAFT_STAGE/usr/lib
-      - tg_owt_DIR: $SNAPCRAFT_STAGE/tg_owt
-=======
-    parse-info: [usr/share/metainfo/telegram-desktop_telegram-desktop.appdata.xml]
->>>>>>> 620639ef
     build-packages:
       - python
       - qtbase5-private-dev
@@ -115,16 +108,12 @@
       version="$(git describe --tags | sed -r 's,^k([0-9]\.[0-9]),\1,')"
       snapcraftctl set-version "$version"
 
-<<<<<<< HEAD
-      sed -i 's|^Icon=.*|Icon=/usr/share/icons/hicolor/512x512/apps/kotatogram.png|g' lib/xdg/kotatogramdesktop.desktop
-=======
-      sed -i 's|^Icon=.*|Icon=${SNAP}/meta/gui/icon.png|g' lib/xdg/telegramdesktop.desktop
+      sed -i 's|^Icon=.*|Icon=${SNAP}/meta/gui/icon.png|g' lib/xdg/kotatogramdesktop.desktop
     override-build: |
       snapcraftctl build
       rm -rf "$SNAPCRAFT_PART_INSTALL/usr/share/icons"
     stage:
       - -./usr/lib/$SNAPCRAFT_ARCH_TRIPLET/libjpeg.so.8.2.2
->>>>>>> 620639ef
     after:
       - desktop-qt5
       - ffmpeg
