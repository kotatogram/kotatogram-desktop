--- conflicted
+++ resolved
@@ -67,14 +67,10 @@
     plugin: cmake
     source: .
     source-type: git
-<<<<<<< HEAD
     parse-info: [share/metainfo/kotatogramdesktop.appdata.xml]
-=======
-    parse-info: [share/metainfo/telegramdesktop.appdata.xml]
     build-environment:
       - CFLAGS: "$CFLAGS -I$SNAPCRAFT_STAGE/usr/include/$SNAPCRAFT_ARCH_TRIPLET/qt5/QtWaylandClient/5.12.3"
       - CXXFLAGS: "$CXXFLAGS -I$SNAPCRAFT_STAGE/usr/include/$SNAPCRAFT_ARCH_TRIPLET/qt5/QtWaylandClient/5.12.3"
->>>>>>> 99ccd49e
     build-snaps:
       - kde-frameworks-5-core18-sdk
       - kde-frameworks-5-core18
