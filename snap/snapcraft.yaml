--- conflicted
+++ resolved
@@ -117,15 +117,11 @@
 
       snapcraftctl set-version "$version"
 
-<<<<<<< HEAD
       sed -i 's|^Icon=.*|Icon=/share/icons/hicolor/512x512/apps/kotatogram.png|g' lib/xdg/kotatogramdesktop.desktop
-=======
-      sed -i 's|^Icon=.*|Icon=/share/icons/hicolor/512x512/apps/telegram.png|g' lib/xdg/telegramdesktop.desktop
     override-build: |
       snapcraftctl build
       mkdir -p "$SNAPCRAFT_PART_INSTALL/etc/fonts"
       cp "$SNAPCRAFT_PART_SRC/Telegram/lib_ui/qt_conf/fc-custom.conf" "$SNAPCRAFT_PART_INSTALL/etc/fonts/fonts.conf"
->>>>>>> 0bd2d951
     after:
       - cmake
       - desktop-qt5
