--- conflicted
+++ resolved
@@ -14,20 +14,10 @@
   - build-on: ppc64el
 
 apps:
-<<<<<<< HEAD
   kotatogram-desktop:
     command: kotatogram-launch
     common-id: io.github.kotatogram
     desktop: share/applications/kotatogramdesktop.desktop
-    environment:
-      # Use GTK3 cursor theme, icon theme and open/save file dialogs.
-      QT_QPA_PLATFORMTHEME: gtk3
-=======
-  telegram-desktop:
-    command: telegram-launch
-    common-id: org.telegram.desktop
-    desktop: share/applications/telegramdesktop.desktop
->>>>>>> ef30c776
     extensions:
       - kde-neon
     plugs:
